#===============================================================================
# Copyright 2014-2021 Intel Corporation
#
# Licensed under the Apache License, Version 2.0 (the "License");
# you may not use this file except in compliance with the License.
# You may obtain a copy of the License at
#
#     http://www.apache.org/licenses/LICENSE-2.0
#
# Unless required by applicable law or agreed to in writing, software
# distributed under the License is distributed on an "AS IS" BASIS,
# WITHOUT WARRANTIES OR CONDITIONS OF ANY KIND, either express or implied.
# See the License for the specific language governing permissions and
# limitations under the License.
#===============================================================================

##  Content:
##     Intel(R) oneDAL configuration file for the Sphinx documentation builder
##******************************************************************************

# Configuration file for the Sphinx documentation builder.
#
# This file only contains a selection of the most common options. For a full
# list see the documentation:
# http://www.sphinx-doc.org/en/master/config

# -- Path setup --------------------------------------------------------------

# If extensions (or modules to document with autodoc) are in another directory,
# add these directories to sys.path here. If the directory is relative to the
# documentation root, use os.path.abspath to make it absolute, like shown here.
#
import os
import sys
sys.path.insert(0, os.path.abspath('../'))

# -- Project information -----------------------------------------------------

project = 'oneDAL'
copyright = '2014 - 2021, Intel Corporation' # pylint: disable=redefined-builtin

# The full version, including alpha/beta/rc tags
# release = '2021'

rst_prolog = """
.. |short_name| replace:: oneDAL
.. |product| replace:: oneDAL
.. |namespace| replace:: daal
.. |daal_in_code| replace:: daal
.. |reg| unicode:: U+000AE
.. |copy| unicode:: U+000A9
.. |base_tk| replace:: Intel\ |reg|\  oneAPI Base Toolkit
.. |dpcpp| replace:: Intel\ |reg|\  oneAPI DPC++/C++ Compiler
"""

if tags.has('use_intelname'):
    # use supplied =t use_intelname
    rst_prolog += ".. |full_name| replace:: Intel\ |reg|\  oneAPI Data Analytics Library"
else:
    rst_prolog += ".. |full_name| replace:: oneAPI Data Analytics Library"


# for substitutions in code blocks and sphinx-prompts:
substitutions = [
    ('|short_name|', 'oneDAL'),
    ('|daal_in_code|', 'daal')
    ]

# -- General configuration ---------------------------------------------------

# Add any Sphinx extension module names here, as strings. They can be
# extensions coming with Sphinx (named 'sphinx.ext.*') or your custom
# ones.

# sys.path.insert(0, path_relative_to_repo_root('source/elements/oneDAL'))

extensions = ['sphinx-prompt', 'sphinx_substitution_extensions', 'sphinx.ext.extlinks', 'sphinx_tabs.tabs', 'dalapi', 'sphinx.ext.githubpages']

# Add any paths that contain templates here, relative to this directory.
templates_path = ['_templates']

# List of patterns, relative to source directory, that match files and
# directories to ignore when looking for source files.
# This pattern also affects html_static_path and html_extra_path.
exclude_patterns = ["opt-notice.rst", 'daal/data-management/numeric-tables/*.rst', 'onedal/get-started/*.rst',
                    'daal/algorithms/dbscan/distributed-steps/*',
                    'daal/algorithms/kmeans/includes/*',
                    'notes/issues/2021.1-beta06/includes/*',
                    'daal/includes/*', 'onedal/algorithms/.*/includes/*']

extlinks = {
    'cpp_example': ('https://github.com/oneapi-src/oneDAL/tree/master/examples/daal/cpp/source/%s', ''),
    'java_example': ('https://github.com/oneapi-src/oneDAL/tree/master/examples/daal/java/com/intel/daal/examples/%s', ''),
    'daal4py_example': ('https://github.com/intel/scikit-learn-intelex/tree/master/examples/daal4py/%s', ''),
    'daal4py_sycl_example': ('https://github.com/intel/scikit-learn-intelex/tree/master/examples/daal4py/sycl/%s', ''),
    'cpp_sample': ('https://github.com/oneapi-src/oneDAL/tree/master/samples/daal/cpp/%s', '')
}

# -- Options for HTML output -------------------------------------------------

# The theme to use for HTML and HTML Help pages.  See the documentation for
# a list of builtin themes.
#
## html_theme = 'alabaster'

# Add any paths that contain custom static files (such as style sheets) here,
# relative to this directory. They are copied after the builtin static files,
# so a file named "default.css" will overwrite the builtin "default.css".
html_static_path = ['_static']

# html_context = {
#     'css_files': [
#         '_static/style.css',  # override wide tables in RTD theme
#         ],
#     }


html_theme = 'sphinx_book_theme'
html_logo = '_static/oneAPI-rgb-rev-100.png'
html_favicon = '_static/favicons.png'
# html_theme_path = ['_themes']

# Theme options
html_theme_options = {
    'repository_url': 'https://github.com/oneapi-src/oneDAL',
    'path_to_docs': 'docs/source',
    'use_issues_button': True,
    'use_edit_page_button': True,
    'repository_branch': 'master',
    'extra_footer': '<p align="right"><a href="https://www.intel.com/content/www/us/en/privacy/intel-cookie-notice.html">Cookies</a></p>'
}

# oneDAL project directory is needed for `dalapi` extension
onedal_enable_listing = False
onedal_relative_doxyfile_dir = '../doxygen/oneapi'
onedal_relative_sources_dir = '../../cpp/oneapi/dal'

# ignore these missing references during a doc build
nitpick_ignore = [
    # top level namespace
    ('cpp:identifier', 'dal'),
    # method
    ('cpp:identifier', 'method'),
    ('cpp:identifier', 'Method'),
    # task
    ('cpp:identifier', 'task'),
    ('cpp:identifier', 'task::by_default'),
    ('cpp:identifier', 'Task'),
    # detail
    ('cpp:identifier', 'detail'),
    ('cpp:identifier', 'detail::descriptor_base<>'),
    ('cpp:identifier', 'detail::descriptor_base<>::float_t'),
    ('cpp:identifier', 'detail::descriptor_base<>::method_t'),
    ('cpp:identifier', 'detail::descriptor_base<>::task_t'),
    ('cpp:identifier', 'detail::table_builder'),
    ('cpp:identifier', 'detail::is_table_impl_v<ImplType>'),
    ('cpp:identifier', 'detail::is_homogen_table_impl_v<ImplType>'),
    ('cpp:identifier', 'detail::enable_if_classification_t<T>'),
    ('cpp:identifier', 'detail::enable_if_regression_t<T>'),
    ('cpp:identifier', 'detail::descriptor_base<>::kernel_t'),
    # data types
    ('cpp:identifier', 'int64_t'),
    ('cpp:identifier', 'data_t'),
    ('cpp:identifier', 'kernel_t'),
    ('cpp:identifier', 'distance_t'),
    # knn
    ('cpp:identifier', 'knn'),
    ('cpp:identifier', 'knn::descriptor'),
    ('cpp:identifier', 'knn::train_result'),
    ('cpp:identifier', 'knn::train_input'),
    ('cpp:identifier', 'knn::infer_result'),
    ('cpp:identifier', 'knn::infer_input'),
    ('cpp:identifier', 'detail::enable_if_brute_force_t<M>'),
    ('cpp:identifier', 'detail::enable_if_search_t<T>'),
    # minkowski_distance
    ('cpp:identifier', 'minkowski_distance'),
    ('cpp:identifier', 'minkowski_distance::descriptor'),
    ('cpp:identifier', 'oneapi::dal::minkowski_distance'),
    ('cpp:identifier', 'oneapi::dal::minkowski_distance::descriptor<Float>'),
    # chebyshev_distance
    ('cpp:identifier', 'chebyshev_distance'),
    ('cpp:identifier', 'chebyshev_distance::descriptor'),
    # kmeans
    ('cpp:identifier', 'kmeans'),
    ('cpp:identifier', 'kmeans::descriptor'),
    ('cpp:identifier', 'kmeans::train_result'),
    ('cpp:identifier', 'kmeans::train_input'),
    ('cpp:identifier', 'kmeans::infer_result'),
    ('cpp:identifier', 'kmeans::infer_input'),
    ('cpp:identifier', 'i'),
    ('cpp:identifier', 'kmeans::model'),
    ('cpp:identifier', 'infer_input'),
    ('cpp:identifier', 'infer_input::model'),
    ('cpp:identifier', 'infer_input::model::centroids'),
    ('cpp:identifier', ),
    # kmeans_init
    ('cpp:identifier', 'kmeans_init'),
    ('cpp:identifier', 'kmeans_init::descriptor'),
    ('cpp:identifier', 'kmeans_init::compute_input'),
    ('cpp:identifier', 'kmeans_init::compute_result'),
    ('cpp:identifier', 'compute'),
    # pca
    ('cpp:identifier', 'pca'),
    ('cpp:identifier', 'pca::descriptor'),
    ('cpp:identifier', 'pca::train_result'),
    ('cpp:identifier', 'pca::train_input'),
    ('cpp:identifier', 'pca::infer_result'),
    ('cpp:identifier', 'pca::infer_input'),
    # svm
    ('cpp:identifier', 'svm'),
    ('cpp:identifier', 'svm::descriptor'),
    ('cpp:identifier', 'svm::train_result'),
    ('cpp:identifier', 'svm::train_input'),
    ('cpp:identifier', 'svm::infer_result'),
    ('cpp:identifier', 'svm::infer_input'),
    ('cpp:identifier', 'Kernel'),
    ('cpp:identifier', 'oneapi::dal::svm'),
    ('cpp:identifier', 'oneapi::dal::svm::method'),
    ('cpp:identifier', 'oneapi::dal::svm::method::v1'),
    ('cpp:identifier', 'Kernel'),
    ('cpp:identifier', 'task::regression'),
    ('cpp:identifier', 'task::classification'),
    ('cpp:identifier', 'detail::enable_if_regression_t<T>'),
    # linear kernel
    ('cpp:identifier', 'linear_kernel'),
    ('cpp:identifier', 'linear_kernel::descriptor'),
    ('cpp:identifier', 'linear_kernel::compute_result'),
    ('cpp:identifier', 'linear_kernel::compute_input'),
    # polynomial kernel
    ('cpp:identifier', 'polynomial_kernel'),
    ('cpp:identifier', 'polynomial_kernel::descriptor'),
    ('cpp:identifier', 'polynomial_kernel::compute_result'),
    ('cpp:identifier', 'polynomial_kernel::compute_input'),
    # rbf kernel
    ('cpp:identifier', 'rbf_kernel'),
    ('cpp:identifier', 'rbf_kernel::descriptor'),
    ('cpp:identifier', 'rbf_kernel::compute_result'),
    ('cpp:identifier', 'rbf_kernel::compute_input'),
    # sigmoid kernel
    ('cpp:identifier', 'sigmoid_kernel'),
    ('cpp:identifier', 'sigmoid_kernel::descriptor'),
    ('cpp:identifier', 'sigmoid_kernel::compute_result'),
    ('cpp:identifier', 'sigmoid_kernel::compute_input'),
    # decision forest
    ('cpp:identifier', 'decision_forest'),
    ('cpp:identifier', 'decision_forest::infer_result'),
    ('cpp:identifier', 'decision_forest::infer_input'),
    ('cpp:identifier', 'decision_forest::train_result'),
    ('cpp:identifier', 'decision_forest::train_input'),
    ('cpp:identifier', 'decision_forest::descriptor'),
    ('cpp:identifier', 'variable_importance_mode'),
    ('cpp:identifier', 'variable_importance_mode::none'),
    ('cpp:identifier', 'variable_importance_mode::mda_raw'),
    ('cpp:identifier', 'variable_importance_mode::mda_scaled'),
    ('cpp:identifier', 'error_metric_mode'),
    ('cpp:identifier', 'error_metric_mode::none'),
    ('cpp:identifier', 'error_metric_mode::out_of_bag_error'),
    ('cpp:identifier', 'error_metric_mode::out_of_bag_error_per_observation'),
<<<<<<< HEAD
    # covariance 
    ('cpp:identifier', 'covariance'),
    ('cpp:identifier', 'covariance::descriptor'),
    ('cpp:identifier', 'covariance::compute_result'),
    ('cpp:identifier', 'covariance::compute_input'),
    ('cpp:identifier', 'oneapi::dal::covariance'),
    ('cpp:identifier', 'oneapi::dal::covariance::task'),
    ('cpp:identifier', 'oneapi::dal::covariance::task::v1'),
    ('cpp:identifier', 'oneapi::dal::covariance::task::v1::compute'),
    ('cpp:identifier', 'oneapi::dal::covariance::method'),
    ('cpp:identifier', 'oneapi::dal::covariance::method::v1'),
    ('cpp:identifier', 'oneapi::dal::covariance::method::v1::dense'),
=======
    # basic statistics 
    ('cpp:identifier', 'basic_statistics'),
    ('cpp:identifier', 'basic_statistics::descriptor'),
    ('cpp:identifier', 'basic_statistics::compute_result'),
    ('cpp:identifier', 'basic_statistics::compute_input'),
    ('cpp:identifier', 'oneapi::dal::basic_statistics'),
    ('cpp:identifier', 'oneapi::dal::basic_statistics::task'),
    ('cpp:identifier', 'oneapi::dal::basic_statistics::task::v1'),
    ('cpp:identifier', 'oneapi::dal::basic_statistics::task::v1::compute'),
    ('cpp:identifier', 'oneapi::dal::basic_statistics::method'),
    ('cpp:identifier', 'oneapi::dal::basic_statistics::method::v1'),
    ('cpp:identifier', 'oneapi::dal::basic_statistics::method::v1::dense'),
>>>>>>> 5248b5b3
    # common for algorithms
    ('cpp:identifier', 'result'),
    # common for result options
    ('cpp:identifier', 'result_option_id_base'),
    ('cpp:identifier', 'result_option_id'),
    # tables
    ('cpp:identifier', 'table'),
    ('cpp:identifier', 'row_count'),
    ('cpp:identifier', 'column_count'),
    ('cpp:identifier', 'is_readonly'),
    ('cpp:identifier', 'range'),
    ('cpp:identifier', 'empty_table_kind'),
    ('cpp:identifier', 'data_layout'),
    ('cpp:identifier', 'data_layout::row_major'),
    ('cpp:identifier', 'data_layout::unknown'),
    ('cpp:identifier', 'feature_type'),
    ('cpp:identifier', 'data_type'),
    ('cpp:identifier', 'table_metadata'),
    ('cpp:identifier', 'mutable_data'),
    ('cpp:identifier', 'data'),
    ('cpp:identifier', 'count'),
    # array
    ('cpp:identifier', 'array'),
    ('cpp:identifier', 'T'),
    ('cpp:identifier', 'array<T>'),
    ('cpp:identifier', 'array<Y>'),
    ('cpp:identifier', 'has_mutable_data'),
    # csv
    ('cpp:identifier', 'csv'),
    ('cpp:identifier', 'read'),
    ('cpp:identifier', 'read_options'),
    ('cpp:identifier', 'default_read_options'),
    ('cpp:identifier', 'default_delimiter'),
    ('cpp:identifier', 'Object'),
    # oneapi
    ('cpp:identifier', 'oneapi'),
    ('cpp:identifier', 'oneapi::dal'),
    # oneapi - kmeans
    ('cpp:identifier', 'oneapi::dal::kmeans'),
    ('cpp:identifier', 'oneapi::dal::kmeans::task'),
    ('cpp:identifier', 'oneapi::dal::decision_forest'),
    ('cpp:identifier', 'oneapi::dal::decision_forest::task'),
    ('cpp:identifier', 'oneapi::dal::decision_forest::task::v1'),

    ('cpp:identifier', 'oneapi::dal::svm'),
    ('cpp:identifier', 'oneapi::dal::svm::method'),
    ('cpp:identifier', 'oneapi::dal::svm::task'),

    # graphs
    ('cpp:identifier', 'vertex_size_type<Graph>'),
    ('cpp:identifier', 'edge_size_type<Graph>'),
    ('cpp:identifier', 'vertex_type<Graph>'),
    ('cpp:identifier', 'vertex_edge_size_type<Graph>'),
    ('cpp:identifier', 'const_vertex_edge_range_type<Graph>'),
    ('cpp:identifier', 'vertex_outward_edge_size_type<Graph>'),
    ('cpp:identifier', 'const_vertex_outward_edge_range_type<Graph>'),
    ('cpp:identifier', 'edge_user_value_type<Graph>'),
    ('cpp:identifier', 'directed_adjacency_vector_graph'),
    ('cpp:identifier', 'undirected_adjacency_vector_graph'),
]<|MERGE_RESOLUTION|>--- conflicted
+++ resolved
@@ -256,7 +256,6 @@
     ('cpp:identifier', 'error_metric_mode::none'),
     ('cpp:identifier', 'error_metric_mode::out_of_bag_error'),
     ('cpp:identifier', 'error_metric_mode::out_of_bag_error_per_observation'),
-<<<<<<< HEAD
     # covariance 
     ('cpp:identifier', 'covariance'),
     ('cpp:identifier', 'covariance::descriptor'),
@@ -269,7 +268,6 @@
     ('cpp:identifier', 'oneapi::dal::covariance::method'),
     ('cpp:identifier', 'oneapi::dal::covariance::method::v1'),
     ('cpp:identifier', 'oneapi::dal::covariance::method::v1::dense'),
-=======
     # basic statistics 
     ('cpp:identifier', 'basic_statistics'),
     ('cpp:identifier', 'basic_statistics::descriptor'),
@@ -282,7 +280,6 @@
     ('cpp:identifier', 'oneapi::dal::basic_statistics::method'),
     ('cpp:identifier', 'oneapi::dal::basic_statistics::method::v1'),
     ('cpp:identifier', 'oneapi::dal::basic_statistics::method::v1::dense'),
->>>>>>> 5248b5b3
     # common for algorithms
     ('cpp:identifier', 'result'),
     # common for result options
