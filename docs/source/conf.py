#===============================================================================
# Copyright 2014-2021 Intel Corporation
#
# Licensed under the Apache License, Version 2.0 (the "License");
# you may not use this file except in compliance with the License.
# You may obtain a copy of the License at
#
#     http://www.apache.org/licenses/LICENSE-2.0
#
# Unless required by applicable law or agreed to in writing, software
# distributed under the License is distributed on an "AS IS" BASIS,
# WITHOUT WARRANTIES OR CONDITIONS OF ANY KIND, either express or implied.
# See the License for the specific language governing permissions and
# limitations under the License.
#===============================================================================

##  Content:
##     Intel(R) oneDAL configuration file for the Sphinx documentation builder
##******************************************************************************

# Configuration file for the Sphinx documentation builder.
#
# This file only contains a selection of the most common options. For a full
# list see the documentation:
# http://www.sphinx-doc.org/en/master/config

# -- Path setup --------------------------------------------------------------

# If extensions (or modules to document with autodoc) are in another directory,
# add these directories to sys.path here. If the directory is relative to the
# documentation root, use os.path.abspath to make it absolute, like shown here.
#
import os
import sys
sys.path.insert(0, os.path.abspath('../'))

# -- Project information -----------------------------------------------------

project = 'oneDAL'
copyright = '2014 - 2021, Intel Corporation' # pylint: disable=redefined-builtin

# The full version, including alpha/beta/rc tags
# release = '2021'

rst_prolog = """
.. |short_name| replace:: oneDAL
.. |product| replace:: oneDAL
.. |namespace| replace:: daal
.. |daal_in_code| replace:: daal
.. |reg| unicode:: U+000AE
.. |copy| unicode:: U+000A9
.. |base_tk| replace:: Intel\ |reg|\  oneAPI Base Toolkit
.. |dpcpp| replace:: Intel\ |reg|\  oneAPI DPC++/C++ Compiler
"""

if tags.has('use_intelname'):
    # use supplied =t use_intelname
    rst_prolog += ".. |full_name| replace:: Intel\ |reg|\  oneAPI Data Analytics Library"
else:
    rst_prolog += ".. |full_name| replace:: oneAPI Data Analytics Library"


# for substitutions in code blocks and sphinx-prompts:
substitutions = [
    ('|short_name|', 'oneDAL'),
    ('|daal_in_code|', 'daal')
    ]

# -- General configuration ---------------------------------------------------

# Add any Sphinx extension module names here, as strings. They can be
# extensions coming with Sphinx (named 'sphinx.ext.*') or your custom
# ones.

# sys.path.insert(0, path_relative_to_repo_root('source/elements/oneDAL'))

extensions = ['sphinx-prompt', 'sphinx_substitution_extensions', 'sphinx.ext.extlinks', 'sphinx_tabs.tabs', 'dalapi', 'sphinx.ext.githubpages']

# Add any paths that contain templates here, relative to this directory.
templates_path = ['_templates']

# List of patterns, relative to source directory, that match files and
# directories to ignore when looking for source files.
# This pattern also affects html_static_path and html_extra_path.
exclude_patterns = ["opt-notice.rst", 'daal/data-management/numeric-tables/*.rst', 'onedal/get-started/*.rst',
                    'daal/algorithms/dbscan/distributed-steps/*',
                    'daal/algorithms/kmeans/includes/*',
                    'notes/issues/2021.1-beta06/includes/*',
                    'daal/includes/*', 'onedal/algorithms/.*/includes/*']

extlinks = {
    'cpp_example': ('https://github.com/oneapi-src/oneDAL/tree/master/examples/daal/cpp/source/%s', ''),
    'java_example': ('https://github.com/oneapi-src/oneDAL/tree/master/examples/daal/java/com/intel/daal/examples/%s', ''),
    'daal4py_example': ('https://github.com/intel/scikit-learn-intelex/tree/master/examples/daal4py/%s', ''),
    'daal4py_sycl_example': ('https://github.com/intel/scikit-learn-intelex/tree/master/examples/daal4py/sycl/%s', ''),
    'cpp_sample': ('https://github.com/oneapi-src/oneDAL/tree/master/samples/daal/cpp/%s', '')
}

# -- Options for HTML output -------------------------------------------------

# The theme to use for HTML and HTML Help pages.  See the documentation for
# a list of builtin themes.
#
## html_theme = 'alabaster'

# Add any paths that contain custom static files (such as style sheets) here,
# relative to this directory. They are copied after the builtin static files,
# so a file named "default.css" will overwrite the builtin "default.css".
html_static_path = ['_static']

# html_context = {
#     'css_files': [
#         '_static/style.css',  # override wide tables in RTD theme
#         ],
#     }


html_theme = 'sphinx_book_theme'
html_logo = '_static/oneAPI-rgb-rev-100.png'
html_favicon = '_static/favicons.png'
# html_theme_path = ['_themes']

# Theme options
html_theme_options = {
    'repository_url': 'https://github.com/oneapi-src/oneDAL',
    'path_to_docs': 'docs/source',
    'use_issues_button': True,
    'use_edit_page_button': True,
    'repository_branch': 'master',
    'extra_footer': '<p align="right"><a href="https://www.intel.com/content/www/us/en/privacy/intel-cookie-notice.html">Cookies</a></p>'
}

# oneDAL project directory is needed for `dalapi` extension
onedal_enable_listing = False
onedal_relative_doxyfile_dir = '../doxygen/oneapi'
onedal_relative_sources_dir = '../../cpp/oneapi/dal'

# ignore these missing references during a doc build
nitpick_ignore = [
    # top level namespace
    ('cpp:identifier', 'dal'),
    # method
    ('cpp:identifier', 'method'),
    ('cpp:identifier', 'Method'),
    # task
    ('cpp:identifier', 'task'),
    ('cpp:identifier', 'task::by_default'),
    ('cpp:identifier', 'Task'),
    # detail
    ('cpp:identifier', 'detail'),
    ('cpp:identifier', 'detail::descriptor_base<>'),
    ('cpp:identifier', 'detail::descriptor_base<>::float_t'),
    ('cpp:identifier', 'detail::descriptor_base<>::method_t'),
    ('cpp:identifier', 'detail::descriptor_base<>::task_t'),
    ('cpp:identifier', 'detail::table_builder'),
    ('cpp:identifier', 'detail::is_table_impl_v<ImplType>'),
    ('cpp:identifier', 'detail::is_homogen_table_impl_v<ImplType>'),
    ('cpp:identifier', 'detail::enable_if_classification_t<T>'),
    ('cpp:identifier', 'detail::enable_if_regression_t<T>'),
    ('cpp:identifier', 'detail::descriptor_base<>::kernel_t'),
    # data types
    ('cpp:identifier', 'int64_t'),
    ('cpp:identifier', 'data_t'),
    ('cpp:identifier', 'kernel_t'),
    ('cpp:identifier', 'distance_t'),
    # knn
    ('cpp:identifier', 'knn'),
    ('cpp:identifier', 'knn::descriptor'),
    ('cpp:identifier', 'knn::train_result'),
    ('cpp:identifier', 'knn::train_input'),
    ('cpp:identifier', 'knn::infer_result'),
    ('cpp:identifier', 'knn::infer_input'),
    ('cpp:identifier', 'detail::enable_if_brute_force_t<M>'),
    ('cpp:identifier', 'detail::enable_if_search_t<T>'),
    # minkowski_distance
    ('cpp:identifier', 'minkowski_distance'),
    ('cpp:identifier', 'minkowski_distance::descriptor'),
    ('cpp:identifier', 'oneapi::dal::minkowski_distance'),
    ('cpp:identifier', 'oneapi::dal::minkowski_distance::descriptor<Float>'),
    # chebyshev_distance
    ('cpp:identifier', 'chebyshev_distance'),
    ('cpp:identifier', 'chebyshev_distance::descriptor'),
    # kmeans
    ('cpp:identifier', 'kmeans'),
    ('cpp:identifier', 'kmeans::descriptor'),
    ('cpp:identifier', 'kmeans::train_result'),
    ('cpp:identifier', 'kmeans::train_input'),
    ('cpp:identifier', 'kmeans::infer_result'),
    ('cpp:identifier', 'kmeans::infer_input'),
    ('cpp:identifier', 'i'),
    ('cpp:identifier', 'kmeans::model'),
    ('cpp:identifier', 'infer_input'),
    ('cpp:identifier', 'infer_input::model'),
    ('cpp:identifier', 'infer_input::model::centroids'),
    ('cpp:identifier', ),
    # kmeans_init
    ('cpp:identifier', 'kmeans_init'),
    ('cpp:identifier', 'kmeans_init::descriptor'),
    ('cpp:identifier', 'kmeans_init::compute_input'),
    ('cpp:identifier', 'kmeans_init::compute_result'),
    ('cpp:identifier', 'compute'),
    # pca
    ('cpp:identifier', 'pca'),
    ('cpp:identifier', 'pca::descriptor'),
    ('cpp:identifier', 'pca::train_result'),
    ('cpp:identifier', 'pca::train_input'),
    ('cpp:identifier', 'pca::infer_result'),
    ('cpp:identifier', 'pca::infer_input'),
    # svm
    ('cpp:identifier', 'svm'),
    ('cpp:identifier', 'svm::descriptor'),
    ('cpp:identifier', 'svm::train_result'),
    ('cpp:identifier', 'svm::train_input'),
    ('cpp:identifier', 'svm::infer_result'),
    ('cpp:identifier', 'svm::infer_input'),
    ('cpp:identifier', 'Kernel'),
    ('cpp:identifier', 'oneapi::dal::svm'),
    ('cpp:identifier', 'oneapi::dal::svm::method'),
    ('cpp:identifier', 'oneapi::dal::svm::method::v1'),
    ('cpp:identifier', 'Kernel'),
    ('cpp:identifier', 'task::regression'),
    ('cpp:identifier', 'task::classification'),
    ('cpp:identifier', 'detail::enable_if_regression_t<T>'),
    # linear kernel
    ('cpp:identifier', 'linear_kernel'),
    ('cpp:identifier', 'linear_kernel::descriptor'),
    ('cpp:identifier', 'linear_kernel::compute_result'),
    ('cpp:identifier', 'linear_kernel::compute_input'),
    # polynomial kernel
    ('cpp:identifier', 'polynomial_kernel'),
    ('cpp:identifier', 'polynomial_kernel::descriptor'),
    ('cpp:identifier', 'polynomial_kernel::compute_result'),
    ('cpp:identifier', 'polynomial_kernel::compute_input'),
    # rbf kernel
    ('cpp:identifier', 'rbf_kernel'),
    ('cpp:identifier', 'rbf_kernel::descriptor'),
    ('cpp:identifier', 'rbf_kernel::compute_result'),
    ('cpp:identifier', 'rbf_kernel::compute_input'),
    # sigmoid kernel
    ('cpp:identifier', 'sigmoid_kernel'),
    ('cpp:identifier', 'sigmoid_kernel::descriptor'),
    ('cpp:identifier', 'sigmoid_kernel::compute_result'),
    ('cpp:identifier', 'sigmoid_kernel::compute_input'),
    # decision forest
    ('cpp:identifier', 'decision_forest'),
    ('cpp:identifier', 'decision_forest::infer_result'),
    ('cpp:identifier', 'decision_forest::infer_input'),
    ('cpp:identifier', 'decision_forest::train_result'),
    ('cpp:identifier', 'decision_forest::train_input'),
    ('cpp:identifier', 'decision_forest::descriptor'),
    ('cpp:identifier', 'variable_importance_mode'),
    ('cpp:identifier', 'variable_importance_mode::none'),
    ('cpp:identifier', 'variable_importance_mode::mda_raw'),
    ('cpp:identifier', 'variable_importance_mode::mda_scaled'),
    ('cpp:identifier', 'error_metric_mode'),
    ('cpp:identifier', 'error_metric_mode::none'),
    ('cpp:identifier', 'error_metric_mode::out_of_bag_error'),
    ('cpp:identifier', 'error_metric_mode::out_of_bag_error_per_observation'),
<<<<<<< HEAD
    # covariance 
    ('cpp:identifier', 'covariance'),
    ('cpp:identifier', 'covariance::descriptor'),
    ('cpp:identifier', 'covariance::compute_result'),
    ('cpp:identifier', 'covariance::compute_input'),
    ('cpp:identifier', 'oneapi::dal::covariance'),
    ('cpp:identifier', 'oneapi::dal::covariance::task'),
    ('cpp:identifier', 'oneapi::dal::covariance::task::v1'),
    ('cpp:identifier', 'oneapi::dal::covariance::task::v1::compute'),
    ('cpp:identifier', 'oneapi::dal::covariance::method'),
    ('cpp:identifier', 'oneapi::dal::covariance::method::v1'),
    ('cpp:identifier', 'oneapi::dal::covariance::method::v1::dense'),
    # basic statistics 
=======
    # basic statistics
>>>>>>> 04598da7
    ('cpp:identifier', 'basic_statistics'),
    ('cpp:identifier', 'basic_statistics::descriptor'),
    ('cpp:identifier', 'basic_statistics::compute_result'),
    ('cpp:identifier', 'basic_statistics::compute_input'),
    ('cpp:identifier', 'oneapi::dal::basic_statistics'),
    ('cpp:identifier', 'oneapi::dal::basic_statistics::task'),
    ('cpp:identifier', 'oneapi::dal::basic_statistics::task::v1'),
    ('cpp:identifier', 'oneapi::dal::basic_statistics::task::v1::compute'),
    ('cpp:identifier', 'oneapi::dal::basic_statistics::method'),
    ('cpp:identifier', 'oneapi::dal::basic_statistics::method::v1'),
    ('cpp:identifier', 'oneapi::dal::basic_statistics::method::v1::dense'),
    # common for algorithms
    ('cpp:identifier', 'result'),
    # common for result options
    ('cpp:identifier', 'result_option_id_base'),
    ('cpp:identifier', 'result_option_id'),
    # tables
    ('cpp:identifier', 'table'),
    ('cpp:identifier', 'row_count'),
    ('cpp:identifier', 'column_count'),
    ('cpp:identifier', 'is_readonly'),
    ('cpp:identifier', 'range'),
    ('cpp:identifier', 'empty_table_kind'),
    ('cpp:identifier', 'data_layout'),
    ('cpp:identifier', 'data_layout::row_major'),
    ('cpp:identifier', 'data_layout::unknown'),
    ('cpp:identifier', 'feature_type'),
    ('cpp:identifier', 'data_type'),
    ('cpp:identifier', 'table_metadata'),
    ('cpp:identifier', 'mutable_data'),
    ('cpp:identifier', 'data'),
    ('cpp:identifier', 'count'),
    # array
    ('cpp:identifier', 'array'),
    ('cpp:identifier', 'T'),
    ('cpp:identifier', 'array<T>'),
    ('cpp:identifier', 'array<Y>'),
    ('cpp:identifier', 'has_mutable_data'),
    # csv
    ('cpp:identifier', 'csv'),
    ('cpp:identifier', 'read'),
    ('cpp:identifier', 'read_options'),
    ('cpp:identifier', 'default_read_options'),
    ('cpp:identifier', 'default_delimiter'),
    ('cpp:identifier', 'Object'),
    # oneapi
    ('cpp:identifier', 'oneapi'),
    ('cpp:identifier', 'oneapi::dal'),
    # oneapi - kmeans
    ('cpp:identifier', 'oneapi::dal::kmeans'),
    ('cpp:identifier', 'oneapi::dal::kmeans::task'),
    ('cpp:identifier', 'oneapi::dal::decision_forest'),
    ('cpp:identifier', 'oneapi::dal::decision_forest::task'),
    ('cpp:identifier', 'oneapi::dal::decision_forest::task::v1'),

    ('cpp:identifier', 'oneapi::dal::svm'),
    ('cpp:identifier', 'oneapi::dal::svm::method'),
    ('cpp:identifier', 'oneapi::dal::svm::task'),

    # graphs
    ('cpp:identifier', 'vertex_size_type<Graph>'),
    ('cpp:identifier', 'edge_size_type<Graph>'),
    ('cpp:identifier', 'vertex_type<Graph>'),
    ('cpp:identifier', 'vertex_edge_size_type<Graph>'),
    ('cpp:identifier', 'const_vertex_edge_range_type<Graph>'),
    ('cpp:identifier', 'vertex_outward_edge_size_type<Graph>'),
    ('cpp:identifier', 'const_vertex_outward_edge_range_type<Graph>'),
    ('cpp:identifier', 'edge_user_value_type<Graph>'),
    ('cpp:identifier', 'directed_adjacency_vector_graph'),
    ('cpp:identifier', 'undirected_adjacency_vector_graph'),
]<|MERGE_RESOLUTION|>--- conflicted
+++ resolved
@@ -256,7 +256,6 @@
     ('cpp:identifier', 'error_metric_mode::none'),
     ('cpp:identifier', 'error_metric_mode::out_of_bag_error'),
     ('cpp:identifier', 'error_metric_mode::out_of_bag_error_per_observation'),
-<<<<<<< HEAD
     # covariance 
     ('cpp:identifier', 'covariance'),
     ('cpp:identifier', 'covariance::descriptor'),
@@ -269,10 +268,7 @@
     ('cpp:identifier', 'oneapi::dal::covariance::method'),
     ('cpp:identifier', 'oneapi::dal::covariance::method::v1'),
     ('cpp:identifier', 'oneapi::dal::covariance::method::v1::dense'),
-    # basic statistics 
-=======
     # basic statistics
->>>>>>> 04598da7
     ('cpp:identifier', 'basic_statistics'),
     ('cpp:identifier', 'basic_statistics::descriptor'),
     ('cpp:identifier', 'basic_statistics::compute_result'),
