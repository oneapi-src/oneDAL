--- conflicted
+++ resolved
@@ -63,13 +63,8 @@
 
 #. Is :term:`reference-counted <Reference-counted object>`.
 
-<<<<<<< HEAD
-#. Every new :cpp:expr:`oneapi::dal::table` sub-type defines a unique id number - the "kind"
-   that represents objects of that type in runtime.
-=======
-4. Defines a unique id number: the "kind" that represents objects of that
+#. Defines a unique id number: the "kind" that represents objects of that
    type in runtime.
->>>>>>> 035ae315
 
 The following listing provides an example of table API to illustrate table kinds
 and copy-assignment operation:
