.. ******************************************************************************
.. * Copyright 2020 Intel Corporation
.. *
.. * Licensed under the Apache License, Version 2.0 (the "License");
.. * you may not use this file except in compliance with the License.
.. * You may obtain a copy of the License at
.. *
.. *     http://www.apache.org/licenses/LICENSE-2.0
.. *
.. * Unless required by applicable law or agreed to in writing, software
.. * distributed under the License is distributed on an "AS IS" BASIS,
.. * WITHOUT WARRANTIES OR CONDITIONS OF ANY KIND, either express or implied.
.. * See the License for the specific language governing permissions and
.. * limitations under the License.
.. *******************************************************************************/

.. tabs::

   .. group-tab:: oneAPI DPC++

      Batch Processing:

      - :ref:`dpc_pca_cor_dense_batch.cpp`

      Online Processing:

      - :ref:`dpc_pca_cor_dense_online.cpp`

   .. group-tab:: oneAPI C++

      Batch Processing:

<<<<<<< HEAD
      - :ref:`cpp_pca_dense_batch.cpp`

      Online Processing:

      - :ref:`cpp_pca_dense_online.cpp`
=======
      - :ref:`cpp_pca_cor_dense_batch.cpp`
>>>>>>> ef1f6c87
<|MERGE_RESOLUTION|>--- conflicted
+++ resolved
@@ -30,12 +30,8 @@
 
       Batch Processing:
 
-<<<<<<< HEAD
-      - :ref:`cpp_pca_dense_batch.cpp`
+      - :ref:`cpp_pca_cor_dense_batch.cpp`
 
       Online Processing:
 
-      - :ref:`cpp_pca_dense_online.cpp`
-=======
-      - :ref:`cpp_pca_cor_dense_batch.cpp`
->>>>>>> ef1f6c87
+      - :ref:`cpp_pca_cor_dense_online.cpp`