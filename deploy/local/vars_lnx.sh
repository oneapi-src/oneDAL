--- conflicted
+++ resolved
@@ -227,10 +227,7 @@
     export DAL_MAJOR_BINARY=__DAL_MAJOR_BINARY__
     export DAL_MINOR_BINARY=__DAL_MINOR_BINARY__
     export DALROOT=$__daal_tmp_dir
-<<<<<<< HEAD
-    export DAALROOT=$__daal_tmp_dir
-=======
->>>>>>> 5de1d4ae
+
     export PKG_CONFIG_PATH=$__daal_tmp_dir/lib/pkgconfig${PKG_CONFIG_PATH+:${PKG_CONFIG_PATH}}
     export CMAKE_PREFIX_PATH=$__daal_tmp_dir${CMAKE_PREFIX_PATH+:${CMAKE_PREFIX_PATH}}
     if [ -d ${component_root}/include/dal ]; then
