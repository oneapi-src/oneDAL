#%Module1.0###################################################################
#===============================================================================
# Copyright 2020 Intel Corporation
#
# Licensed under the Apache License, Version 2.0 (the "License");
# you may not use this file except in compliance with the License.
# You may obtain a copy of the License at
#
#     http://www.apache.org/licenses/LICENSE-2.0
#
# Unless required by applicable law or agreed to in writing, software
# distributed under the License is distributed on an "AS IS" BASIS,
# WITHOUT WARRANTIES OR CONDITIONS OF ANY KIND, either express or implied.
# See the License for the specific language governing permissions and
# limitations under the License.
#===============================================================================

# This modulefile requires Environment Modules 4.1 or later.
# Type `module --version` to determine the current installed version.

set min_tcl_ver 8.4
if { $tcl_version < $min_tcl_ver } {
    puts stderr " "
    puts stderr "ERROR: This modulefile requires tcl $min_tcl_ver or greater."
    puts stderr "Your system reports that tclsh version $tcl_version is installed."
    exit 1
}

<<<<<<< HEAD
# if modulefile script name is a symlink, resolve it and then
# get the fully qualified pathname to this modulefile script
set scriptpath "${ModulesCurrentModulefile}"
if { "[file type "$scriptpath"]" eq "link" } {
    set scriptpath "[file readlink "$scriptpath"]"
}
set scriptpath "[file normalize "$scriptpath"]"
=======
# if modulefile script name is a symlink, resolve it to get the fully
# qualified pathname that points to the actual modulefile script
# see: https://wiki.tcl-lang.org/page/file+normalize
set scriptpath "${ModulesCurrentModulefile}"
set scriptpath "[file dirname [file normalize "$scriptpath/___"]]"
>>>>>>> 5de1d4ae

# define componentroot, modulefileroot, modulefilename and modulefilever
set modulefilename "[file tail [file dirname "${scriptpath}"]]"
set modulefilever "[file tail "$scriptpath"]"
set modulefilepath "${scriptpath}"
set componentroot "[file dirname [file dirname [file dirname [file dirname "${scriptpath}"]]]]"
<<<<<<< HEAD

##############################################################################

module-whatis "Name: Intel® oneAPI Data Analytics Library"
module-whatis "Version: $modulefilename/$modulefilever"
module-whatis "Description: Library for building compute-intense applications optimized for Intel CPUs and GPUs."
module-whatis "URL: https://www.intel.com/content/www/us/en/developer/tools/oneapi/onedal.html"
module-whatis "Dependencies: none"

proc ModulesHelp { } {
    global modulefilename
=======

##############################################################################

module-whatis "Name: Intel® oneAPI Data Analytics Library"
module-whatis "Version: $modulefilename/$modulefilever"
module-whatis "Description: Library for building compute-intense applications optimized for Intel CPUs and GPUs."
module-whatis "URL: https://www.intel.com/content/www/us/en/developer/tools/oneapi/onedal.html"
module-whatis "Dependencies: none"

set moduleinfoname [file dirname [module-info name]]

proc ModulesHelp { } {
    global moduleinfoname
>>>>>>> 5de1d4ae
    global modulefilever
    module whatis "${modulefilename}/${modulefilever}"
}

##############################################################################

# Define environment variables needed for an isolated component install.

# Set intermediate variables
<<<<<<< HEAD
set daalroot "$componentroot"
=======
set dalroot "$componentroot"
>>>>>>> 5de1d4ae
set daal_target_arch "intel64"

# Setup environment variables
setenv          DAL_MAJOR_BINARY   1
setenv          DAL_MINOR_BINARY   1
<<<<<<< HEAD
setenv          DALROOT            "$daalroot"
setenv          DAALROOT           "$daalroot"

prepend-path    LD_LIBRARY_PATH    "$daalroot/lib"
prepend-path    LIBRARY_PATH       "$daalroot/lib"
prepend-path    CPATH              "$daalroot/include/dal"
prepend-path    CLASSPATH          "$daalroot/share/java/onedal.jar"
prepend-path    CMAKE_PREFIX_PATH  "$daalroot"
prepend-path    PKG_CONFIG_PATH    "$daalroot/lib/pkgconfig"
=======
setenv          DALROOT            "$dalroot"

prepend-path    LD_LIBRARY_PATH    "$dalroot/lib"
prepend-path    LIBRARY_PATH       "$dalroot/lib"
prepend-path    CPATH              "$dalroot/include/dal"
prepend-path    CLASSPATH          "$dalroot/share/java/onedal.jar"
prepend-path    CMAKE_PREFIX_PATH  "$dalroot"
prepend-path    PKG_CONFIG_PATH    "$dalroot/lib/pkgconfig"
>>>>>>> 5de1d4ae
<|MERGE_RESOLUTION|>--- conflicted
+++ resolved
@@ -26,40 +26,20 @@
     exit 1
 }
 
-<<<<<<< HEAD
-# if modulefile script name is a symlink, resolve it and then
-# get the fully qualified pathname to this modulefile script
-set scriptpath "${ModulesCurrentModulefile}"
-if { "[file type "$scriptpath"]" eq "link" } {
-    set scriptpath "[file readlink "$scriptpath"]"
-}
-set scriptpath "[file normalize "$scriptpath"]"
-=======
+
 # if modulefile script name is a symlink, resolve it to get the fully
 # qualified pathname that points to the actual modulefile script
 # see: https://wiki.tcl-lang.org/page/file+normalize
 set scriptpath "${ModulesCurrentModulefile}"
 set scriptpath "[file dirname [file normalize "$scriptpath/___"]]"
->>>>>>> 5de1d4ae
+
 
 # define componentroot, modulefileroot, modulefilename and modulefilever
 set modulefilename "[file tail [file dirname "${scriptpath}"]]"
 set modulefilever "[file tail "$scriptpath"]"
 set modulefilepath "${scriptpath}"
 set componentroot "[file dirname [file dirname [file dirname [file dirname "${scriptpath}"]]]]"
-<<<<<<< HEAD
 
-##############################################################################
-
-module-whatis "Name: Intel® oneAPI Data Analytics Library"
-module-whatis "Version: $modulefilename/$modulefilever"
-module-whatis "Description: Library for building compute-intense applications optimized for Intel CPUs and GPUs."
-module-whatis "URL: https://www.intel.com/content/www/us/en/developer/tools/oneapi/onedal.html"
-module-whatis "Dependencies: none"
-
-proc ModulesHelp { } {
-    global modulefilename
-=======
 
 ##############################################################################
 
@@ -73,7 +53,7 @@
 
 proc ModulesHelp { } {
     global moduleinfoname
->>>>>>> 5de1d4ae
+
     global modulefilever
     module whatis "${modulefilename}/${modulefilever}"
 }
@@ -83,27 +63,14 @@
 # Define environment variables needed for an isolated component install.
 
 # Set intermediate variables
-<<<<<<< HEAD
-set daalroot "$componentroot"
-=======
+
 set dalroot "$componentroot"
->>>>>>> 5de1d4ae
 set daal_target_arch "intel64"
 
 # Setup environment variables
 setenv          DAL_MAJOR_BINARY   1
 setenv          DAL_MINOR_BINARY   1
-<<<<<<< HEAD
-setenv          DALROOT            "$daalroot"
-setenv          DAALROOT           "$daalroot"
 
-prepend-path    LD_LIBRARY_PATH    "$daalroot/lib"
-prepend-path    LIBRARY_PATH       "$daalroot/lib"
-prepend-path    CPATH              "$daalroot/include/dal"
-prepend-path    CLASSPATH          "$daalroot/share/java/onedal.jar"
-prepend-path    CMAKE_PREFIX_PATH  "$daalroot"
-prepend-path    PKG_CONFIG_PATH    "$daalroot/lib/pkgconfig"
-=======
 setenv          DALROOT            "$dalroot"
 
 prepend-path    LD_LIBRARY_PATH    "$dalroot/lib"
@@ -112,4 +79,3 @@
 prepend-path    CLASSPATH          "$dalroot/share/java/onedal.jar"
 prepend-path    CMAKE_PREFIX_PATH  "$dalroot"
 prepend-path    PKG_CONFIG_PATH    "$dalroot/lib/pkgconfig"
->>>>>>> 5de1d4ae
