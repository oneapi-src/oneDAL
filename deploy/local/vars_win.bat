@echo off
rem ============================================================================
rem Copyright 2014 Intel Corporation
rem
rem Licensed under the Apache License, Version 2.0 (the "License");
rem you may not use this file except in compliance with the License.
rem You may obtain a copy of the License at
rem
rem     http://www.apache.org/licenses/LICENSE-2.0
rem
rem Unless required by applicable law or agreed to in writing, software
rem distributed under the License is distributed on an "AS IS" BASIS,
rem WITHOUT WARRANTIES OR CONDITIONS OF ANY KIND, either express or implied.
rem See the License for the specific language governing permissions and
rem limitations under the License.
rem ============================================================================

setlocal
call:GetFullPath "%~dp0.."       DAAL
call:GetFullPath "%~dp0"         SCRIPT_PATH
call:GetFullPath "%~dp0..\..\.." DAAL_UP
call:GetFullPath "%~dp0..\.."    DAAL_UP_OLD

set DAAL_IA=intel64

:ParseArgs
if /i "%1"=="" goto :CheckLayout
if /i "%1"=="intel64" (set DAAL_IA=intel64) & shift & goto :ParseArgs
shift
goto :ParseArgs

:CheckLayout
if "%SCRIPT_PATH%"=="%DAAL%\env\" (
  goto :GoodArgs
) else (
  set "DALROOT=%ONEAPI_ROOT%"
  set "CLASSPATH=%ONEAPI_ROOT%\share\java\onedal.jar;%CLASSPATH%"
  set "INCLUDE=%ONEAPI_ROOT%\include\dal;%INCLUDE%"
  set "CPATH=%ONEAPI_ROOT%\include\dal;%CPATH%"
  goto :GoodArgs2024
)

:GetFullPath
set %2=%~f1
exit /b 0

:Usage
echo.
echo Syntax:  call %~nx0 [^<arch^>]
echo Where ^<arch^> is one of
echo   intel64  - setup environment for Intel(R) 64 architecture
echo default is intel64
exit /b 0

:GoodArgs
<<<<<<< HEAD
set "DAALROOT=%DAAL%"
=======
set "DALROOT=%DAAL%"
>>>>>>> 5de1d4ae
if exist "%DAAL%\include\dal" (
  set "INCLUDE=%DAAL%\include\dal;%INCLUDE%"
  set "CPATH=%DAAL%\include\dal;%CPATH%"
  set "LIB=%DAAL%\lib;%LIB%"
  set "CLASSPATH=%DAAL%\share\java\onedal.jar;%CLASSPATH%"
  set "PATH=%DAAL%\bin;%PATH%"
) else (
  set "INCLUDE=%DAAL%\include;%INCLUDE%"
  set "CPATH=%DAAL%\include;%CPATH%"
  set "LIB=%DAAL%\lib\%DAAL_IA%;%LIB%"
  set "CLASSPATH=%DAAL%\lib\onedal.jar;%CLASSPATH%"
  if exist "%DAAL_UP_OLD%\redist" (
      set "PATH=%DAAL_UP_OLD%\redist\%DAAL_IA%_win\daal;%PATH%"
  ) else (
      set "PATH=%DAAL%\redist\%DAAL_IA%;%PATH%"
  )
)
set "CMAKE_PREFIX_PATH=%DAAL%;%CMAKE_PREFIX_PATH%"
set "PKG_CONFIG_PATH=%DAAL%\lib\pkgconfig;%PKG_CONFIG_PATH%"

endlocal& ^
set DAL_MAJOR_BINARY=__DAL_MAJOR_BINARY__& ^
set DAL_MINOR_BINARY=__DAL_MINOR_BINARY__& ^
set DALROOT=%DALROOT%& ^
set INCLUDE=%INCLUDE%& ^
set CPATH=%CPATH%& ^
set LIB=%LIB%& ^
set PATH=%PATH%& ^
set LD_LIBRARY_PATH=%LD_LIBRARY_PATH%& ^
set CLASSPATH=%CLASSPATH%& ^
set CMAKE_PREFIX_PATH=%CMAKE_PREFIX_PATH%& ^
set PKG_CONFIG_PATH=%PKG_CONFIG_PATH%& ^
goto:eof

:GoodArgs2024
endlocal& ^
set DALROOT=%DALROOT%& ^
set CLASSPATH=%CLASSPATH%& ^
set INCLUDE=%INCLUDE%& ^
set CPATH=%CPATH%& ^
goto:eof<|MERGE_RESOLUTION|>--- conflicted
+++ resolved
@@ -53,11 +53,9 @@
 exit /b 0
 
 :GoodArgs
-<<<<<<< HEAD
-set "DAALROOT=%DAAL%"
-=======
+
 set "DALROOT=%DAAL%"
->>>>>>> 5de1d4ae
+
 if exist "%DAAL%\include\dal" (
   set "INCLUDE=%DAAL%\include\dal;%INCLUDE%"
   set "CPATH=%DAAL%\include\dal;%CPATH%"
