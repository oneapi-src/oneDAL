#===============================================================================
# Copyright 2020-2021 Intel Corporation
#
# Licensed under the Apache License, Version 2.0 (the "License");
# you may not use this file except in compliance with the License.
# You may obtain a copy of the License at
#
#     http://www.apache.org/licenses/LICENSE-2.0
#
# Unless required by applicable law or agreed to in writing, software
# distributed under the License is distributed on an "AS IS" BASIS,
# WITHOUT WARRANTIES OR CONDITIONS OF ANY KIND, either express or implied.
# See the License for the specific language governing permissions and
# limitations under the License.
#===============================================================================

##  Content:
##     Visual Studio Projects generator for examples
##******************************************************************************

import os
import fnmatch
import uuid
import argparse

_sln_project_decl = '''
Project("{solution_guid}") = "{example_name}", "vcproj\{example_name}\{example_name}.vcxproj", "{example_guid}"
EndProject
'''

_sln_project_platform_decl = '''
        {example_guid}.Debug.dynamic.sequential|x64.ActiveCfg = Debug.dynamic.sequential|x64
        {example_guid}.Debug.dynamic.sequential|x64.Build.0 = Debug.dynamic.sequential|x64
        {example_guid}.Debug.dynamic.threaded|x64.ActiveCfg = Debug.dynamic.threaded|x64
        {example_guid}.Debug.dynamic.threaded|x64.Build.0 = Debug.dynamic.threaded|x64
        {example_guid}.Release.dynamic.sequential|x64.ActiveCfg = Release.dynamic.sequential|x64
        {example_guid}.Release.dynamic.sequential|x64.Build.0 = Release.dynamic.sequential|x64
        {example_guid}.Release.dynamic.threaded|x64.ActiveCfg = Release.dynamic.threaded|x64
        {example_guid}.Release.dynamic.threaded|x64.Build.0 = Release.dynamic.threaded|x64
        {example_guid}.Release.static.sequential|x64.ActiveCfg = Release.static.sequential|x64
        {example_guid}.Release.static.sequential|x64.Build.0 = Release.static.sequential|x64
        {example_guid}.Release.static.threaded|x64.ActiveCfg = Release.static.threaded|x64
        {example_guid}.Release.static.threaded|x64.Build.0 = Release.static.threaded|x64
'''

_this_dir = os.path.dirname(os.path.realpath(__file__))

class cd:
    def __init__(self, new_path):
        self.new_path = os.path.abspath(new_path)

    def __enter__(self):
        self.saved_path = os.getcwd()
        os.chdir(self.new_path)

    def __exit__(self, etype, value, traceback):
        os.chdir(self.saved_path)

def get_template(config, template_extension):
    template_base_name = config.template_name
    template_name = os.path.join(config.examples_dir, '{}.{}.tpl'.format(
        template_base_name, template_extension))
    return open(template_name, 'r').read()

def write_file(root_dir, filename, content):
    with open(os.path.join(root_dir, filename), 'w') as f:
        f.write(content)

def get_example_name(relative_example_path):
    example_name, _ = os.path.splitext(os.path.basename(relative_example_path))
    return example_name

def write_proj(config, example_name, proj, proj_filters, proj_user):
    proj_dir = os.path.join(config.output_dir, 'vcproj', example_name)
    if not os.path.exists(proj_dir):
        os.makedirs(proj_dir)
    print('Write {}.vcxproj'.format(example_name))
    if not config.test:
        write_file(proj_dir, example_name + '.vcxproj', proj)
        write_file(proj_dir, example_name + '.vcxproj.filters', proj_filters)
        write_file(proj_dir, example_name + '.vcxproj.user', proj_user)

def generate_sln(config, examples_info):
    solution_guid = '{' + '{}'.format(uuid.uuid3(uuid.NAMESPACE_URL, config.solution_name)).upper() + '}'
    all_project_decls = []
    all_platform_decl = []
    for name, guid in examples_info:
        project_decl = _sln_project_decl.format(
            solution_guid = solution_guid,
            example_name = name,
            example_guid = guid
        )
        platfrom_decl = _sln_project_platform_decl.format(
            example_guid = guid
        )
        all_project_decls.append(project_decl)
        all_platform_decl.append(platfrom_decl)
    all_project_decls_str = ''.join(all_project_decls)
    all_platform_decl_str = ''.join(all_platform_decl)
    solution = get_template(config, 'sln').format(
        project_decl = all_project_decls_str,
        platform_decl = all_platform_decl_str
    )
    print('Write {}'.format(config.solution_name))
    if not config.test:
        write_file(config.output_dir, config.solution_name, solution)

def generate_proj(config, relative_example_path):
    example_name = get_example_name(relative_example_path)
    normalized_example_path = relative_example_path.replace('/', '\\')
    guid = '{' + '{}'.format(uuid.uuid3(uuid.NAMESPACE_URL, relative_example_path)).upper() + '}'
    proj = get_template(config, 'vcxproj').format(
        example_guid = guid,
        example_name = example_name,
        example_relative_path = normalized_example_path,
    )
    proj_filters = get_template(config, 'vcxproj.filters').format(
        example_relative_path = normalized_example_path,
    )
    proj_user = get_template(config, 'vcxproj.user')
    write_proj(config, example_name, proj, proj_filters, proj_user)
    return example_name, guid

def find_all_examples(examples_dir):
    examples = []
    for root, dirnames, filenames in os.walk(examples_dir):
        for filename in fnmatch.filter(filenames, '*.cpp'):
            rel_path = os.path.relpath(root, examples_dir)
<<<<<<< HEAD
            if filename not in ['jaccard_batch.cpp', 'jaccard_batch_app.cpp', 'graph_service_functions.cpp','graph_service_functions_mallocator.cpp', 'triangle_counting_batch.cpp']:
=======
            if filename not in ['jaccard_batch_app.cpp', 'subgraph_isomorphism_batch.cpp']:
>>>>>>> a43329bc
                examples.append(os.path.join(rel_path, filename))
    return examples

def generate(config):
    examples_info = []
    for relative_path in find_all_examples(config.examples_dir):
        guid, name = generate_proj(config, relative_path)
        examples_info.append((guid, name))
    generate_sln(config, examples_info)

if __name__ == "__main__":
    parser = argparse.ArgumentParser()
    parser.add_argument('examples_dir', type=str,
                        help='Path to C++ examples directory')
    parser.add_argument('output_dir', type=str,
                        help='Path to the output directory that will contain generated solution')
    parser.add_argument('solution_name', type=str,
                        help='Solution name to be generated')
    parser.add_argument('--test', action='store_true', default=False,
                        help='Does not write the file, but prints log')
    parser.add_argument('--template_name', type=str, default='daal_win',
                        help='Name of the solution template file without extension')
    config = parser.parse_args()
    generate(config)<|MERGE_RESOLUTION|>--- conflicted
+++ resolved
@@ -126,11 +126,7 @@
     for root, dirnames, filenames in os.walk(examples_dir):
         for filename in fnmatch.filter(filenames, '*.cpp'):
             rel_path = os.path.relpath(root, examples_dir)
-<<<<<<< HEAD
-            if filename not in ['jaccard_batch.cpp', 'jaccard_batch_app.cpp', 'graph_service_functions.cpp','graph_service_functions_mallocator.cpp', 'triangle_counting_batch.cpp']:
-=======
             if filename not in ['jaccard_batch_app.cpp', 'subgraph_isomorphism_batch.cpp']:
->>>>>>> a43329bc
                 examples.append(os.path.join(rel_path, filename))
     return examples
 
