#===============================================================================
# Copyright 2014-2021 Intel Corporation
#
# Licensed under the Apache License, Version 2.0 (the "License");
# you may not use this file except in compliance with the License.
# You may obtain a copy of the License at
#
#     http://www.apache.org/licenses/LICENSE-2.0
#
# Unless required by applicable law or agreed to in writing, software
# distributed under the License is distributed on an "AS IS" BASIS,
# WITHOUT WARRANTIES OR CONDITIONS OF ANY KIND, either express or implied.
# See the License for the specific language governing permissions and
# limitations under the License.
#===============================================================================

##  Content:
##     Intel(R) oneDAL examples makefiles for windows generator
##******************************************************************************

import os
import sys
import glob

def check_stop_list(path):
<<<<<<< HEAD
    exclude_list = ['jaccard_batch_app', 'subgraph_isomorphism_batch']
=======
    exclude_list = ['jaccard_batch_app', 'subgraph_isomorphism_batch', 'shortest_paths_batch']
>>>>>>> 912aa544
    for exclude_name in exclude_list:
        if exclude_name in path:
            return False
    return True

def get_rules_list(directory):
    cpp_paths = glob.glob('{}/**/*.cpp'.format(directory))
    relative_cpp_paths = [ os.path.join('source', os.path.relpath(x, directory)) for x in cpp_paths if check_stop_list(x)]
    exe_names =  [os.path.basename(x).replace('.cpp', '.exe') for x in cpp_paths if check_stop_list(x)]
    return list(zip(exe_names, relative_cpp_paths))

if __name__ == '__main__':
    if len(sys.argv) != 3:
        print('Usage: generate_win_makefile source_dir out_dir')
    else:
        source_dir, out_dir = sys.argv[1], sys.argv[2]

        rules = get_rules_list(os.path.join(source_dir, 'source'))

        examples_list_str = 'EXAMPLES_LIST = \\\n' + '{}' * len(rules)
        examples_list_str = examples_list_str.format(*[exe.replace('.exe', '+') + '\\\n' for exe, _ in rules])

        make_build_rule_body = '$(CC) $(COPTS)\$@ $** $(LOPTS)'
        make_build_rules_str = ('{}' * len(rules)).format(
            *['{0} : {1}\n\t{2}\n'.format(exe,
                                          cpp,
                                          make_build_rule_body) for exe, cpp in rules])

        make_run_rule_body = '$(RES_DIR)\$** > $(RES_DIR)\$@'
        make_run_rules_str = ('{}' * len(rules)).format(
            *['{0} : {1}\n\t{2}\n'.format(exe.replace('.exe', '.res'),
                                          exe,
                                          make_run_rule_body) for exe, _ in rules])

        with open(os.path.join(source_dir, 'makefile_win'), 'r') as makefile_win:
            template_str = makefile_win.read()

        make_str = template_str.format(examples_list=examples_list_str,
                                       make_build_rules=make_build_rules_str,
                                       make_run_rules=make_run_rules_str)

        with open(os.path.join(out_dir, 'makefile'), 'w') as makefile:
            makefile.write(make_str)<|MERGE_RESOLUTION|>--- conflicted
+++ resolved
@@ -23,11 +23,7 @@
 import glob
 
 def check_stop_list(path):
-<<<<<<< HEAD
-    exclude_list = ['jaccard_batch_app', 'subgraph_isomorphism_batch']
-=======
     exclude_list = ['jaccard_batch_app', 'subgraph_isomorphism_batch', 'shortest_paths_batch']
->>>>>>> 912aa544
     for exclude_name in exclude_list:
         if exclude_name in path:
             return False
