--- conflicted
+++ resolved
@@ -25,9 +25,6 @@
         decision_forest_cls_hist_distr_ccl    \
         decision_forest_reg_hist_distr_ccl    \
         kmeans_distr_ccl                      \
-<<<<<<< HEAD
         knn_bf_distr_ccl                      \
-=======
         linear_regression_distr_ccl           \
->>>>>>> 4c05e2f4
         pca_distr_ccl    