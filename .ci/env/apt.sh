#!/bin/bash
#===============================================================================
# Copyright 2021 Intel Corporation
# Copyright contributors to the oneDAL project
#
# Licensed under the Apache License, Version 2.0 (the "License");
# you may not use this file except in compliance with the License.
# You may obtain a copy of the License at
#
#     http://www.apache.org/licenses/LICENSE-2.0
#
# Unless required by applicable law or agreed to in writing, software
# distributed under the License is distributed on an "AS IS" BASIS,
# WITHOUT WARRANTIES OR CONDITIONS OF ANY KIND, either express or implied.
# See the License for the specific language governing permissions and
# limitations under the License.
#===============================================================================

component=$1

function update {
    sudo apt-get update
}

function add_repo {
    wget https://apt.repos.intel.com/intel-gpg-keys/GPG-PUB-KEY-INTEL-SW-PRODUCTS.PUB
    sudo apt-key add GPG-PUB-KEY-INTEL-SW-PRODUCTS.PUB
    rm GPG-PUB-KEY-INTEL-SW-PRODUCTS.PUB
    echo "deb https://apt.repos.intel.com/oneapi all main" | sudo tee /etc/apt/sources.list.d/oneAPI.list
    sudo add-apt-repository -y "deb https://apt.repos.intel.com/oneapi all main"
    sudo apt-get update
}

function install_dpcpp {
<<<<<<< HEAD
    sudo apt-get install -y intel-oneapi-compiler-dpcpp-cpp-2024.0
=======
    sudo apt-get install -y intel-oneapi-compiler-dpcpp-cpp-2024.1
>>>>>>> 01060a3f
    sudo bash -c 'echo libintelocl.so > /etc/OpenCL/vendors/intel-cpu.icd'
}

function install_mkl {
    sudo apt-get install intel-oneapi-mkl-devel
}

function install_clang-format {
    sudo apt-get install -y clang-format-14
    sudo update-alternatives --install /usr/bin/clang-format clang-format /usr/bin/clang-format-14 100
    sudo update-alternatives --set clang-format /usr/bin/clang-format-14
}

function install_dev-base {
    sudo apt-get install -y gcc-multilib g++-multilib dos2unix tree
}

function install_dev-base-conda {
    conda env create -f .ci/env/environment.yml
}

function install_arm-cross-compilers {
    sudo apt-get install -y gcc-aarch64-linux-gnu g++-aarch64-linux-gnu gfortran-aarch64-linux-gnu
}

function install_qemu_emulation {
    sudo apt-get install -y qemu-user-static
}

if [ "${component}" == "dpcpp" ]; then
    add_repo
    install_dpcpp
elif [ "${component}" == "mkl" ]; then
    add_repo
    install_mkl
elif [ "${component}" == "arm-compiler" ]; then
    update
    install_arm-cross-compilers
elif [ "${component}" == "clang-format" ]; then
    update
    install_clang-format
elif [ "${component}" == "dev-base" ]; then
    update
    install_dev-base
    install_dev-base-conda
elif [ "${component}" == "qemu-emulation" ]; then
    update
    install_qemu_emulation
else
    echo "Usage:"
    echo "   $0 [dpcpp|mkl|arm-compiler|clang-format|dev-base]"
    exit 1
fi<|MERGE_RESOLUTION|>--- conflicted
+++ resolved
@@ -32,11 +32,7 @@
 }
 
 function install_dpcpp {
-<<<<<<< HEAD
-    sudo apt-get install -y intel-oneapi-compiler-dpcpp-cpp-2024.0
-=======
     sudo apt-get install -y intel-oneapi-compiler-dpcpp-cpp-2024.1
->>>>>>> 01060a3f
     sudo bash -c 'echo libintelocl.so > /etc/OpenCL/vendors/intel-cpu.icd'
 }
 
