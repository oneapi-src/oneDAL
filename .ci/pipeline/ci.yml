# Copyright contributors to the oneDAL project
# C/C++ with GCC
# Build your C/C++ project with GCC using make.
# Add steps that publish test results, save build artifacts, deploy, and more:
# https://docs.microsoft.com/azure/devops/pipelines/apps/c-cpp/gcc

trigger:
  branches:
    include:
    - main
    - rls/*
  paths:
    exclude:
    - docs
    - .ci/pipeline/docs.yml
pr:
  branches:
    include:
    - main
    - rls/*
  paths:
    exclude:
    - docs
    - .ci/pipeline/docs.yml

variables:
  OPENBLAS_VERSION : 'v0.3.27'
  TBB_VERSION : 'v2021.10.0'
  VM_IMAGE : 'ubuntu-22.04'
  SYSROOT_OS: 'jammy'

jobs:
- job: 'ClangFormat'
  pool:
    vmImage: '$(VM_IMAGE)'
  steps:
    - script: |
        .ci/env/apt.sh clang-format
      displayName: 'apt-get'
    - script: |
        .ci/scripts/clang-format.sh
      displayName: 'clang-format check'
      failOnStderr: true

- job: 'LinuxMakeGNU_MKL'
  timeoutInMinutes: 0
  variables:
    release.dir: '__release_lnx_gnu'
    platform.type : 'lnx32e'
  pool:
    vmImage: '$(VM_IMAGE)'
  steps:
  - script: |
      .ci/env/apt.sh dev-base
    displayName: 'apt-get and conda install'
  - script: |
      .ci/scripts/describe_system.sh
    displayName: 'System info'
  - script: |
      .ci/scripts/build.sh --compiler gnu --optimizations avx2 --target daal --conda-env ci-env
    displayName: 'make daal'
  - script: |
      .ci/scripts/build.sh --compiler gnu --optimizations avx2 --target onedal_c
    displayName: 'make onedal_c'
  - task: PublishPipelineArtifact@1
    inputs:
      artifactName: '$(platform.type) build'
      targetPath: '$(Build.Repository.LocalPath)/$(release.dir)'
    displayName: 'Upload build artifacts'
    continueOnError: true
  - script: |
      .ci/scripts/test.sh --test-kind examples --build-dir $(release.dir) --compiler gnu --interface daal/cpp --build-system cmake
    displayName: 'daal/cpp examples'
  - script: |
      .ci/scripts/test.sh --test-kind examples --build-dir $(release.dir) --compiler gnu --interface oneapi/cpp --build-system cmake
    displayName: 'oneapi/cpp examples'
  - script: |
      .ci/scripts/test.sh --test-kind samples --build-dir $(release.dir) --compiler gnu --interface daal/cpp/mpi --conda-env ci-env --build-system cmake
    displayName: 'daal/cpp/mpi samples'
  - script: |
      deploy/nuget/prepare_dal_nuget.sh --release-dir $(release.dir) --build-nupkg yes
      tree -h -I include __nuget/inteldal*/
      ls -lh __nuget/inteldal*.nupkg
    displayName: 'nuget pkg'
  - task: PublishPipelineArtifact@1
    inputs:
      artifactName: '$(platform.type) fail'
      targetPath: '$(Build.Repository.LocalPath)/$(release.dir)'
    displayName: 'Uploading on fail'
    condition: failed()
    continueOnError: true

- job: 'LinuxMakeGNU_OpenBLAS_ARM'
  timeoutInMinutes: 0
  variables:
    release.dir: '__release_lnx_gnu'
    platform.type : 'lnxarm'
    OPENBLAS_CACHE_DIR: $(Pipeline.Workspace)/openblas-aarch64-gnu
    TBB_CACHE_DIR: $(Pipeline.Workspace)/tbb-aarch64-gnu
  pool:
    vmImage: '$(VM_IMAGE)'
  steps:
  - script: |
      .ci/env/apt.sh dev-base
    displayName: 'apt-get and conda install'
  - script: |
      .ci/env/apt.sh gnu-cross-compilers aarch64
    displayName: 'arm-compiler installation'
  - script: |
      .ci/env/apt.sh qemu-apt
    displayName: 'qemu-emulation installation'
  - script: |
      .ci/scripts/describe_system.sh
    displayName: 'System info'
  - task: Cache@2
    inputs:
      key: '"gcc" | "aarch64" | "openblas" | "$(OPENBLAS_VERSION)" | "$(VM_IMAGE)" | "ILP64"'
      path: $(OPENBLAS_CACHE_DIR)
      cacheHitVar: OPENBLAS_RESTORED
  - script: |
      .ci/env/openblas.sh --target ARMV8 --host-compiler gcc --compiler aarch64-linux-gnu-gcc --cflags -march=armv8-a+sve --cross-compile --target-arch aarch64 --prefix $(OPENBLAS_CACHE_DIR) --version $(OPENBLAS_VERSION)
    displayName: 'Build OpenBLAS'
    condition: ne(variables.OPENBLAS_RESTORED, 'true')
  - task: Cache@2
    inputs:
      key: '"gcc" | "aarch64" | "tbb" | "$(TBB_VERSION)" | "$(VM_IMAGE)"'
      path: $(TBB_CACHE_DIR)
      cacheHitVar: TBB_RESTORED
  - script: |
      .ci/env/tbb.sh --cross-compile --toolchain-file $(Build.Repository.LocalPath)/.ci/env/arm-gnu-crosscompile-toolchain.cmake --target-arch aarch64 --prefix $(TBB_CACHE_DIR) --version $(TBB_VERSION)
    displayName: 'Build oneTBB'
    condition: ne(variables.TBB_RESTORED, 'true')
  - script: |
      .ci/scripts/build.sh --compiler gnu --optimizations sve --target daal --backend-config ref --conda-env ci-env --cross-compile --plat lnxarm --blas-dir $(OPENBLAS_CACHE_DIR) --tbb-dir $(TBB_CACHE_DIR)
    displayName: 'make daal'
  - script: |
      .ci/scripts/build.sh --compiler gnu --optimizations sve --target onedal_c --backend-config ref --cross-compile --plat lnxarm --blas-dir $(OPENBLAS_CACHE_DIR) --tbb-dir $(TBB_CACHE_DIR)
    displayName: 'make onedal_c'
  - task: PublishPipelineArtifact@1
    inputs:
      artifactName: '$(platform.type) ARM OpenBLAS gnu build'
      targetPath: '$(Build.Repository.LocalPath)/$(release.dir)'
    displayName: 'Upload build artifacts'
    continueOnError: true
  - script: |
      export QEMU_LD_PREFIX=/usr/aarch64-linux-gnu
      export QEMU_CPU="max,sve-default-vector-length=256"
      export TBBROOT=$(TBB_CACHE_DIR)
      export ARCH_ONEDAL=aarch64
      .ci/scripts/test.sh --test-kind examples --build-dir $(release.dir) --compiler gnu --interface daal/cpp --build-system cmake --platform lnxarm --cross-compile --backend ref
    displayName: 'daal/cpp examples'
  - script: |
      export QEMU_LD_PREFIX=/usr/aarch64-linux-gnu
      export QEMU_CPU="max,sve-default-vector-length=256"
      export TBBROOT=$(TBB_CACHE_DIR)
      export ARCH_ONEDAL=aarch64
      .ci/scripts/test.sh --test-kind examples --build-dir $(release.dir) --compiler gnu --interface oneapi/cpp --build-system cmake --platform lnxarm --cross-compile --backend ref
    displayName: 'oneapi/cpp examples'
  - task: PublishPipelineArtifact@1
    inputs:
      artifactName: '$(platform.type) fail'
      targetPath: '$(Build.Repository.LocalPath)/$(release.dir)'
    displayName: 'Uploading on fail'
    condition: failed()
    continueOnError: true

- job: 'LinuxMakeLLVM_OpenBLAS_ARM'
  timeoutInMinutes: 0
  variables:
    release.dir: '__release_lnx_clang'
    platform.type : 'lnxarm'
    OPENBLAS_CACHE_DIR : $(Pipeline.Workspace)/openblas-aarch64-clang
    TBB_CACHE_DIR : $(Pipeline.Workspace)/tbb-aarch64-clang
    SYSROOT_CACHE_DIR: $(Pipeline.Workspace)/sysroot-aarch64
  pool:
    vmImage: '$(VM_IMAGE)'
  steps:
  - script: |
      .ci/env/apt.sh dev-base
    displayName: 'apt-get and conda install'
  - script: |
      .ci/env/apt.sh gnu-cross-compilers aarch64
    displayName: 'arm-compiler installation'
  - script: |
      .ci/env/apt.sh llvm-version 18
    displayName: 'llvm 18 installation'
  - script: |
      .ci/env/apt.sh qemu-apt
    displayName: 'qemu-emulation installation'
  - task: Cache@2
    inputs:
      key: '"aarch64" | "sysroot" | "$(SYSROOT_OS)"'
      path: $(SYSROOT_CACHE_DIR)
      cacheHitVar: SYSROOT_RESTORED
  - script: |
      .ci/env/apt.sh build-sysroot $(Pipeline.Workspace) arm64 $(SYSROOT_OS) sysroot-aarch64
    displayName: 'build aarch64 sysroot'
    condition: ne(variables.SYSROOT_RESTORED, 'true')
  - script: |
      .ci/scripts/describe_system.sh
    displayName: 'System info'
  - task: Cache@2
    inputs:
      key: '"clang" | "18" | "aarch64" | "openblas" | "$(OPENBLAS_VERSION)" | "$(VM_IMAGE)" | "ILP64"'
      path: $(OPENBLAS_CACHE_DIR)
      cacheHitVar: OPENBLAS_RESTORED
  - script: |
      .ci/env/openblas.sh --target ARMV8 --host-compiler gcc --compiler clang --target-arch arm --cflags -march=armv8-a+sve --cross-compile --prefix $(OPENBLAS_CACHE_DIR) --sysroot $(SYSROOT_CACHE_DIR) --version $(OPENBLAS_VERSION)
    displayName: 'Build OpenBLAS'
    condition: ne(variables.OPENBLAS_RESTORED, 'true')
  - task: Cache@2
    inputs:
      key: '"clang" | "aarch64" | "tbb" | "$(TBB_VERSION)" | "$(VM_IMAGE)"'
      path: $(TBB_CACHE_DIR)
      cacheHitVar: TBB_RESTORED
  - script: |
      export ONEDAL_SYSROOT=$(SYSROOT_CACHE_DIR)
      .ci/env/tbb.sh --cross-compile --toolchain-file $(Build.Repository.LocalPath)/.ci/env/arm-clang-crosscompile-toolchain.cmake --target-arch aarch64 --prefix $(TBB_CACHE_DIR) --version $(TBB_VERSION)
    displayName: 'Build oneTBB'
    condition: ne(variables.TBB_RESTORED, 'true')
  - script: |
      .ci/scripts/build.sh --compiler clang --optimizations sve --target daal --backend-config ref --conda-env ci-env --cross-compile --plat lnxarm --sysroot $(SYSROOT_CACHE_DIR) --blas-dir $(OPENBLAS_CACHE_DIR) --tbb-dir $(TBB_CACHE_DIR)
    displayName: 'make daal'
  - script: |
      .ci/scripts/build.sh --compiler clang --optimizations sve --target onedal_c --backend-config ref --cross-compile --plat lnxarm --sysroot $(SYSROOT_CACHE_DIR) --blas-dir $(OPENBLAS_CACHE_DIR) --tbb-dir $(TBB_CACHE_DIR)
    displayName: 'make onedal_c'
  - task: PublishPipelineArtifact@1
    inputs:
      artifactName: '$(platform.type) ARM OpenBLAS LLVM build'
      targetPath: '$(Build.Repository.LocalPath)/$(release.dir)'
    displayName: 'Upload build artifacts'
    continueOnError: true
  - script: |
      export QEMU_LD_PREFIX=$(SYSROOT_CACHE_DIR)
      export QEMU_CPU="max,sve-default-vector-length=256"
      export TBBROOT=$(TBB_CACHE_DIR)
      export ARCH_ONEDAL=aarch64
      export ONEDAL_SYSROOT=$(SYSROOT_CACHE_DIR)
      .ci/scripts/test.sh --test-kind examples --build-dir $(release.dir) --compiler clang --interface daal/cpp --build-system cmake --platform lnxarm --cross-compile --backend ref
    displayName: 'daal/cpp examples'
  - script: |
      export QEMU_LD_PREFIX=$(SYSROOT_CACHE_DIR)
      export QEMU_CPU="max,sve-default-vector-length=256"
      export TBBROOT=$(TBB_CACHE_DIR)
      export ARCH_ONEDAL=aarch64
      export ONEDAL_SYSROOT=$(SYSROOT_CACHE_DIR)
      .ci/scripts/test.sh --test-kind examples --build-dir $(release.dir) --compiler clang --interface oneapi/cpp --build-system cmake --platform lnxarm --cross-compile --backend ref
    displayName: 'oneapi/cpp examples'
  - task: PublishPipelineArtifact@1
    inputs:
      artifactName: '$(platform.type) fail'
      targetPath: '$(Build.Repository.LocalPath)/$(release.dir)'
    displayName: 'Uploading on fail'
    condition: failed()
    continueOnError: true

- job: 'LinuxMakeLLVM_OpenBLAS_rv64'
  timeoutInMinutes: 0
  variables:
    release.dir: '__release_lnx_clang'
    platform.type : 'lnxriscv64'
    OPENBLAS_VERSION : 'v0.3.27'
    OPENBLAS_CACHE_DIR : $(Pipeline.Workspace)/openblas-riscv64-clang
    TBB_VERSION : 'v2021.10.0'
    TBB_CACHE_DIR : $(Pipeline.Workspace)/tbb-riscv64-clang
    SYSROOT_CACHE_DIR: $(Pipeline.Workspace)/sysroot-riscv64
  pool:
    vmImage: 'ubuntu-22.04'
  steps:
  - script: |
      .ci/env/apt.sh dev-base
    displayName: 'apt-get and conda install'
  - script: |
      .ci/env/apt.sh gnu-cross-compilers riscv64
    displayName: 'riscv64-compiler installation'
  - script: |
      .ci/env/apt.sh llvm-version 18
    displayName: 'llvm 18 installation'
  - script: |
      .ci/env/apt.sh qemu-deb
    displayName: 'qemu-emulation installation'
  - task: Cache@2
    inputs:
      key: '"riscv64" | "sysroot"'
      path: $(SYSROOT_CACHE_DIR)
      cacheHitVar: SYSROOT_RESTORED
  - script: |
      .ci/env/apt.sh build-sysroot $(Pipeline.Workspace) riscv64 $(SYSROOT_OS) sysroot-riscv64
    displayName: 'Build riscv64 sysroot'
    condition: ne(variables.SYSROOT_RESTORED, 'true')
  - script: |
      .ci/scripts/describe_system.sh
    displayName: 'System info'
  - task: Cache@2
    inputs:
      key: '"clang" | "riscv64" | "openblas" | "$(OPENBLAS_VERSION)" | "ILP64"'
      path: $(OPENBLAS_CACHE_DIR)
      cacheHitVar: OPENBLAS_RESTORED
  - script: |
      .ci/env/openblas.sh --target RISCV64_ZVL128B --host-compiler gcc --compiler clang --target-arch riscv64 --cross-compile --prefix $(OPENBLAS_CACHE_DIR) --sysroot $(SYSROOT_CACHE_DIR) --version $(OPENBLAS_VERSION)
    displayName: 'Build OpenBLAS'
    condition: ne(variables.OPENBLAS_RESTORED, 'true')
  - task: Cache@2
    inputs:
      key: '"clang" | "riscv64" | "tbb" | "$(TBB_VERSION)"'
      path: $(TBB_CACHE_DIR)
      cacheHitVar: TBB_RESTORED
  - script: |
      export ONEDAL_SYSROOT=$(SYSROOT_CACHE_DIR)
      .ci/env/tbb.sh --cross-compile --toolchain-file $(Build.Repository.LocalPath)/.ci/env/riscv64-clang-crosscompile-toolchain.cmake --target-arch riscv64 --prefix $(TBB_CACHE_DIR) --version $(TBB_VERSION)
    displayName: 'Build oneTBB'
    condition: ne(variables.TBB_RESTORED, 'true')
  - script: |
      .ci/scripts/build.sh --compiler clang --optimizations rv64 --target daal --backend-config ref --conda-env ci-env --cross-compile --plat lnxriscv64 --sysroot $(SYSROOT_CACHE_DIR) --blas-dir $(OPENBLAS_CACHE_DIR) --tbb-dir $(TBB_CACHE_DIR)
    displayName: 'make daal'
  - script: |
      .ci/scripts/build.sh --compiler clang --optimizations rv64 --target onedal_c --backend-config ref --cross-compile --plat lnxriscv64 --sysroot $(SYSROOT_CACHE_DIR) --blas-dir $(OPENBLAS_CACHE_DIR) --tbb-dir $(TBB_CACHE_DIR)
    displayName: 'make onedal_c'
  - task: PublishPipelineArtifact@1
    inputs:
      artifactName: '$(platform.type) RISCV64 OpenBLAS build'
      targetPath: '$(Build.Repository.LocalPath)/$(release.dir)'
    displayName: 'Upload build artifacts'
    continueOnError: true
  - script: |
      export QEMU_LD_PREFIX=$(SYSROOT_CACHE_DIR)
      export QEMU_CPU="max"
      export TBBROOT=$(TBB_CACHE_DIR)
      export ARCH_ONEDAL=riscv64
      export ONEDAL_SYSROOT=$(SYSROOT_CACHE_DIR)
      .ci/scripts/test.sh --test-kind examples --build-dir $(release.dir) --compiler clang --interface daal/cpp --build-system cmake --platform lnxriscv64 --cross-compile --backend ref
    displayName: 'daal/cpp examples'
  - script: |
      export QEMU_LD_PREFIX=$(SYSROOT_CACHE_DIR)
      export QEMU_CPU="max"
      export TBBROOT=$(TBB_CACHE_DIR)
      export ARCH_ONEDAL=riscv64
      export ONEDAL_SYSROOT=$(SYSROOT_CACHE_DIR)
      .ci/scripts/test.sh --test-kind examples --build-dir $(release.dir) --compiler clang --interface oneapi/cpp --build-system cmake --platform lnxriscv64 --cross-compile --backend ref
    displayName: 'oneapi/cpp examples'
  - task: PublishPipelineArtifact@1
    inputs:
      artifactName: '$(platform.type) fail'
      targetPath: '$(Build.Repository.LocalPath)/$(release.dir)'
    displayName: 'Uploading on fail'
    condition: failed()
    continueOnError: true

- job: 'LinuxMakeGNU_OpenBLAS_x86'
  timeoutInMinutes: 0
  variables:
    release.dir: '__release_lnx_gnu'
    platform.type : 'lnx32e'
    OPENBLAS_CACHE_DIR: $(Pipeline.Workspace)/openblas-x86_64-gnu
  pool:
    vmImage: '$(VM_IMAGE)'
  steps:
  - script: |
      .ci/env/apt.sh dev-base
    displayName: 'apt-get and conda install'
  - script: |
      .ci/scripts/describe_system.sh
    displayName: 'System info'
  - task: Cache@2
    inputs:
      key: '"gcc" | "x86_64" | "openblas" | "$(OPENBLAS_VERSION)" | "$(VM_IMAGE)" | "ILP64"'
      path: $(OPENBLAS_CACHE_DIR)
      cacheHitVar: OPENBLAS_RESTORED
  - script: |
      .ci/env/openblas.sh --target-arch x86_64 --prefix $(OPENBLAS_CACHE_DIR) --version $(OPENBLAS_VERSION)
    displayName: 'Build OpenBLAS'
    condition: ne(variables.OPENBLAS_RESTORED, 'true')
  - script: |
      .ci/scripts/build.sh --compiler gnu --optimizations avx2 --target daal --backend-config ref --conda-env ci-env --blas-dir $(OPENBLAS_CACHE_DIR)
    displayName: 'make daal'
  - script: |
      .ci/scripts/build.sh --compiler gnu --optimizations avx2 --target onedal_c --backend-config ref --blas-dir $(OPENBLAS_CACHE_DIR)
    displayName: 'make onedal_c'
  - task: PublishPipelineArtifact@1
    inputs:
      artifactName: '$(platform.type) OpenBLAS build'
      targetPath: '$(Build.Repository.LocalPath)/$(release.dir)'
    displayName: 'Upload build artifacts'
    continueOnError: true
  - script: |
      .ci/scripts/test.sh --test-kind examples --build-dir $(release.dir) --compiler gnu --interface daal/cpp --build-system cmake --backend ref
    displayName: 'daal/cpp examples'
  - script: |
      .ci/scripts/test.sh --test-kind examples --build-dir $(release.dir) --compiler gnu --interface oneapi/cpp --build-system cmake --backend ref
    displayName: 'oneapi/cpp examples'
  - task: PublishPipelineArtifact@1
    inputs:
      artifactName: '$(platform.type) fail'
      targetPath: '$(Build.Repository.LocalPath)/$(release.dir)'
    displayName: 'Uploading on fail'
    condition: failed()
    continueOnError: true

- job: 'LinuxMakeDPCPP'
  timeoutInMinutes: 0
  variables:
    release.dir: '__release_lnx_icx'
    platform.type : 'lnx32e'
  pool:
    vmImage: '$(VM_IMAGE)'
  steps:
  - script: |
      .ci/env/apt.sh dev-base
    displayName: 'apt-get and conda install'
  - script: |
      .ci/env/apt.sh dpcpp
    displayName: 'dpcpp installation'
  - script: |
      source /opt/intel/oneapi/compiler/latest/env/vars.sh
      .ci/scripts/describe_system.sh
    displayName: 'System info'
  - script: |
      source /opt/intel/oneapi/compiler/latest/env/vars.sh
      .ci/scripts/build.sh --compiler icx  --optimizations avx2 --target daal --conda-env ci-env
    displayName: 'make daal'
  - script: |
      source /opt/intel/oneapi/compiler/latest/env/vars.sh
      .ci/scripts/build.sh --compiler icx  --optimizations avx2 --target onedal_dpc
    displayName: 'make onedal_dpc'
  - task: PublishPipelineArtifact@1
    inputs:
      artifactName: '$(platform.type) DPC build'
      targetPath: '$(Build.Repository.LocalPath)/$(release.dir)'
    displayName: 'Upload build artifacts'
    continueOnError: true
  - script: |
      source /opt/intel/oneapi/compiler/latest/env/vars.sh
      .ci/scripts/test.sh --test-kind examples --build-dir $(release.dir) --compiler clang --interface daal/cpp --build-system cmake
    displayName: 'daal/cpp examples'
  - script: |
      source /opt/intel/oneapi/compiler/latest/env/vars.sh
      .ci/scripts/test.sh --test-kind examples --build-dir $(release.dir) --compiler clang --interface oneapi/cpp --build-system cmake
    displayName: 'oneapi/cpp examples'
  - script: |
      source /opt/intel/oneapi/compiler/latest/env/vars.sh
      .ci/scripts/test.sh --test-kind samples --build-dir $(release.dir) --compiler gnu --interface daal/cpp/mpi --conda-env ci-env --build-system cmake
    displayName: 'daal/cpp/mpi samples'
  - task: PublishPipelineArtifact@1
    inputs:
      artifactName: '$(platform.type) DPC fail'
      targetPath: '$(Build.Repository.LocalPath)/$(release.dir)'
    displayName: 'Uploading on fail'
    condition: failed()

- job: 'LinuxBazel'
  timeoutInMinutes: 0
  pool:
    vmImage: '$(VM_IMAGE)'
  variables:
    platform.type : 'lnx32e'
    BAZEL_CACHE_DIR: $(Pipeline.Workspace)/.bazel-cache
    BAZEL_VERSION: $(Pipeline.Workspace)/bazelisk-linux-amd64
    BAZEL_CACHE_MAX_SIZE_KB: 4194304 # Size in kilobytes ~ 4Gb
  steps:
  - script: |
      # sourcing done to set bazel version value from script
      source .ci/env/bazelisk.sh
      echo "##vso[task.setvariable variable=BAZEL_VERSION]${BAZEL_VERSION}"
    displayName: 'install-bazel'
  - script: |
      .ci/scripts/describe_system.sh
    displayName: 'System info'
  - task: Cache@2
    inputs:
      # Commit ID is added to a cache key. Caches are immutable by design,
      # so we always need to change a key to upload the last version
      # of the Bazel cache. Cache lookup is based on `restoreKeys` option.
      key: '"$(BAZEL_VERSION)" | "$(Agent.OS)" | "v1" | "$(Build.SourceVersion)"'
      restoreKeys: |
        "$(BAZEL_VERSION)" | "$(Agent.OS)" | "v1"
      path: $(BAZEL_CACHE_DIR)
    displayName: 'bazel-cache'

  - script: |
      if [ -f "${BAZEL_CACHE_DIR}/cache-clean-timestamp" ]; then
        echo
        echo "Last time the cache is cleaned:"
        cat "${BAZEL_CACHE_DIR}/cache-clean-timestamp"
        echo
      fi

      # Create `.bazelrc` and set cache directory
      # Minimal CPU instruction set in Azure is AVX2
      echo "build --disk_cache=$(BAZEL_CACHE_DIR) --cpu=avx2" > ~/.bazelrc

      # Display oneDAL build configuration
      bazel build @config//:dump
      echo
      cat bazel-bin/external/config/config.json
      echo
    displayName: 'bazel-configure'
  - script: |
      bazel build :release
    displayName: 'release'
  - task: PublishPipelineArtifact@1
    inputs:
      artifactName: '$(platform.type) Bazel build'
      targetPath: '$(Build.Repository.LocalPath)/bazel-bin/release'
    displayName: 'Upload build artifacts'
  - script: |
      bazel test //examples/oneapi/cpp:all \
                 --test_link_mode=dev \
                 --test_thread_mode=par
    displayName: 'cpp-examples-thread-dev'

  - script: |
      export DALROOT=`pwd`/bazel-bin/release/daal/latest
      bazel test //examples/oneapi/cpp:all \
                 --test_link_mode=release_static \
                 --test_thread_mode=par
    displayName: 'cpp-examples-thread-release-static'

  - script: |
      export DALROOT=`pwd`/bazel-bin/release/daal/latest
      bazel test //examples/oneapi/cpp:all \
                 --test_link_mode=release_dynamic \
                 --test_thread_mode=par
    displayName: 'cpp-examples-thread-release-dynamic'

  - script: |
      bazel test //cpp/daal:tests
    displayName: 'daal-tests-algorithms'

  - script: |
      bazel test //cpp/oneapi/dal:tests \
                 --config=host \
                 --test_link_mode=dev \
                 --test_thread_mode=par
    displayName: 'cpp-tests-thread-dev'

  - script: |
      # Clear cache if its size exceeds some predefined value
      cache_size=$(du -sk "${BAZEL_CACHE_DIR}" | cut -f1)
      cache_size_mb=$(du -sm "${BAZEL_CACHE_DIR}" | cut -f1)
      echo "Bazel cache dir is ${BAZEL_CACHE_DIR}"
      echo "Bazel cache size is ${cache_size_mb}Mb"
      if [ ${cache_size} -ge ${BAZEL_CACHE_MAX_SIZE_KB} ]; then
          echo "Run cache cleanup..."
          echo "Current cache directory content:"
          ls -1 "${BAZEL_CACHE_DIR}"
          echo "--------------------------------"
          echo "Run bazel clean with expunge"
          echo "Remove cache directory"
          rm -r "${BAZEL_CACHE_DIR}"
          mkdir -p "${BAZEL_CACHE_DIR}"
          echo "Write timestamp to the cache"
          date > "${BAZEL_CACHE_DIR}/cache-clean-timestamp"
          echo "Current cache directory content:"
          ls -1 "${BAZEL_CACHE_DIR}"
          echo "--------------------------------"
      else
          echo "No need for cleanup"
      fi
    displayName: 'bazel-cache-limit'

- job: LinuxSklearnex
  dependsOn: LinuxMakeGNU_MKL
  timeoutInMinutes: 0
  variables:
    release.dir: '__release_lnx_gnu'
    platform.type : 'lnx32e'
  pool:
    vmImage: '$(VM_IMAGE)'
    maxParallel: 2
  strategy:
    matrix:
      Python311:
        python.version: '3.11'
  steps:
  - task: DownloadPipelineArtifact@2
    inputs:
      artifact: '$(platform.type) build'
      path: $(Pipeline.Workspace)
  - script: .ci/env/apt.sh dev-base
    displayName: 'apt-get'
  - script: |
      .ci/scripts/describe_system.sh
    displayName: 'System info'
  - script: |
      conda update -y -q conda
      conda create -q -y -n CB -c conda-forge python=$(python.version) tbb mpich
    displayName: 'Conda create'
  - script: |
      git clone https://github.com/intel/scikit-learn-intelex.git sklearnex
    displayName: Clone sklearnex
  - script: |
      source /usr/share/miniconda/etc/profile.d/conda.sh
      conda activate CB
      pip install -r sklearnex/dependencies-dev
      pip install -r sklearnex/requirements-test.txt
    displayName: Create python environment
  - script: |
      source /usr/share/miniconda/etc/profile.d/conda.sh
      conda activate CB
      export DALROOT=$(Pipeline.Workspace)/daal/latest
      source ${DALROOT}/env/vars.sh
      cd sklearnex
      export PYTHON=python
      ./conda-recipe/build.sh
    displayName: sklearnex build
  - task: PublishPipelineArtifact@1
    inputs:
      artifactName: '$(platform.type) sklearnex build'
      targetPath: '$(Build.Repository.LocalPath)/sklearnex'
    displayName: 'Upload sklearnex build artifacts'
    continueOnError: true
  - script: |
      source /usr/share/miniconda/etc/profile.d/conda.sh
      conda activate CB
      source $(Pipeline.Workspace)/daal/latest/env/vars.sh
      ./sklearnex/conda-recipe/run_test.sh
    timeoutInMinutes: 15
    displayName: sklearnex test
  - script: |
      source /usr/share/miniconda/etc/profile.d/conda.sh
      conda activate CB
      source $(Pipeline.Workspace)/daal/latest/env/vars.sh
      ret_code=0
      python -m sklearnex sklearnex/tests/run_examples.py
      ret_code=$(($ret_code + $?))
<<<<<<< HEAD
=======
      python -m sklearnex sklearnex/tests/daal4py/sycl/sklearn_sycl.py
      ret_code=$(($ret_code + $?))
>>>>>>> d993a44a
      exit $ret_code
    displayName: sklearnex examples
  - script: |
      source /usr/share/miniconda/etc/profile.d/conda.sh
      conda activate CB
      source $(Pipeline.Workspace)/daal/latest/env/vars.sh
      $(Pipeline.Workspace)/s/.ci/scripts/conformance_test.sh --build-dir $(Pipeline.Workspace) --conda-dir $HOME/miniconda --oneapi-dir /opt/intel/oneapi
    timeoutInMinutes: 15
    displayName: Conformance tests
  - task: PublishPipelineArtifact@1
    inputs:
      artifactName: '$(platform.type) conformance tests report'
      targetPath: '$(Pipeline.Workspace)/s/.ci/scripts/conformance-scripts/'
    displayName: 'Upload conformance tests artifacts'
    continueOnError: true

- job: 'macOSMakeClang'
  timeoutInMinutes: 0
  variables:
    release.dir: '__release_mac_clang'
    platform.type : 'mac32e'
  pool:
    vmImage:  'macos-12'
  steps:
  - script: |
      brew install dos2unix tree
      conda create -n ci-env -q -y -c conda-forge python=3.10
      source /usr/local/miniconda/etc/profile.d/conda.sh
      conda activate ci-env
      pip install -q cpufeature
    displayName: 'brew and conda install'
  - script: |
      source /usr/local/miniconda/etc/profile.d/conda.sh
      conda activate ci-env
      .ci/scripts/describe_system.sh
    displayName: 'System info'
  - script: |
      .ci/scripts/build.sh --compiler clang --target daal --optimizations "sse2 avx2" --conda-env ci-env
    displayName: 'make daal'
  - script: |
      .ci/scripts/build.sh --compiler clang --target onedal_c --optimizations "sse2 avx2"
    displayName: 'make onedal_c'
  - task: PublishPipelineArtifact@1
    inputs:
      artifactName: '$(platform.type) build'
      targetPath: '$(Build.Repository.LocalPath)/$(release.dir)'
    displayName: 'Upload build artifacts'
    continueOnError: true
  - script: |
      .ci/scripts/test.sh --test-kind examples --build-dir $(release.dir) --compiler clang --interface daal/cpp --build-system cmake
    displayName: 'daal/cpp examples'
  - script: |
      .ci/scripts/test.sh --test-kind examples --build-dir $(release.dir) --compiler clang --interface oneapi/cpp --build-system cmake
    displayName: 'oneapi/cpp examples'
  - script: |
      deploy/nuget/prepare_dal_nuget.sh --release-dir $(release.dir) --build-nupkg yes
      tree -h -I include __nuget/inteldal*/
      ls -lh __nuget/inteldal*.nupkg
    displayName: 'nuget pkg'
  - task: PublishPipelineArtifact@1
    inputs:
      artifactName: '$(platform.type) fail'
      targetPath: '$(Build.Repository.LocalPath)/$(release.dir)'
    displayName: 'Uploading on fail'
    condition: failed()
    continueOnError: true

- job: 'WindowsMakeVC'
  timeoutInMinutes: 0
  variables:
    release.dir: '__release_win_vc'
    platform.type : 'win32e'
  pool:
    vmImage: 'windows-2022'
  steps:
  - script: |
      set PATH=C:\msys64\usr\bin;%PATH%
      pip install cpufeature
      pacman -S -y --noconfirm zip dos2unix tree
    displayName: 'pacman'
  - script: |
      set PATH=C:\msys64\usr\bin;%PATH%
      bash .ci/scripts/describe_system.sh
    displayName: 'System info'
  - script: |
      .\.ci\scripts\build.bat daal vc avx2
    displayName: 'make daal'
  - script: |
      .\.ci\scripts\build.bat onedal_c vc avx2
    displayName: 'make onedal_c'
  - task: PublishPipelineArtifact@1
    inputs:
      artifactName: '$(platform.type) build'
      targetPath: '$(Build.Repository.LocalPath)/$(release.dir)'
    displayName: 'Upload build artifacts'
    continueOnError: true
  - script: |
      .\.ci\scripts\test.bat daal\cpp lib msvs cmake
      .\.ci\scripts\test.bat daal\cpp dll msvs cmake
    displayName: 'daal/cpp examples'
  - script: |
      .\.ci\scripts\test.bat oneapi\cpp lib msvs cmake
      .\.ci\scripts\test.bat oneapi\cpp dll msvs cmake
    displayName: 'oneapi/cpp examples'
  - script: |
      set PATH=C:\msys64\usr\bin;%PATH%
      bash deploy/nuget/prepare_dal_nuget.sh --release-dir $(release.dir) --build-nupkg yes
      tree -h -I include __nuget/inteldal*/
      ls -lh __nuget/inteldal*.nupkg
    displayName: 'nuget pkg'
  - task: PublishPipelineArtifact@1
    inputs:
      artifactName: '$(platform.type) fail'
      targetPath: '$(Build.Repository.LocalPath)/$(release.dir)'
    displayName: 'Uploading on fail'
    condition: failed()
    continueOnError: true<|MERGE_RESOLUTION|>--- conflicted
+++ resolved
@@ -623,11 +623,6 @@
       ret_code=0
       python -m sklearnex sklearnex/tests/run_examples.py
       ret_code=$(($ret_code + $?))
-<<<<<<< HEAD
-=======
-      python -m sklearnex sklearnex/tests/daal4py/sycl/sklearn_sycl.py
-      ret_code=$(($ret_code + $?))
->>>>>>> d993a44a
       exit $ret_code
     displayName: sklearnex examples
   - script: |
