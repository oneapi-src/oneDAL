# C/C++ with GCC
# Build your C/C++ project with GCC using make.
# Add steps that publish test results, save build artifacts, deploy, and more:
# https://docs.microsoft.com/azure/devops/pipelines/apps/c-cpp/gcc

trigger:
  branches:
    include:
    - develop
    - master
    - rls/*
  paths:
    exclude:
    - docs
    - .ci/pipeline/docs.yml
pr:
  branches:
    include:
    - develop
    - master
    - rls/*
  paths:
    exclude:
    - docs
    - .ci/pipeline/docs.yml

jobs:
- job: 'ClangFormat'
  pool:
    vmImage: 'ubuntu-22.04'
  steps:
    - script: |
        sudo apt-get update && sudo apt-get install -y clang-format-14
        sudo update-alternatives --install /usr/bin/clang-format clang-format /usr/bin/clang-format-14 100
        sudo update-alternatives --set clang-format /usr/bin/clang-format-14
      displayName: 'apt-get'
    - script: |
        .ci/scripts/clang-format.sh
      displayName: 'clang-format check'
      failOnStderr: true

- job: 'LinuxMakeGNU'
  timeoutInMinutes: 0
  variables:
    release.dir: '__release_lnx_gnu'
    platform.type : 'lnx32e'
  pool:
    vmImage: 'ubuntu-22.04'
  steps:
  - script: |
      sudo apt-get update && sudo apt-get install -y gcc-multilib g++-multilib dos2unix tree
      conda create -n ci-env -q -y -c intel -c conda-forge impi-devel=2021.7.1 openjdk=17.0.3
    displayName: 'apt-get and conda install'
<<<<<<< HEAD
  - script: |
      .ci/scripts/describe_system.sh
    displayName: 'System info'
  - script: |
      .ci/scripts/build.sh --platform $(platform.type) --compiler gnu --target daal --conda-env ci-env
    displayName: 'make daal'
  - script: |
=======
  - script: |
      .ci/scripts/describe_system.sh
    displayName: 'System info'
  - script: |
      .ci/scripts/build.sh --platform $(platform.type) --compiler gnu --target daal --conda-env ci-env
    displayName: 'make daal'
  - script: |
>>>>>>> 86936d8a
      .ci/scripts/build.sh --platform $(platform.type) --compiler gnu --target oneapi_c
    displayName: 'make oneapi_c'
  - script: |
      cp -R $(release.dir) $(Build.ArtifactStagingDirectory)/
    displayName: 'Copy build'
  - task: PublishPipelineArtifact@0
    inputs:
      artifactName: '$(platform.type) build'
      targetPath: '$(release.dir)'
  - script: |
      .ci/scripts/test.sh --test-kind examples --build-dir $(release.dir) --platform $(platform.type) --compiler gnu --interface daal/java --conda-env ci-env
    displayName: 'daal/java examples'
  - script: |
      .ci/scripts/test.sh --test-kind examples --build-dir $(release.dir) --platform $(platform.type) --compiler gnu --interface daal/cpp
    displayName: 'daal/cpp examples'
  - script: |
      .ci/scripts/test.sh --test-kind examples --build-dir $(release.dir) --platform $(platform.type) --compiler gnu --interface oneapi/cpp
    displayName: 'oneapi/cpp examples'
  - script: |
      .ci/scripts/test.sh --test-kind samples --build-dir $(release.dir) --platform $(platform.type) --compiler gnu --interface daal/cpp/mpi --conda-env ci-env
    displayName: 'daal/cpp/mpi samples'
  - script: |
      deploy/nuget/prepare_dal_nuget.sh --release-dir $(release.dir) --platform $(platform.type) --build-nupkg yes
      tree -h -I include __nuget/inteldal*/
      ls -lh __nuget/inteldal*.nupkg
    displayName: 'nuget pkg'

- job: 'LinuxMakeClang'
  timeoutInMinutes: 0
  variables:
    release.dir: '__release_lnx_clang'
    platform.type : 'lnx32e'
  pool:
    vmImage: 'ubuntu-22.04'
  steps:
  - script: |
      sudo apt-get update && sudo apt-get install -y gcc-multilib g++-multilib dos2unix
      conda create -n ci-env -q -y -c intel -c conda-forge impi-devel=2021.7.1 openjdk=17.0.3
    displayName: 'apt-get and conda install'
<<<<<<< HEAD
  - script: |
      .ci/scripts/describe_system.sh
    displayName: 'System info'
  - script: |
      .ci/scripts/build.sh --platform $(platform.type) --compiler clang --target daal --conda-env ci-env
    displayName: 'make daal'
  - script: |
      .ci/scripts/build.sh --platform $(platform.type) --compiler clang --target oneapi_c
    displayName: 'make oneapi_c'
  - script: |
      .ci/scripts/test.sh --test-kind examples --build-dir $(release.dir) --platform $(platform.type) --compiler clang --interface daal/java --conda-env ci-env
    displayName: 'daal/java examples'
  - script: |
      .ci/scripts/test.sh --test-kind examples --build-dir $(release.dir) --platform $(platform.type) --compiler clang --interface daal/cpp
    displayName: 'daal/cpp examples'
  - script: |
      .ci/scripts/test.sh --test-kind examples --build-dir $(release.dir) --platform $(platform.type) --compiler clang --interface oneapi/cpp
    displayName: 'oneapi/cpp examples'
  - script: |
=======
  - script: |
      .ci/scripts/describe_system.sh
    displayName: 'System info'
  - script: |
      .ci/scripts/build.sh --platform $(platform.type) --compiler clang --target daal --conda-env ci-env
    displayName: 'make daal'
  - script: |
      .ci/scripts/build.sh --platform $(platform.type) --compiler clang --target oneapi_c
    displayName: 'make oneapi_c'
  - script: |
      .ci/scripts/test.sh --test-kind examples --build-dir $(release.dir) --platform $(platform.type) --compiler clang --interface daal/java --conda-env ci-env
    displayName: 'daal/java examples'
  - script: |
      .ci/scripts/test.sh --test-kind examples --build-dir $(release.dir) --platform $(platform.type) --compiler clang --interface daal/cpp
    displayName: 'daal/cpp examples'
  - script: |
      .ci/scripts/test.sh --test-kind examples --build-dir $(release.dir) --platform $(platform.type) --compiler clang --interface oneapi/cpp
    displayName: 'oneapi/cpp examples'
  - script: |
>>>>>>> 86936d8a
      .ci/scripts/test.sh --test-kind samples --build-dir $(release.dir) --platform $(platform.type) --compiler gnu --interface daal/cpp/mpi --conda-env ci-env
    displayName: 'daal/cpp/mpi samples'

- job: 'LinuxMakeDPCPP'
  timeoutInMinutes: 0
  variables:
    release.dir: '__release_lnx_clang'
    platform.type : 'lnx32e'
  pool:
    vmImage: 'ubuntu-22.04'
  steps:
  - script: sudo apt-get update && sudo apt-get install -y gcc-multilib g++-multilib dos2unix wget libtinfo5
    displayName: 'apt-get'
  - script: |
      wget "https://github.com/intel/llvm/releases/download/sycl-nightly%2F20221129/dpcpp-compiler.tar.gz"
      tar -xzf dpcpp-compiler.tar.gz
      ln -s clang++ dpcpp_compiler/bin/icpx
      ln -s clang dpcpp_compiler/bin/icx
    displayName: 'download dpcpp daily build'
  - script: |
      source dpcpp_compiler/startup.sh
      .ci/scripts/describe_system.sh
    displayName: 'System info'
  - script: |
      source dpcpp_compiler/startup.sh
      .ci/scripts/build.sh --platform $(platform.type) --compiler clang --target onedal_dpc
    displayName: 'make onedal_dpc'
  - script: |
      source dpcpp_compiler/startup.sh
      .ci/scripts/test.sh --test-kind examples --build-dir $(release.dir) --platform $(platform.type) --compiler clang --interface daal/cpp
    displayName: 'daal/cpp examples'
  - script: |
      source dpcpp_compiler/startup.sh
      .ci/scripts/test.sh --test-kind examples --build-dir $(release.dir) --platform $(platform.type) --compiler clang --interface oneapi/cpp
    displayName: 'oneapi/cpp examples'

- job: 'LinuxBazel'
  timeoutInMinutes: 0
  pool:
    vmImage: 'ubuntu-22.04'
  variables:
    BAZEL_VERSION: bazel-4.0.0
    BAZEL_CACHE_DIR: $(Pipeline.Workspace)/.bazel-cache
    BAZEL_CACHE_MAX_SIZE_KB: 4194304 # Size in kilobytes ~ 4Gb
  steps:
  - script: |
      # Add bazel repository
      sudo apt install -y curl gnupg
      curl -fsSL https://bazel.build/bazel-release.pub.gpg | gpg --dearmor > bazel.gpg
      sudo mv bazel.gpg /etc/apt/trusted.gpg.d/
      echo "deb [arch=amd64] https://storage.googleapis.com/bazel-apt stable jdk1.8" | \
        sudo tee /etc/apt/sources.list.d/bazel.list

      sudo apt-get update
      sudo apt-get install gcc-multilib \
                           g++-multilib \
                           binutils \
                           openjdk-11-jdk \
                           $(BAZEL_VERSION)

    displayName: 'install-deps'
  - script: |
      .ci/scripts/describe_system.sh
    displayName: 'System info'

  - task: Cache@2
    inputs:
      # Commit ID is added to a cache key. Caches are immutable by design,
      # so we always need to change a key to upload the last version
      # of the Bazel cache. Cache lookup is based on `restoreKeys` option.
      key: '"$(BAZEL_VERSION)" | "$(Agent.OS)" | "v2" | "$(Build.SourceVersion)"'
      restoreKeys: |
        "$(BAZEL_VERSION)" | "$(Agent.OS)" | "v2"
      path: $(BAZEL_CACHE_DIR)
    displayName: 'bazel-cache'

  - script: |
      if [ -f "${BAZEL_CACHE_DIR}/cache-clean-timestamp" ]; then
        echo
        echo "Last time the cache is cleaned:"
        cat "${BAZEL_CACHE_DIR}/cache-clean-timestamp"
        echo
      fi

      # Create `.bazelrc` and set cache directory
      # Minimal CPU instruction set in Azure is AVX2
      echo "build --disk_cache=$(BAZEL_CACHE_DIR) --cpu=avx2" > ~/.bazelrc

      # Display oneDAL build configuration
      $(BAZEL_VERSION) build @config//:dump
      echo
      cat bazel-bin/external/config/config.json
      echo
    displayName: 'bazel-configure'

  - script: |
      $(BAZEL_VERSION) build :release
    displayName: 'release'

  - script: |
      $(BAZEL_VERSION) test //examples/oneapi/cpp:all \
                 --test_link_mode=dev \
                 --test_thread_mode=par
    displayName: 'cpp-examples-thread-dev'

  - script: |
      export DAALROOT=`pwd`/bazel-bin/release/daal/latest
      $(BAZEL_VERSION) test //examples/oneapi/cpp:all \
                 --test_link_mode=release_static \
                 --test_thread_mode=par
    displayName: 'cpp-examples-thread-release-static'

  - script: |
      export DAALROOT=`pwd`/bazel-bin/release/daal/latest
      $(BAZEL_VERSION) test //examples/oneapi/cpp:all \
                 --test_link_mode=release_dynamic \
                 --test_thread_mode=par
    displayName: 'cpp-examples-thread-release-dynamic'

  - script: |
      $(BAZEL_VERSION) test //cpp/oneapi/dal:tests \
                 --config=host \
                 --test_link_mode=dev \
                 --test_thread_mode=par
    displayName: 'cpp-tests-thread-dev'

  - script: |
      # Clear cache if its size exceeds some predefined value
      cache_size=$(du -sk "${BAZEL_CACHE_DIR}" | cut -f1)
      cache_size_mb=$(du -sm "${BAZEL_CACHE_DIR}" | cut -f1)
      echo "Bazel cache dir is ${BAZEL_CACHE_DIR}"
      echo "Bazel cache size is ${cache_size_mb}Mb"
      if [ ${cache_size} -ge ${BAZEL_CACHE_MAX_SIZE_KB} ]; then
          echo "Run cache cleanup..."
          echo "Current cache directory content:"
          ls -1 "${BAZEL_CACHE_DIR}"
          echo "--------------------------------"
          echo "Run bazel clean with expunge"
          echo "Remove cache directory"
          rm -r "${BAZEL_CACHE_DIR}"
          mkdir -p "${BAZEL_CACHE_DIR}"
          echo "Write timestamp to the cache"
          date > "${BAZEL_CACHE_DIR}/cache-clean-timestamp"
          echo "Current cache directory content:"
          ls -1 "${BAZEL_CACHE_DIR}"
          echo "--------------------------------"
      else
          echo "No need for cleanup"
      fi
    displayName: 'bazel-cache-limit'

- job: LinuxDaal4py
  dependsOn: LinuxMakeGNU
  timeoutInMinutes: 0
  variables:
    release.dir: '__release_lnx_gnu'
    platform.type : 'lnx32e'
  pool:
    vmImage: 'ubuntu-22.04'
    maxParallel: 2
  strategy:
    matrix:
      Python38:
        python.version: '3.8'
  steps:
  - task: DownloadPipelineArtifact@2
    inputs:
      artifact: '$(platform.type) build'
      path: $(Pipeline.Workspace)
  - script: sudo apt-get update && sudo apt-get install -y git gcc-multilib g++-multilib
    displayName: 'apt-get'
  - script: |
      .ci/scripts/describe_system.sh
    displayName: 'System info'
  - script: |
      conda update -y -q conda
      conda create -q -y -n CB -c intel python=$(python.version) tbb
    displayName: 'Conda create'
  - script: |
      git clone https://github.com/intel/scikit-learn-intelex.git daal4py
    displayName: Clone daal4py
  - script: |
      source /usr/share/miniconda/etc/profile.d/conda.sh
      conda activate CB
      pip install -r daal4py/requirements-dev.txt
      pip install -r daal4py/requirements-test.txt
    displayName: Create python environment
  - script: |
      source /usr/share/miniconda/etc/profile.d/conda.sh
      conda activate CB
      export DALROOT=$(Pipeline.Workspace)/daal/latest
      source ${DALROOT}/env/vars.sh
      cd daal4py
      export NO_DIST=1
      export PYTHON=python
      ./conda-recipe/build.sh
    displayName: daal4py build
  - script: |
      . /usr/share/miniconda/etc/profile.d/conda.sh
      conda activate CB
      cd daal4py
      python setup_sklearnex.py install --single-version-externally-managed --record=record.txt
    displayName: sklearnex build
  - script: |
      source /usr/share/miniconda/etc/profile.d/conda.sh
      conda activate CB
      source $(Pipeline.Workspace)/daal/latest/env/vars.sh
      export NO_DIST=1
      ./daal4py/conda-recipe/run_test.sh
    timeoutInMinutes: 15
    displayName: daal4py test
  - script: |
      source /usr/share/miniconda/etc/profile.d/conda.sh
      conda activate CB
      source $(Pipeline.Workspace)/daal/latest/env/vars.sh
      ret_code=0
      python -m daal4py daal4py/examples/daal4py/run_examples.py
      ret_code=$(($ret_code + $?))
      python -m daal4py daal4py/examples/daal4py/sycl/sklearn_sycl.py
      ret_code=$(($ret_code + $?))
      exit $ret_code
    displayName: daal4py examples
  - script: |
      source /usr/share/miniconda/etc/profile.d/conda.sh
      conda activate CB
      source $(Pipeline.Workspace)/daal/latest/env/vars.sh
      $(Pipeline.Workspace)/s/.ci/scripts/conformance_test.sh --build-dir $(Pipeline.Workspace) --conda-dir $HOME/miniconda --oneapi-dir /opt/intel/oneapi
    timeoutInMinutes: 15
    displayName: Conformance tests
  - script: |
      cp -R $(Pipeline.Workspace)/s/.ci/scripts/conformance-scripts/_log_* $(Build.ArtifactStagingDirectory)/
      cp -R $(Pipeline.Workspace)/s/.ci/scripts/conformance-scripts/report.html $(Build.ArtifactStagingDirectory)/
    displayName: copy report
  - task: PublishPipelineArtifact@0
    inputs:
      artifactName: '$(platform.type) conformance tests report'
      targetPath: '$(Build.ArtifactStagingDirectory)/'

- job: 'macOSMakeClang'
  timeoutInMinutes: 0
  variables:
    release.dir: '__release_mac_clang'
    platform.type : 'mac32e'
  pool:
    vmImage:  'macos-12'
  steps:
  - script: |
      brew install dos2unix tree
      conda create -n ci-env -q -y -c conda-forge python=3.9 openjdk=17.0.3
      source /usr/local/miniconda/etc/profile.d/conda.sh
      conda activate ci-env
      pip install -q cpufeature
    displayName: 'brew and conda install'
<<<<<<< HEAD
  - script: |
      source /usr/local/miniconda/etc/profile.d/conda.sh
      conda activate ci-env
      .ci/scripts/describe_system.sh
    displayName: 'System info'
  - script: |
      .ci/scripts/build.sh --platform $(platform.type) --compiler clang --target daal --optimizations "sse2 ssse3 sse42 avx avx2 avx512" --conda-env ci-env
    displayName: 'make daal'
  - script: |
=======
  - script: |
      source /usr/local/miniconda/etc/profile.d/conda.sh
      conda activate ci-env
      .ci/scripts/describe_system.sh
    displayName: 'System info'
  - script: |
      .ci/scripts/build.sh --platform $(platform.type) --compiler clang --target daal --optimizations "sse2 ssse3 sse42 avx avx2 avx512" --conda-env ci-env
    displayName: 'make daal'
  - script: |
>>>>>>> 86936d8a
      .ci/scripts/build.sh --platform $(platform.type) --compiler clang --target oneapi_c --optimizations "sse2 ssse3 sse42 avx avx2 avx512"
    displayName: 'make oneapi_c'
  - script: |
      cp -R $(release.dir) $(Build.ArtifactStagingDirectory)/
    displayName: 'Copy build'
  - task: PublishPipelineArtifact@0
    inputs:
      artifactName: 'Mac build'
      targetPath: '$(release.dir)'
  - script: |
      .ci/scripts/test.sh --test-kind examples --build-dir $(release.dir) --platform $(platform.type) --compiler clang --interface daal/java --conda-env ci-env
    displayName: 'daal/java examples'
<<<<<<< HEAD
  - script: |
      .ci/scripts/test.sh --test-kind examples --build-dir $(release.dir) --platform $(platform.type) --compiler clang --interface daal/cpp
    displayName: 'daal/cpp examples'
  - script: |
=======
  - script: |
      .ci/scripts/test.sh --test-kind examples --build-dir $(release.dir) --platform $(platform.type) --compiler clang --interface daal/cpp
    displayName: 'daal/cpp examples'
  - script: |
>>>>>>> 86936d8a
      .ci/scripts/test.sh --test-kind examples --build-dir $(release.dir) --platform $(platform.type) --compiler clang --interface oneapi/cpp
    displayName: 'oneapi/cpp examples'
  - script: |
      deploy/nuget/prepare_dal_nuget.sh --release-dir $(release.dir) --platform $(platform.type) --build-nupkg yes
      tree -h -I include __nuget/inteldal*/
      ls -lh __nuget/inteldal*.nupkg
    displayName: 'nuget pkg'

<<<<<<< HEAD
- job: 'macOSMakeGNU'
  timeoutInMinutes: 0
  variables:
    release.dir: '__release_mac_gnu'
    platform.type : 'mac32e'
  pool:
    vmImage:  'macos-12'
  steps:
  - script: |
      brew install dos2unix tree
      conda create -n ci-env -q -y -c conda-forge python=3.9 openjdk=17.0.3
      source /usr/local/miniconda/etc/profile.d/conda.sh
      conda activate ci-env
      pip install -q cpufeature
    displayName: 'brew and conda install'
  - script: |
      brew install gcc@12
      mkdir -p ${PWD}/aliases
      ln -s /usr/local/bin/gcc-12 ${PWD}/aliases/gcc
      ln -s /usr/local/bin/g++-12 ${PWD}/aliases/g++
      ln -s /usr/local/bin/c++-12 ${PWD}/aliases/c++
      ln -s /usr/local/bin/cpp-12 ${PWD}/aliases/cpp
    displayName: 'install gcc@12'
  - script: |
      export PATH=${PWD}/aliases:${PATH}
      source /usr/local/miniconda/etc/profile.d/conda.sh
      conda activate ci-env
      .ci/scripts/describe_system.sh
    displayName: 'System info'
  - script: |
      export PATH=${PWD}/aliases:${PATH}
      .ci/scripts/build.sh --platform $(platform.type) --compiler gnu --target daal --optimizations "sse2 ssse3 sse42 avx avx2 avx512" --conda-env ci-env
    displayName: 'make daal'
  - script: |
      export PATH=${PWD}/aliases:${PATH}
      .ci/scripts/build.sh --platform $(platform.type) --compiler gnu --target oneapi_c --optimizations "sse2 ssse3 sse42 avx avx2 avx512"
    displayName: 'make oneapi_c'
  - script: |
      .ci/scripts/test.sh --test-kind examples --build-dir $(release.dir) --platform $(platform.type) --compiler gnu --interface daal/java --conda-env ci-env
    displayName: 'daal/java examples'
  - script: |
      export PATH=${PWD}/aliases:${PATH}
      # TODO: error_handling_throw example throws exception out of try-catch block, and it's not reproducable locally
      sed -i -e "s/_throw/_nothrow/" $(release.dir)/daal/latest/examples/daal/cpp/daal.lst
      .ci/scripts/test.sh --test-kind examples --build-dir $(release.dir) --platform $(platform.type) --compiler gnu --interface daal/cpp
    displayName: 'daal/cpp examples'
  - script: |
      export PATH=${PWD}/aliases:${PATH}
      .ci/scripts/test.sh --test-kind examples --build-dir $(release.dir) --platform $(platform.type) --compiler gnu --interface oneapi/cpp
    displayName: 'oneapi/cpp examples'

- job: 'WindowsMakeVC'
  timeoutInMinutes: 0
  variables:
    release.dir: '__release_win_vc'
    platform.type : 'win32e'
  pool:
    vmImage: 'windows-2022'
  steps:
  - script: |
=======
- job: 'WindowsMakeVC'
  timeoutInMinutes: 0
  variables:
    release.dir: '__release_win_vc'
    platform.type : 'win32e'
  pool:
    vmImage: 'windows-2022'
  steps:
  - script: |
>>>>>>> 86936d8a
      set PATH=C:\msys64\usr\bin;%PATH%
      pip install cpufeature
      pacman -S -y --noconfirm zip dos2unix tree
    displayName: 'pacman'
  - script: |
      set PATH=C:\msys64\usr\bin;%PATH%
      bash .ci/scripts/describe_system.sh
    displayName: 'System info'
  - script: |
      .\.ci\scripts\build.bat daal vc avx2
    displayName: 'make daal'
  - script: |
      .\.ci\scripts\build.bat oneapi_c vc avx2
    displayName: 'make oneapi_c'
  - script: |
      .\.ci\scripts\test.bat daal\java dll msvs
    displayName: 'daal/java examples'
  - script: |
      .\.ci\scripts\test.bat daal\cpp lib msvs
      .\.ci\scripts\test.bat daal\cpp dll msvs
    displayName: 'daal/cpp examples'
  - script: |
      .\.ci\scripts\test.bat oneapi\cpp lib msvs
      .\.ci\scripts\test.bat oneapi\cpp dll msvs
    displayName: 'oneapi/cpp examples'
  - script: |
      set PATH=C:\msys64\usr\bin;%PATH%
      bash deploy/nuget/prepare_dal_nuget.sh --release-dir $(release.dir) --platform $(platform.type) --build-nupkg yes
      tree -h -I include __nuget/inteldal*/
      ls -lh __nuget/inteldal*.nupkg
    displayName: 'nuget pkg'<|MERGE_RESOLUTION|>--- conflicted
+++ resolved
@@ -51,7 +51,6 @@
       sudo apt-get update && sudo apt-get install -y gcc-multilib g++-multilib dos2unix tree
       conda create -n ci-env -q -y -c intel -c conda-forge impi-devel=2021.7.1 openjdk=17.0.3
     displayName: 'apt-get and conda install'
-<<<<<<< HEAD
   - script: |
       .ci/scripts/describe_system.sh
     displayName: 'System info'
@@ -59,15 +58,6 @@
       .ci/scripts/build.sh --platform $(platform.type) --compiler gnu --target daal --conda-env ci-env
     displayName: 'make daal'
   - script: |
-=======
-  - script: |
-      .ci/scripts/describe_system.sh
-    displayName: 'System info'
-  - script: |
-      .ci/scripts/build.sh --platform $(platform.type) --compiler gnu --target daal --conda-env ci-env
-    displayName: 'make daal'
-  - script: |
->>>>>>> 86936d8a
       .ci/scripts/build.sh --platform $(platform.type) --compiler gnu --target oneapi_c
     displayName: 'make oneapi_c'
   - script: |
@@ -107,7 +97,6 @@
       sudo apt-get update && sudo apt-get install -y gcc-multilib g++-multilib dos2unix
       conda create -n ci-env -q -y -c intel -c conda-forge impi-devel=2021.7.1 openjdk=17.0.3
     displayName: 'apt-get and conda install'
-<<<<<<< HEAD
   - script: |
       .ci/scripts/describe_system.sh
     displayName: 'System info'
@@ -127,27 +116,6 @@
       .ci/scripts/test.sh --test-kind examples --build-dir $(release.dir) --platform $(platform.type) --compiler clang --interface oneapi/cpp
     displayName: 'oneapi/cpp examples'
   - script: |
-=======
-  - script: |
-      .ci/scripts/describe_system.sh
-    displayName: 'System info'
-  - script: |
-      .ci/scripts/build.sh --platform $(platform.type) --compiler clang --target daal --conda-env ci-env
-    displayName: 'make daal'
-  - script: |
-      .ci/scripts/build.sh --platform $(platform.type) --compiler clang --target oneapi_c
-    displayName: 'make oneapi_c'
-  - script: |
-      .ci/scripts/test.sh --test-kind examples --build-dir $(release.dir) --platform $(platform.type) --compiler clang --interface daal/java --conda-env ci-env
-    displayName: 'daal/java examples'
-  - script: |
-      .ci/scripts/test.sh --test-kind examples --build-dir $(release.dir) --platform $(platform.type) --compiler clang --interface daal/cpp
-    displayName: 'daal/cpp examples'
-  - script: |
-      .ci/scripts/test.sh --test-kind examples --build-dir $(release.dir) --platform $(platform.type) --compiler clang --interface oneapi/cpp
-    displayName: 'oneapi/cpp examples'
-  - script: |
->>>>>>> 86936d8a
       .ci/scripts/test.sh --test-kind samples --build-dir $(release.dir) --platform $(platform.type) --compiler gnu --interface daal/cpp/mpi --conda-env ci-env
     displayName: 'daal/cpp/mpi samples'
 
@@ -401,7 +369,6 @@
       conda activate ci-env
       pip install -q cpufeature
     displayName: 'brew and conda install'
-<<<<<<< HEAD
   - script: |
       source /usr/local/miniconda/etc/profile.d/conda.sh
       conda activate ci-env
@@ -411,17 +378,6 @@
       .ci/scripts/build.sh --platform $(platform.type) --compiler clang --target daal --optimizations "sse2 ssse3 sse42 avx avx2 avx512" --conda-env ci-env
     displayName: 'make daal'
   - script: |
-=======
-  - script: |
-      source /usr/local/miniconda/etc/profile.d/conda.sh
-      conda activate ci-env
-      .ci/scripts/describe_system.sh
-    displayName: 'System info'
-  - script: |
-      .ci/scripts/build.sh --platform $(platform.type) --compiler clang --target daal --optimizations "sse2 ssse3 sse42 avx avx2 avx512" --conda-env ci-env
-    displayName: 'make daal'
-  - script: |
->>>>>>> 86936d8a
       .ci/scripts/build.sh --platform $(platform.type) --compiler clang --target oneapi_c --optimizations "sse2 ssse3 sse42 avx avx2 avx512"
     displayName: 'make oneapi_c'
   - script: |
@@ -434,17 +390,10 @@
   - script: |
       .ci/scripts/test.sh --test-kind examples --build-dir $(release.dir) --platform $(platform.type) --compiler clang --interface daal/java --conda-env ci-env
     displayName: 'daal/java examples'
-<<<<<<< HEAD
   - script: |
       .ci/scripts/test.sh --test-kind examples --build-dir $(release.dir) --platform $(platform.type) --compiler clang --interface daal/cpp
     displayName: 'daal/cpp examples'
   - script: |
-=======
-  - script: |
-      .ci/scripts/test.sh --test-kind examples --build-dir $(release.dir) --platform $(platform.type) --compiler clang --interface daal/cpp
-    displayName: 'daal/cpp examples'
-  - script: |
->>>>>>> 86936d8a
       .ci/scripts/test.sh --test-kind examples --build-dir $(release.dir) --platform $(platform.type) --compiler clang --interface oneapi/cpp
     displayName: 'oneapi/cpp examples'
   - script: |
@@ -453,58 +402,6 @@
       ls -lh __nuget/inteldal*.nupkg
     displayName: 'nuget pkg'
 
-<<<<<<< HEAD
-- job: 'macOSMakeGNU'
-  timeoutInMinutes: 0
-  variables:
-    release.dir: '__release_mac_gnu'
-    platform.type : 'mac32e'
-  pool:
-    vmImage:  'macos-12'
-  steps:
-  - script: |
-      brew install dos2unix tree
-      conda create -n ci-env -q -y -c conda-forge python=3.9 openjdk=17.0.3
-      source /usr/local/miniconda/etc/profile.d/conda.sh
-      conda activate ci-env
-      pip install -q cpufeature
-    displayName: 'brew and conda install'
-  - script: |
-      brew install gcc@12
-      mkdir -p ${PWD}/aliases
-      ln -s /usr/local/bin/gcc-12 ${PWD}/aliases/gcc
-      ln -s /usr/local/bin/g++-12 ${PWD}/aliases/g++
-      ln -s /usr/local/bin/c++-12 ${PWD}/aliases/c++
-      ln -s /usr/local/bin/cpp-12 ${PWD}/aliases/cpp
-    displayName: 'install gcc@12'
-  - script: |
-      export PATH=${PWD}/aliases:${PATH}
-      source /usr/local/miniconda/etc/profile.d/conda.sh
-      conda activate ci-env
-      .ci/scripts/describe_system.sh
-    displayName: 'System info'
-  - script: |
-      export PATH=${PWD}/aliases:${PATH}
-      .ci/scripts/build.sh --platform $(platform.type) --compiler gnu --target daal --optimizations "sse2 ssse3 sse42 avx avx2 avx512" --conda-env ci-env
-    displayName: 'make daal'
-  - script: |
-      export PATH=${PWD}/aliases:${PATH}
-      .ci/scripts/build.sh --platform $(platform.type) --compiler gnu --target oneapi_c --optimizations "sse2 ssse3 sse42 avx avx2 avx512"
-    displayName: 'make oneapi_c'
-  - script: |
-      .ci/scripts/test.sh --test-kind examples --build-dir $(release.dir) --platform $(platform.type) --compiler gnu --interface daal/java --conda-env ci-env
-    displayName: 'daal/java examples'
-  - script: |
-      export PATH=${PWD}/aliases:${PATH}
-      # TODO: error_handling_throw example throws exception out of try-catch block, and it's not reproducable locally
-      sed -i -e "s/_throw/_nothrow/" $(release.dir)/daal/latest/examples/daal/cpp/daal.lst
-      .ci/scripts/test.sh --test-kind examples --build-dir $(release.dir) --platform $(platform.type) --compiler gnu --interface daal/cpp
-    displayName: 'daal/cpp examples'
-  - script: |
-      export PATH=${PWD}/aliases:${PATH}
-      .ci/scripts/test.sh --test-kind examples --build-dir $(release.dir) --platform $(platform.type) --compiler gnu --interface oneapi/cpp
-    displayName: 'oneapi/cpp examples'
-
 - job: 'WindowsMakeVC'
   timeoutInMinutes: 0
   variables:
@@ -514,17 +411,6 @@
     vmImage: 'windows-2022'
   steps:
   - script: |
-=======
-- job: 'WindowsMakeVC'
-  timeoutInMinutes: 0
-  variables:
-    release.dir: '__release_win_vc'
-    platform.type : 'win32e'
-  pool:
-    vmImage: 'windows-2022'
-  steps:
-  - script: |
->>>>>>> 86936d8a
       set PATH=C:\msys64\usr\bin;%PATH%
       pip install cpufeature
       pacman -S -y --noconfirm zip dos2unix tree
