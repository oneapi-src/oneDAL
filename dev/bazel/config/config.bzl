#===============================================================================
# Copyright 2020 Intel Corporation
#
# Licensed under the Apache License, Version 2.0 (the "License");
# you may not use this file except in compliance with the License.
# You may obtain a copy of the License at
#
#     http://www.apache.org/licenses/LICENSE-2.0
#
# Unless required by applicable law or agreed to in writing, software
# distributed under the License is distributed on an "AS IS" BASIS,
# WITHOUT WARRANTIES OR CONDITIONS OF ANY KIND, either express or implied.
# See the License for the specific language governing permissions and
# limitations under the License.
#===============================================================================

load("@onedal//dev/bazel:utils.bzl", "utils", "sets")

ConfigFlagInfo = provider(
    fields = [
        "flag",
        "allowed",
    ],
)

def _config_flag_impl(ctx):
    flag = ctx.build_setting_value
    allowed = ctx.attr.allowed_build_setting_values
    if not flag in allowed:
        fail("Got unexpected value '{}' for {} flag, allowed values are {}".format(
             flag, ctx.attr.name, allowed))
    return ConfigFlagInfo(
        flag = flag,
        allowed = allowed,
    )

_config_flag = rule(
    implementation = _config_flag_impl,
    build_setting = config.string(flag = True),
    attrs = {
        "allowed_build_setting_values": attr.string_list(),
    },
)

def config_flag(name, build_setting_default, allowed_build_setting_values):
    _config_flag(
        name = name,
        build_setting_default = build_setting_default,
        allowed_build_setting_values = allowed_build_setting_values,
    )
    for value in allowed_build_setting_values:
        native.config_setting(
            name = "{}_{}".format(name, value),
            flag_values  = {
                ":" + name: value,
            },
        )

def _config_bool_flag_impl(ctx):
    return ConfigFlagInfo(
        flag = ctx.build_setting_value,
        allowed = [True, False],
    )

config_bool_flag = rule(
    implementation = _config_bool_flag_impl,
    build_setting = config.bool(flag = True),
)

CpuInfo = provider(
    fields = [
        "enabled",
        "allowed",
    ],
)

_ISA_EXTENSIONS = ["sse2", "ssse3", "sse42", "avx", "avx2", "avx512", "avx512_mic"]
_ISA_EXTENSIONS_MODERN = ["sse2", "avx", "avx2", "avx512"]
_ISA_EXTENSION_AUTO_DEFAULT = "avx2"

def _check_cpu_extensions(extensions):
    allowed = sets.make(_ISA_EXTENSIONS)
    requested = sets.make(extensions)
    unsupported = sets.to_list(sets.difference(requested, allowed))
    if unsupported:
        fail("Unsupported CPU extensions: {}\n".format(unsupported) +
             "Allowed extensions: {}".format(_ISA_EXTENSIONS))

def _cpu_info_impl(ctx):
    if ctx.build_setting_value == "all":
        isa_extensions = _ISA_EXTENSIONS
    elif ctx.build_setting_value == "modern":
        isa_extensions = _ISA_EXTENSIONS_MODERN
    elif ctx.build_setting_value == "auto":
        isa_extensions = [ ctx.attr.auto_cpu ]
    else:
        isa_extensions = ctx.build_setting_value.split(" ")
        isa_extensions = [x.strip() for x in isa_extensions]
    isa_extensions = utils.unique(["sse2"] + isa_extensions)
    _check_cpu_extensions(isa_extensions)
    return CpuInfo(
        enabled = isa_extensions,
        allowed = _ISA_EXTENSIONS,
    )

cpu_info = rule(
    implementation = _cpu_info_impl,
    build_setting = config.string(flag = True),
    attrs = {
        "auto_cpu": attr.string(mandatory=True),
        "verbose": attr.label(),
    },
)

VersionInfo = provider(
    fields = [
        "major",
        "minor",
        "update",
        "build",
        "buildrev",
        "status",
    ],
)

def _version_info_impl(ctx):
    return [
        VersionInfo(
            major    = ctx.attr.major,
            minor    = ctx.attr.minor,
            update   = ctx.attr.update,
            build    = ctx.attr.build,
            buildrev = ctx.attr.buildrev,
            status   = ctx.attr.status,
        )
    ]

version_info = rule(
    implementation = _version_info_impl,
    attrs = {
        "major": attr.string(mandatory=True),
        "minor": attr.string(mandatory=True),
        "update": attr.string(mandatory=True),
        "build": attr.string(mandatory=True),
        "buildrev": attr.string(mandatory=True),
        "status": attr.string(mandatory=True),
    },
)

def _dump_config_info_impl(ctx):
    config_file = ctx.actions.declare_file("config.json")
    flags_json = []
    for target in ctx.attr.flags:
        json = "      {}: {},".format(target.label.name, target[ConfigFlagInfo].to_json())
        flags_json.append(json)
    content = ("{\n" +
    "   cpu: {},\n".format(ctx.attr.cpu_info[CpuInfo].to_json()) +
    "   version: {},\n".format(ctx.attr.version_info[VersionInfo].to_json()) +
    "   flags: {\n" +
        "\n".join(flags_json) + "\n" +
    "   }\n" +
    "}\n")
    ctx.actions.write(config_file, content)
    return DefaultInfo(files=depset([ config_file ]))

dump_config_info = rule(
    implementation = _dump_config_info_impl,
    attrs = {
        "cpu_info": attr.label(
            mandatory=True,
            providers = [ CpuInfo ],
        ),
        "version_info": attr.label(
            mandatory=True,
            providers = [ VersionInfo ],
        ),
        "flags": attr.label_list(
            providers = [ ConfigFlagInfo ],
        ),
    },
)

def _detect_cpu_extension(repo_ctx):
    cpudetect_src = repo_ctx.path(repo_ctx.attr._cpudetect_src)
    cpudetect_exe = repo_ctx.path("cpudetect")
    repo_ctx.report_progress("Compile cpu-detector")
    compile_result = repo_ctx.execute([
        "g++", "-pedantic", "-Wall", "-std=c++11",
        cpudetect_src, "-o{}".format(cpudetect_exe),
    ])
    if compile_result.return_code != 0:
        utils.warn("Cannot compile cpu-detector:\n" +
                   compile_result.stderr + "\n" +
                   "Use {} by default.".format(_ISA_EXTENSION_AUTO_DEFAULT))
        return _ISA_EXTENSION_AUTO_DEFAULT
    repo_ctx.report_progress("Run cpu-detector to determine default vector extension")
    cpudetect_result = repo_ctx.execute([cpudetect_exe])
    if cpudetect_result.return_code != 0:
        utils.warn("Cannot run cpu-detector:\n" +
                   cpudetect_result.stderr + "\n" +
                   "Use {} by default.".format(_ISA_EXTENSION_AUTO_DEFAULT))
        return _ISA_EXTENSION_AUTO_DEFAULT
    return cpudetect_result.stdout.strip()

def _declare_onedal_config_impl(repo_ctx):
    auto_cpu = _detect_cpu_extension(repo_ctx)
    repo_ctx.template(
        "BUILD",
        Label("@onedal//dev/bazel/config:config.tpl.BUILD"),
        substitutions = {
            "%{auto_cpu}":         auto_cpu,
            "%{version_major}":    "2023",
            "%{version_minor}":    "0",
<<<<<<< HEAD
            "%{version_update}":   "0",
=======
            "%{version_update}":   "1",
>>>>>>> b8fb3298
            "%{version_build}":    utils.datestamp(repo_ctx),
            "%{version_buildrev}": "work",
            "%{version_status}":   "P",
        },
    )

declare_onedal_config = repository_rule(
    implementation = _declare_onedal_config_impl,
    local = True,
    attrs = {
        "_cpudetect_src": attr.label(
            default = "@onedal//dev/bazel/config:cpudetect.cpp",
        ),
    },
)<|MERGE_RESOLUTION|>--- conflicted
+++ resolved
@@ -211,11 +211,7 @@
             "%{auto_cpu}":         auto_cpu,
             "%{version_major}":    "2023",
             "%{version_minor}":    "0",
-<<<<<<< HEAD
-            "%{version_update}":   "0",
-=======
             "%{version_update}":   "1",
->>>>>>> b8fb3298
             "%{version_build}":    utils.datestamp(repo_ctx),
             "%{version_buildrev}": "work",
             "%{version_status}":   "P",
