#===============================================================================
# Copyright 2020-2021 Intel Corporation
#
# Licensed under the Apache License, Version 2.0 (the "License");
# you may not use this file except in compliance with the License.
# You may obtain a copy of the License at
#
#     http://www.apache.org/licenses/LICENSE-2.0
#
# Unless required by applicable law or agreed to in writing, software
# distributed under the License is distributed on an "AS IS" BASIS,
# WITHOUT WARRANTIES OR CONDITIONS OF ANY KIND, either express or implied.
# See the License for the specific language governing permissions and
# limitations under the License.
#===============================================================================

load("@onedal//dev/bazel:cc.bzl",
    "cc_module",
    "cc_static_lib",
    "cc_dynamic_lib",
    "cc_test",
    "ModuleInfo",
)
load("@onedal//dev/bazel:release.bzl",
    "headers_filter",
)
load("@onedal//dev/bazel:utils.bzl",
    "sets",
    "paths",
    "utils",
)
load("@onedal//dev/bazel/config:config.bzl",
    "CpuInfo",
)

def dal_module(name, hdrs=[], srcs=[], dal_deps=[], extra_deps=[],
               host_hdrs=[], host_srcs=[], host_deps=[], dpc_hdrs=[],
               dpc_srcs=[], dpc_deps=[], auto=False, auto_exclude=[],
               compile_as=[ "c++", "dpc++" ], **kwargs):
    # TODO: Check `compile_as` parameter
    if auto:
        hpp_filt = ["**/*.hpp"] + auto_exclude
        cpp_filt = ["**/*.cpp"] + auto_exclude
        dpc_filt = ["**/*_dpc.cpp"] + auto_exclude
        test_filt = ["**/*_test*", "**/test/**"] + auto_exclude
        hdrs_all = native.glob(hpp_filt, exclude=test_filt)
        dpc_auto_hdrs = hdrs_all
        dpc_auto_srcs = native.glob(cpp_filt, exclude=test_filt)
        host_auto_hdrs = hdrs_all
        host_auto_srcs = native.glob(cpp_filt, exclude=test_filt + dpc_filt)
    else:
        host_auto_hdrs = []
        host_auto_srcs = []
        dpc_auto_hdrs = []
        dpc_auto_srcs = []
    if "c++" in compile_as:
        _dal_module(
            name = name,
            hdrs = hdrs + host_auto_hdrs + host_hdrs,
            srcs = srcs + host_auto_srcs + host_srcs,
            deps = dal_deps + host_deps + extra_deps,
            **kwargs,
        )
    if "dpc++" in compile_as:
        _dal_module(
            name = name + "_dpc",
            hdrs = hdrs + dpc_auto_hdrs + dpc_hdrs,
            srcs = srcs + dpc_auto_srcs + dpc_srcs,
            deps = _get_dpc_deps(dal_deps) + dpc_deps + extra_deps,
            is_dpc = True,
            **kwargs,
        )

def dal_test_module(name, dal_deps=[], dal_test_deps=[], **kwargs):
    dal_module(
        name = name,
        dal_deps = _test_link_mode_deps(dal_deps) + dal_test_deps,
        testonly = True,
        **kwargs,
    )

def dal_collect_modules(name, root, modules, dal_deps=[], **kwargs):
    module_deps = []
    for module_path in modules:
        module_name = module_path.replace("/", "_")
        module_label = "{0}/{1}".format(root, module_path)
        dal_module(
            name = module_name,
            hdrs = native.glob(["{}*.hpp".format(module_path)]),
            dal_deps = [ module_label ],
        )
        module_deps.append(":" + module_name)
    dal_module(
        name = name,
        dal_deps = dal_deps + module_deps,
        **kwargs,
    )

def dal_public_includes(name, dal_deps=[], **kwargs):
    headers_filter(
        name = name,
        deps = dal_deps + _get_dpc_deps(dal_deps),
        include = [
            "oneapi/",
        ],
        exclude = [
            "backend/",
            "test/",
            "bazel-",
        ],
    )

def dal_static_lib(name, lib_name, dal_deps=[], host_deps=[],
                   dpc_deps=[], extra_deps=[], lib_tags=["dal"],
                   **kwargs):
    cc_static_lib(
        name = name,
        lib_name = lib_name,
        lib_tags = lib_tags,
        deps = dal_deps + extra_deps + host_deps,
        **kwargs
    )
    cc_static_lib(
        name = name + "_dpc",
        lib_name = lib_name + "_dpc",
        lib_tags = lib_tags,
        deps = _get_dpc_deps(dal_deps) + extra_deps + dpc_deps,
        **kwargs
    )

def dal_dynamic_lib(name, lib_name, dal_deps=[], host_deps=[],
                    dpc_deps=[], extra_deps=[], lib_tags=["dal"],
                    **kwargs):
    cc_dynamic_lib(
        name = name,
        lib_name = lib_name,
        lib_tags = lib_tags,
        deps = dal_deps + extra_deps + host_deps,
        **kwargs
    )
    cc_dynamic_lib(
        name = name + "_dpc",
        lib_name = lib_name + "_dpc",
        lib_tags = lib_tags,
        deps = _get_dpc_deps(dal_deps) + extra_deps + dpc_deps,
        **kwargs
    )

<<<<<<< HEAD
def dal_test(name, hdrs=[], srcs=[],
             dal_deps=[], dal_test_deps=[], extra_deps=[],
             host_hdrs=[], host_srcs=[], host_deps=[],
             dpc_hdrs=[], dpc_srcs=[], dpc_deps=[],
             host=True, dpc=True, framework="gtest",
             data=[], tags=[], private=False, **kwargs):
=======
def dal_test(name, hdrs=[], srcs=[], dal_deps=[], dal_test_deps=[],
             extra_deps=[], host_hdrs=[], host_srcs=[], host_deps=[],
             dpc_hdrs=[], dpc_srcs=[], dpc_deps=[], compile_as=[ "c++", "dpc++" ],
             framework="gtest", data=[], tags=[], **kwargs):
    # TODO: Check `compile_as` parameter
>>>>>>> 26ae1fa2
    # TODO: Refactor this rule once decision on the tests structure is made
    if not framework in ["gtest", "catch2", "none"]:
        fail("Unknown test framework '{}' in test rule '{}'".format(framework, name))
    is_gtest = framework == "gtest"
    is_catch2 = framework == "catch2"
    module_name = "_" + name
    dal_module(
        name = module_name,
        hdrs = hdrs,
        srcs = srcs,
        host_hdrs = host_hdrs,
        host_srcs = host_srcs,
        host_deps = host_deps,
        dpc_hdrs = dpc_hdrs,
        dpc_srcs = dpc_srcs,
        dpc_deps = dpc_deps,
        compile_as = compile_as,
        dal_deps = (
            dal_test_deps +
            _test_link_mode_deps(dal_deps)
        ) + ([
            "@onedal//cpp/oneapi/dal/test/engine:gtest_main",
        ] if is_gtest else []) + ([
            "@onedal//cpp/oneapi/dal/test/engine:common",
            "@onedal//cpp/oneapi/dal/test/engine:catch2_main",
        ] if is_catch2 else []),
        extra_deps = _test_deps_on_daal() + extra_deps,
        testonly = True,
        **kwargs,
    )
<<<<<<< HEAD
    iface_access_tag = "private" if private else "public"
    if host:
=======
    if "c++" in compile_as:
>>>>>>> 26ae1fa2
        cc_test(
            name = name,
            deps = [ ":" + module_name ],
            data = data,
            tags = tags + ["host", iface_access_tag],
        )
    if "dpc++" in compile_as:
        cc_test(
            name = name + "_dpc",
            features = [ "dpc++" ],
            deps = [
                ":" + module_name + "_dpc",
                # TODO: Remove once all GPU algorithms are migrated to DPC++
                "@opencl//:opencl_binary",
            ],
            data = data,
            tags = tags + ["dpc", iface_access_tag],
        )

def dal_test_suite(name, srcs=[], tests=[], compile_as=[ "c++", "dpc++" ], **kwargs):
    # TODO: Check `compile_as` parameter
    targets = []
    targets_dpc = []
    for test_file in srcs:
        target = test_file.replace(".cpp", "").replace("/", "_")
        is_dpc_target = target.endswith("_dpc")

        # No need to have `_dpc` suffix if test source already contains it
        if is_dpc_target:
            target = utils.remove_substring(target, "_dpc")

        dal_test(
            name = target,
            srcs = [test_file],
            compile_as = compile_as,
            **kwargs,
        )
        if "c++" in compile_as:
            if is_dpc_target:
                utils.warn("Test source file `{}` has `_dpc` suffix, ".format(test_file) +
                           "but is going to be compiled by C++ compiler, " +
                           "make sure BUILD file content is correct")
            targets.append(":" + target)
        if "dpc++" in compile_as:
            targets_dpc.append(":" + target + "_dpc")
    native.test_suite(
        name = name,
        tests = tests + targets + targets_dpc,
    )

def dal_collect_test_suites(name, root, modules, tests=[], **kwargs):
    test_deps = []
    for module_name in modules:
        test_label = "{0}/{1}:tests".format(root, module_name)
        test_deps.append(test_label)
    dal_test_suite(
        name = name,
        tests = tests + test_deps,
        **kwargs,
    )

def dal_example(name, dal_deps=[], **kwargs):
    dal_test(
        name = name,
        dal_deps = [
            "@onedal//cpp/oneapi/dal:core",
            "@onedal//cpp/oneapi/dal/io",
        ] + dal_deps,
        framework = "none",
        **kwargs,
    )

def dal_example_suite(name, srcs, **kwargs):
    suite_deps = []
    for src in srcs:
        _, alg_name, src_file = src.rsplit('/', 2)
        example_name, _ = paths.split_extension(src_file)
        dal_example(
            name = example_name,
            srcs = [ src ],
            **kwargs,
        )
        suite_deps.append(":" + example_name)
    native.test_suite(
        name = name,
        tests = suite_deps,
    )

def dal_algo_example_suite(algos, dal_deps=[], **kwargs):
    for algo in algos:
        dal_example_suite(
            name = algo,
            srcs = native.glob(["source/{}/*.cpp".format(algo)]),
            dal_deps = dal_deps + [
                "@onedal//cpp/oneapi/dal/algo:{}".format(algo),
            ],
            **kwargs,
        )

def _test_link_mode_deps(dal_deps):
    return _select({
        "@config//:dev_test_link_mode": dal_deps,
        "@config//:release_static_test_link_mode": [
            "@onedal_release//:onedal_static",
        ],
        "@config//:release_dynamic_test_link_mode": [
            "@onedal_release//:onedal_dynamic",
        ],
    })

def _test_deps_on_daal():
    return _select({
        "@config//:dev_test_link_mode": [
            "@onedal//cpp/daal:threading_static",
        ],
        "@config//:release_static_test_link_mode": [
            "@onedal_release//:core_static",
            "@onedal//cpp/daal:threading_release_static",
        ],
        "@config//:release_dynamic_test_link_mode": [
            "@onedal_release//:core_dynamic",
            "@onedal//cpp/daal:threading_release_dynamic",
        ],
    })

def _dal_generate_cpu_dispatcher_impl(ctx):
    cpus = sets.make(ctx.attr._cpus[CpuInfo].enabled)
    content = (
        "// DO NOT EDIT: file is auto-generated on build time\n" +
        "// DO NOT PUT THIS FILE TO SVC: file is auto-generated on build time\n" +
        "// CPU detection logic specified in dev/bazel/config.bzl file\n" +
        "\n" +
        ("#define ONEDAL_CPU_DISPATCH_SSSE3\n"      if sets.contains(cpus, "ssse3")      else "") +
        ("#define ONEDAL_CPU_DISPATCH_SSE42\n"      if sets.contains(cpus, "sse42")      else "") +
        ("#define ONEDAL_CPU_DISPATCH_AVX\n"        if sets.contains(cpus, "avx")        else "") +
        ("#define ONEDAL_CPU_DISPATCH_AVX2\n"       if sets.contains(cpus, "avx2")       else "") +
        ("#define ONEDAL_CPU_DISPATCH_AVX512\n"     if sets.contains(cpus, "avx512")     else "")
    )
    kernel_defines = ctx.actions.declare_file(ctx.attr.out)
    ctx.actions.write(kernel_defines, content)
    return [ DefaultInfo(files=depset([ kernel_defines ])) ]

dal_generate_cpu_dispatcher = rule(
    implementation = _dal_generate_cpu_dispatcher_impl,
    output_to_genfiles = True,
    attrs = {
        "out": attr.string(mandatory=True),
        "_cpus": attr.label(
            default = "@config//:cpu",
        ),
    },
)

def dal_global_header_test(name, algo_dir, algo_exclude=[], algo_preview=[], dal_deps=[]):
    _generate_global_header_test_cpp(
        name = "_global_header_test_" + name,
        algo_dir = algo_dir,
        algo_exclude = algo_exclude,
        algo_preview = algo_preview,
        deps = dal_deps,
    )
    dal_test(
        name = name,
        srcs = [
            ":_global_header_test_" + name,
        ],
        dal_deps = dal_deps,
    )

def _collect_algorithm_names(algo_dir, deps):
    algo_names = []
    for dep in deps:
        if not ModuleInfo in dep:
            continue
        headers = dep[ModuleInfo].compilation_context.headers.to_list()
        for header in headers:
            header_path = header.path
            header_name = paths.basename(header_path)
            if (algo_dir + "/" + header_name) in header_path:
                algo_name, _ = paths.split_extension(header_name)
                algo_names.append(algo_name)
    return algo_names

def _generate_global_header_test_cpp_impl(ctx):
    algo_dir = paths.normalize(ctx.attr.algo_dir)
    algo_names = _collect_algorithm_names(algo_dir, ctx.attr.deps)
    filtered_algo_names = sets.to_list(
        sets.difference(sets.make(algo_names),
                        sets.make(ctx.attr.algo_exclude))
    )
    preview_algo_names = sets.make(ctx.attr.algo_preview)
    test_file = ctx.actions.declare_file("{}.cpp".format(ctx.label.name))
    content = "#include \"oneapi/dal.hpp\"\n"
    # Add comments for people who may open this file to understand root cause of an error
    content += (
        "\n" +
        "// This is automatically generated file for testing `dal.hpp`.\n" +
        "// If you encountered error compiling this file, it means not all the algorithms\n" +
        "// declared in `{}` are included to `dal.hpp`. Make sure all algorithm are included\n".format(algo_dir) +
        "// or add exception to `algo_exclude` list in `{}`.\n".format(ctx.build_file_path) +
        "\n"
    )
    for algo_name in filtered_algo_names:
        if sets.contains(preview_algo_names, algo_name):
            content += "using namespace oneapi::dal::preview::{};\n".format(algo_name)
        else:
            content += "using namespace oneapi::dal::{};\n".format(algo_name)
    # Linkers may complain about empty object files, so
    # add dummy function. It's more safe to declare static function, but
    # compiler warns about unused functions in this case
    content += "\nvoid __headers_test_dummy__() {}\n"
    ctx.actions.write(test_file, content)
    return [ DefaultInfo(files=depset([ test_file ])) ]

_generate_global_header_test_cpp = rule(
    implementation = _generate_global_header_test_cpp_impl,
    output_to_genfiles = True,
    attrs = {
        "algo_dir": attr.string(mandatory=True),
        "algo_exclude": attr.string_list(),
        "algo_preview": attr.string_list(),
        "deps": attr.label_list(mandatory=True),
    },
)

def _dal_module(name, lib_tag="dal", is_dpc=False, features=[],
                local_defines=[], deps=[], **kwargs):
    cc_module(
        name = name,
        lib_tag = lib_tag,
        features = [ "pedantic", "c++17" ] + features + (
            ["dpc++"] if is_dpc else []
        ),
        disable_mic = True,
        cpu_defines = {
            "sse2":   [ "__CPU_TAG__=oneapi::dal::backend::cpu_dispatch_sse2"   ],
            "ssse3":  [ "__CPU_TAG__=oneapi::dal::backend::cpu_dispatch_ssse3"  ],
            "sse42":  [ "__CPU_TAG__=oneapi::dal::backend::cpu_dispatch_sse42"  ],
            "avx":    [ "__CPU_TAG__=oneapi::dal::backend::cpu_dispatch_avx"    ],
            "avx2":   [ "__CPU_TAG__=oneapi::dal::backend::cpu_dispatch_avx2"   ],
            "avx512": [ "__CPU_TAG__=oneapi::dal::backend::cpu_dispatch_avx512" ],
        },
        local_defines = local_defines + ([
            "DAAL_SYCL_INTERFACE",
            "ONEDAL_DATA_PARALLEL"
        ] if is_dpc else []),
        deps = _expand_select(deps),
        **kwargs,
    )

def _select(x):
    return [x]

def _normalize_dep(dep):
    if dep.rfind(":") > 0:
        return dep
    last_slash_index = dep.rfind("/")
    if last_slash_index < 0:
        return dep
    package_name = dep[last_slash_index + 1:].rstrip()
    return dep + ":" + package_name

def _get_dpc_dep_name(name):
    return _normalize_dep(name) + "_dpc"

def _get_dpc_deps(deps):
    normalized = []
    for dep in deps:
        if type(dep) == "dict":
            normalized_dep = {}
            for key, value in dep.items():
                normalized_dep[key] = [
                    _get_dpc_dep_name(x) for x in value
                ]
            normalized.append(normalized_dep)
        else:
            normalized.append(_get_dpc_dep_name(dep))
    return normalized

def _expand_select(deps):
    expanded = []
    for dep in deps:
        if type(dep) == 'dict':
            expanded += select(dep)
        else:
            expanded += [dep]
    return expanded<|MERGE_RESOLUTION|>--- conflicted
+++ resolved
@@ -146,20 +146,11 @@
         **kwargs
     )
 
-<<<<<<< HEAD
-def dal_test(name, hdrs=[], srcs=[],
-             dal_deps=[], dal_test_deps=[], extra_deps=[],
-             host_hdrs=[], host_srcs=[], host_deps=[],
-             dpc_hdrs=[], dpc_srcs=[], dpc_deps=[],
-             host=True, dpc=True, framework="gtest",
-             data=[], tags=[], private=False, **kwargs):
-=======
 def dal_test(name, hdrs=[], srcs=[], dal_deps=[], dal_test_deps=[],
              extra_deps=[], host_hdrs=[], host_srcs=[], host_deps=[],
              dpc_hdrs=[], dpc_srcs=[], dpc_deps=[], compile_as=[ "c++", "dpc++" ],
-             framework="gtest", data=[], tags=[], **kwargs):
+             framework="gtest", data=[], tags=[], private=False, **kwargs):
     # TODO: Check `compile_as` parameter
->>>>>>> 26ae1fa2
     # TODO: Refactor this rule once decision on the tests structure is made
     if not framework in ["gtest", "catch2", "none"]:
         fail("Unknown test framework '{}' in test rule '{}'".format(framework, name))
@@ -190,12 +181,8 @@
         testonly = True,
         **kwargs,
     )
-<<<<<<< HEAD
     iface_access_tag = "private" if private else "public"
-    if host:
-=======
     if "c++" in compile_as:
->>>>>>> 26ae1fa2
         cc_test(
             name = name,
             deps = [ ":" + module_name ],
