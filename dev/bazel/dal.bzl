--- conflicted
+++ resolved
@@ -128,16 +128,7 @@
         deps = algo_labels_dpc,
     )
 
-<<<<<<< HEAD
-def dal_test(name, deps=[], test_deps=[], gtest=True, **kwargs):
-=======
-def dal_test(name, deps=[], test_deps=[], data=[], **kwargs):
-    cc_static_lib(
-        name = name + "_static",
-        lib_name = "onedal_" + name,
-        deps = deps,
-    )
->>>>>>> a7df2c26
+def dal_test(name, deps=[], test_deps=[], data=[], gtest=True, **kwargs):
     _dal_module(
         name = name + "_test",
         deps = select({
@@ -169,8 +160,8 @@
     )
     cc_test(
         name = name,
-<<<<<<< HEAD
         deps = [ ":{}_test".format(name) ],
+        data = data,
     )
 
 def dal_test_suite(name, srcs=[], tests=[], **kwargs):
@@ -186,10 +177,6 @@
     native.test_suite(
         name = name,
         tests = tests + targets,
-=======
-        deps = [ ":{}_module".format(name) ],
-        data = data,
->>>>>>> a7df2c26
     )
 
 def dal_example(name, deps=[], **kwargs):
@@ -199,6 +186,7 @@
             "@onedal//cpp/oneapi/dal:core",
             "@onedal//cpp/oneapi/dal/io",
         ] + deps,
+        gtest = False,
         **kwargs,
     )
 
@@ -226,11 +214,7 @@
             deps = deps + [
                 "@onedal//cpp/oneapi/dal/algo/{}".format(algo),
             ],
-<<<<<<< HEAD
-            gtest = False,
-=======
-            **kwargs,
->>>>>>> a7df2c26
+            **kwargs,
         )
 
 def _dal_module(name, lib_tag="dal", features=[], **kwargs):
