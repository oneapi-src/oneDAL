#===============================================================================
# Copyright 2022 Intel Corporation
#
# Licensed under the Apache License, Version 2.0 (the "License");
# you may not use this file except in compliance with the License.
# You may obtain a copy of the License at
#
#     http://www.apache.org/licenses/LICENSE-2.0
#
# Unless required by applicable law or agreed to in writing, software
# distributed under the License is distributed on an "AS IS" BASIS,
# WITHOUT WARRANTIES OR CONDITIONS OF ANY KIND, either express or implied.
# See the License for the specific language governing permissions and
# limitations under the License.
#===============================================================================

#++
#  Intel compiler definitions for makefile
#--

PLATs.icx = lnx32e win32e

CMPLRDIRSUFF.icx =

CORE.SERV.COMPILER.icx = generic

<<<<<<< HEAD
-Zl.icx = $(if $(OS_is_win),-Zl,) $(-Q)no-intel-lib
-DEBC.icx = $(if $(OS_is_win),-debug:all -Z7,-g)
=======
-Zl.icx = -no-intel-lib
-DEBC.icx = -g
>>>>>>> d2700774

-Qopt = $(if $(OS_is_win),-Qopt-,-qopt-)

COMPILER.lnx.icx = icx -m64 \
                     -Werror -Wreturn-type -qopenmp-simd

<<<<<<< HEAD

COMPILER.win.icx = icx $(if $(MSVC_RT_is_release),-MD, -MDd) -nologo -WX -Qopenmp-simd -Wno-deprecated-declarations -Qdiag-disable:10441

link.dynamic.lnx.icx = icx -m64 -no-intel-lib
link.dynamic.win.icx = icx -m64 -no-intel-lib
=======
link.dynamic.lnx.icx = icpx -m64 -no-intel-lib
>>>>>>> d2700774

pedantic.opts.icx = -pedantic \
                      -Wall \
                      -Wextra \
                      -Wwritable-strings \
                      -Wno-unused-parameter

pedantic.opts.icx_win = -Wall \
                      -Wextra \
                      -Wwritable-strings \
                      -Wno-unused-parameter

pedantic.opts.lnx.icx = $(pedantic.opts.icx)
pedantic.opts.win.icx = $(pedantic.opts.icx_win)

p4_OPT.icx   = -march=nocona
mc3_OPT.icx  = -march=nehalem
avx2_OPT.icx = -march=haswell
skx_OPT.icx  = -march=skx<|MERGE_RESOLUTION|>--- conflicted
+++ resolved
@@ -24,28 +24,19 @@
 
 CORE.SERV.COMPILER.icx = generic
 
-<<<<<<< HEAD
+
 -Zl.icx = $(if $(OS_is_win),-Zl,) $(-Q)no-intel-lib
 -DEBC.icx = $(if $(OS_is_win),-debug:all -Z7,-g)
-=======
--Zl.icx = -no-intel-lib
--DEBC.icx = -g
->>>>>>> d2700774
 
 -Qopt = $(if $(OS_is_win),-Qopt-,-qopt-)
 
 COMPILER.lnx.icx = icx -m64 \
                      -Werror -Wreturn-type -qopenmp-simd
 
-<<<<<<< HEAD
-
 COMPILER.win.icx = icx $(if $(MSVC_RT_is_release),-MD, -MDd) -nologo -WX -Qopenmp-simd -Wno-deprecated-declarations -Qdiag-disable:10441
 
 link.dynamic.lnx.icx = icx -m64 -no-intel-lib
 link.dynamic.win.icx = icx -m64 -no-intel-lib
-=======
-link.dynamic.lnx.icx = icpx -m64 -no-intel-lib
->>>>>>> d2700774
 
 pedantic.opts.icx = -pedantic \
                       -Wall \
