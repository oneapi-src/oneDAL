--- conflicted
+++ resolved
@@ -31,7 +31,6 @@
 daaldep.math_backend.incdir := $(OPENBLASDIR.include)
 daaldep.math_backend_oneapi.incdir := $(OPENBLASDIR.include)
 
-<<<<<<< HEAD
 ifeq ($(RNG_OPENRNG), yes)
 	OPENRNGDIR:= $(if $(wildcard $(DIR)/__deps/openrng/*),$(DIR)/__deps/openrng,                            \
 					$(if $(wildcard $(OPENRNGROOT)/include/*),$(subst \,/,$(OPENRNGROOT)),                              \
@@ -44,8 +43,7 @@
 
 	daaldep.math_backend.incdir += $(daaldep.rng_backend.incdir)
 endif
-=======
+
 daaldep.math_backend.ext := $(daaldep.math_backend.thr)
 daaldep.math_backend.sycl := $(daaldep.math_backend.thr)
-daaldep.math_backend.oneapi := $(daaldep.math_backend.thr)
->>>>>>> ce4a8f8d
+daaldep.math_backend.oneapi := $(daaldep.math_backend.thr)