--- conflicted
+++ resolved
@@ -32,13 +32,8 @@
                     -Werror -Wreturn-type
 COMPILER.lnx.icc += $(if $(COVFILE), $(-Q)m64)
 COMPILER.win.icc = icl $(if $(MSVC_RT_is_release),-MD, -MDd /debug:none) -nologo -WX -Qopenmp-simd
-<<<<<<< HEAD
-COMPILER.mac.icc = icc -stdlib=libc++ -mmacosx-version-min=10.14 \
+COMPILER.mac.icc = icc -stdlib=libc++ -mmacosx-version-min=10.15 \
 				   -Werror -Wreturn-type -falign-functions=16
-=======
-COMPILER.mac.icc = icc -stdlib=libc++ -mmacosx-version-min=10.15 \
-				   -Werror -Wreturn-type
->>>>>>> 8cfac45f
 
 # icc 16 does not support -qopenmp-simd option on macOS*
 ifeq ($(if $(OS_is_mac),$(shell icc --version | grep "icc (ICC) 16"),),)
