# file: cmplt.clang.mk
#===============================================================================
# Copyright 2012 Intel Corporation
#
# Licensed under the Apache License, Version 2.0 (the "License");
# you may not use this file except in compliance with the License.
# You may obtain a copy of the License at
#
#     http://www.apache.org/licenses/LICENSE-2.0
#
# Unless required by applicable law or agreed to in writing, software
# distributed under the License is distributed on an "AS IS" BASIS,
# WITHOUT WARRANTIES OR CONDITIONS OF ANY KIND, either express or implied.
# See the License for the specific language governing permissions and
# limitations under the License.
#===============================================================================

#++
#  Clang defenitions for makefile
#--

PLATs.clang = lnx32e mac32e

CMPLRDIRSUFF.clang = _clang

CORE.SERV.COMPILER.clang = generic

-Zl.clang =
-DEBC.clang = -g

<<<<<<< HEAD
COMPILER.mac.clang = clang++ -m64 -fgnu-runtime -stdlib=libc++ -mmacosx-version-min=10.14 -fwrapv \
                     -Werror -Wreturn-type -falign-functions=16
COMPILER.fbsd.clang = clang++ $(if $(IA_is_ia32),-m32,-m64) -fgnu-runtime -Wno-inconsistent-missing-override -nostdinc++ \
                      -I/usr/include/c++/v1 -I/usr/local/include \
                      -Werror -Wreturn-type
COMPILER.lnx.clang = clang++ $(if $(IA_is_ia32),-m32,-m64) \
=======
COMPILER.mac.clang = clang++ -m64 -fgnu-runtime -stdlib=libc++ -mmacosx-version-min=10.15 -fwrapv \
                     -Werror -Wreturn-type
COMPILER.lnx.clang = clang++ -m64 \
>>>>>>> 8cfac45f
                     -Werror -Wreturn-type

link.dynamic.mac.clang = clang++ -m64
link.dynamic.lnx.clang = clang++ -m64

pedantic.opts.clang = -pedantic \
                      -Wall \
                      -Wextra \
                      -Wno-unused-parameter

pedantic.opts.mac.clang = $(pedantic.opts.clang)
pedantic.opts.lnx.clang = $(pedantic.opts.clang)

p4_OPT.clang   = $(-Q)march=nocona
mc3_OPT.clang  = $(-Q)$(if $(OS_is_mac),march=nocona,march=nehalem) $(if $(OS_is_mac),$(-Q)mtune=nehalem)
avx2_OPT.clang = $(-Q)march=haswell
skx_OPT.clang  = $(-Q)march=skx<|MERGE_RESOLUTION|>--- conflicted
+++ resolved
@@ -28,18 +28,9 @@
 -Zl.clang =
 -DEBC.clang = -g
 
-<<<<<<< HEAD
 COMPILER.mac.clang = clang++ -m64 -fgnu-runtime -stdlib=libc++ -mmacosx-version-min=10.14 -fwrapv \
                      -Werror -Wreturn-type -falign-functions=16
-COMPILER.fbsd.clang = clang++ $(if $(IA_is_ia32),-m32,-m64) -fgnu-runtime -Wno-inconsistent-missing-override -nostdinc++ \
-                      -I/usr/include/c++/v1 -I/usr/local/include \
-                      -Werror -Wreturn-type
-COMPILER.lnx.clang = clang++ $(if $(IA_is_ia32),-m32,-m64) \
-=======
-COMPILER.mac.clang = clang++ -m64 -fgnu-runtime -stdlib=libc++ -mmacosx-version-min=10.15 -fwrapv \
-                     -Werror -Wreturn-type
 COMPILER.lnx.clang = clang++ -m64 \
->>>>>>> 8cfac45f
                      -Werror -Wreturn-type
 
 link.dynamic.mac.clang = clang++ -m64
