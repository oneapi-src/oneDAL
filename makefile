#===============================================================================
# Copyright 2014-2020 Intel Corporation
#
# Licensed under the Apache License, Version 2.0 (the "License");
# you may not use this file except in compliance with the License.
# You may obtain a copy of the License at
#
#     http://www.apache.org/licenses/LICENSE-2.0
#
# Unless required by applicable law or agreed to in writing, software
# distributed under the License is distributed on an "AS IS" BASIS,
# WITHOUT WARRANTIES OR CONDITIONS OF ANY KIND, either express or implied.
# See the License for the specific language governing permissions and
# limitations under the License.
#===============================================================================

COMPILERs = icc gnu clang vc
COMPILER ?= icc

$(if $(filter $(COMPILERs),$(COMPILER)),,$(error COMPILER must be one of $(COMPILERs)))

CPUs := sse2 ssse3 sse42 avx2 avx512_mic avx512 avx
CPUs.files := nrh mrm neh snb hsw skx knl
USERREQCPU := $(filter-out $(filter $(CPUs),$(REQCPU)),$(REQCPU))
USECPUS := $(if $(REQCPU),$(if $(USERREQCPU),$(error Unsupported value/s in REQCPU: $(USERREQCPU). List of supported CPUs: $(CPUs)),$(REQCPU)),$(CPUs))
USECPUS := $(if $(filter sse2,$(USECPUS)),$(USECPUS),sse2 $(USECPUS))

req-features = order-only second-expansion
ifneq ($(words $(req-features)),$(words $(filter $(req-features),$(.FEATURES))))
$(error This makefile requires a decent make, supporting $(req-features))
endif

.PHONY: help
help: ; $(info $(help))

#===============================================================================
# Common macros
#===============================================================================

ifeq (help,$(MAKECMDGOALS))
    PLAT:=win32e
endif

attr.lnx32e = lnx intel64 lin
attr.mac32e = mac intel64
attr.win32e = win intel64 win
attr.fbsd32e = fbsd intel64 fre

_OS := $(word 1,$(attr.$(PLAT)))
_IA := $(word 2,$(attr.$(PLAT)))
_OSc:= $(word 3,$(attr.$(PLAT)))

COMPILER_is_$(COMPILER)  := yes
OS_is_$(_OS)             := yes
IA_is_$(_IA)             := yes
PLAT_is_$(PLAT)          := yes

#===============================================================================
# Compiler specific part
#===============================================================================

ifeq ($(OS_is_lnx),yes)
GCC_TOOLCHAIN_PATH := $(realpath $(dir $(shell which gcc))/..)

ifeq ($(COMPILER_is_clang),yes)
C.COMPILE.gcc_toolchain := $(GCC_TOOLCHAIN_PATH)
endif

DPC.COMPILE.gcc_toolchain := $(GCC_TOOLCHAIN_PATH)
include dev/make/cmplr.dpcpp.mk
endif

include dev/make/cmplr.$(COMPILER).mk

$(if $(filter $(PLATs.$(COMPILER)),$(PLAT)),,$(error PLAT for $(COMPILER) must be defined to one of $(PLATs.$(COMPILER))))

#===============================================================================
# Dependencies generation
#===============================================================================

include dev/make/common.mk
include dev/make/deps.mk

#===============================================================================
# Common macros
#===============================================================================

AR_is_$(subst $(space),_,$(origin AR)) := yes

OSList          := lnx win mac fbsd

o      := $(if $(OS_is_win),obj,o)
a      := $(if $(OS_is_win),lib,a)
plib   := $(if $(OS_is_win),,lib)
scr    := $(if $(OS_is_win),bat,sh)
y      := $(notdir $(filter $(_OS)/%,lnx/so win/dll mac/dylib fbsd/so))
-Fo    := $(if $(OS_is_win),-Fo,-o)
-Q     := $(if $(OS_is_win),$(if $(COMPILER_is_vc),-,-Q),-)
-cxx11 := $(if $(COMPILER_is_vc),,$(-Q)std=c++11)
-cxx17 := $(if $(COMPILER_is_vc),/std:c++17,$(-Q)std=c++17)
-fPIC  := $(if $(OS_is_win),,-fPIC)
-Zl    := $(-Zl.$(COMPILER))
-DEBC  := $(if $(REQDBG),$(-DEBC.$(COMPILER)) -DDEBUG_ASSERT) -DTBB_SUPPRESS_DEPRECATED_MESSAGES -D__TBB_LEGACY_MODE $(if $(REQPRF), -D__DAAL_ITTNOTIFY_ENABLE__)
-DEBJ  := $(if $(REQDBG),-g,-g:none)
-DEBL  := $(if $(REQDBG),$(if $(OS_is_win),-debug,))
-EHsc  := $(if $(OS_is_win),-EHsc,)
-isystem := $(if $(OS_is_win),-I,-isystem)
-sGRP  = $(if $(or $(OS_is_lnx),$(OS_is_fbsd)),-Wl$(comma)--start-group,)
-eGRP  = $(if $(or $(OS_is_lnx),$(OS_is_fbsd)),-Wl$(comma)--end-group,)
daalmake = $(if $(OS_is_fbsd),gmake,make)

p4_OPT   := $(p4_OPT.$(COMPILER))
mc_OPT   := $(mc_OPT.$(COMPILER))
mc3_OPT  := $(mc3_OPT.$(COMPILER))
avx_OPT  := $(avx_OPT.$(COMPILER))
avx2_OPT := $(avx2_OPT.$(COMPILER))
knl_OPT  := $(knl_OPT.$(COMPILER))
skx_OPT  := $(skx_OPT.$(COMPILER))

_OSr := $(if $(OS_is_win),win,$(if $(OS_is_lnx),lin,$(if $(OS_is_fbsd),fre,)))

USECPUS.files := $(subst sse2,nrh,$(subst ssse3,mrm,$(subst sse42,neh,$(subst avx,snb,$(subst avx2,hsw,$(subst avx512,skx,$(subst avx512_mic,knl,$(USECPUS))))))))
USECPUS.out := $(filter-out $(USECPUS),$(CPUs))
USECPUS.out.for.grep.filter := $(addprefix _,$(addsuffix _,$(subst $(space),_|_,$(USECPUS.out))))
USECPUS.out.grep.filter := $(if $(USECPUS.out),| grep -v -E '$(USECPUS.out.for.grep.filter)')
USECPUS.out.defs := $(subst sse2,^\#define DAAL_KERNEL_SSE2\b,$(subst ssse3,^\#define DAAL_KERNEL_SSSE3\b,\
                    $(subst sse42,^\#define DAAL_KERNEL_SSE42\b,$(subst avx,^\#define DAAL_KERNEL_AVX\b,\
                    $(subst avx2,^\#define DAAL_KERNEL_AVX2\b,$(subst avx512,^\#define DAAL_KERNEL_AVX512\b,\
                    $(subst avx512_mic,^\#define DAAL_KERNEL_AVX512_MIC\b,$(USECPUS.out))))))))
USECPUS.out.defs := $(subst $(space)^,|^,$(strip $(USECPUS.out.defs)))
USECPUS.out.defs.filter := $(if $(USECPUS.out.defs),sed $(sed.-b) $(sed.-i) -E -e 's/$(USECPUS.out.defs)/$(sed.eol)/')

#===============================================================================
# Paths
#===============================================================================

# LINUX release structure (under __release_lnx):
# daal
# daal/bin - platform independent binaries: env setters
# daal/examples - usage demonstrations
# daal/include - header files
# daal/lib - platform-independent libraries (jar files)
# daal/lib/intel64 - static and dynamic libraries for intel64

# macOS* release structure (under __release_mac):
# daal
# daal/bin - platform independent binaries: env setters
# daal/examples - usage demonstrations
# daal/include - header files
# daal/lib - platform-independent libraries (jar files), and Mach-O intel64 binaries

# WINDOWS release structure (under __release_win):
# daal
# daal/bin - platform independent binaries: env setters
# daal/examples - usage demonstrations
# daal/include - header files
# daal/lib - platform-independent libraries (jar files)
# daal/lib/intel64 - static and import libraries for intel64
# redist/intel64/daal - dlls for intel64

# FREEBSD release structure (under __release_fbsd):
# daal
# daal/bin - platform independent binaries: env setters
# daal/examples - usage demonstrations
# daal/include - header files
# daal/lib - platform-independent libraries (jar files)
# daal/lib/intel64 - static and dynamic libraries for intel64

# List of needed threadings layers can be specified in DAALTHRS.
# if DAALTHRS is empty, threading will be incapsulated to core
DAALTHRS ?= tbb seq
DAALAY   ?= a y

DIR:=.
CPPDIR:=$(DIR)/cpp
CPPDIR.daal:=$(CPPDIR)/daal
CPPDIR.onedal:=$(CPPDIR)/oneapi/dal
WORKDIR    ?= $(DIR)/__work$(CMPLRDIRSUFF.$(COMPILER))/$(PLAT)
RELEASEDIR ?= $(DIR)/__release_$(_OS)$(CMPLRDIRSUFF.$(COMPILER))
RELEASEDIR.daal        := $(RELEASEDIR)/daal/latest
RELEASEDIR.lib         := $(RELEASEDIR.daal)/lib
RELEASEDIR.env         := $(RELEASEDIR.daal)/env
RELEASEDIR.modulefiles := $(RELEASEDIR.daal)/modulefiles
RELEASEDIR.conf        := $(RELEASEDIR.daal)/config
RELEASEDIR.doc         := $(RELEASEDIR.daal)/documentation
RELEASEDIR.samples     := $(RELEASEDIR.daal)/samples
RELEASEDIR.jardir      := $(RELEASEDIR.daal)/lib
RELEASEDIR.libia       := $(RELEASEDIR.daal)/lib$(if $(OS_is_mac),,/$(_IA))
RELEASEDIR.include     := $(RELEASEDIR.daal)/include
RELEASEDIR.soia        := $(if $(OS_is_win),$(RELEASEDIR.daal)/redist/$(_IA),$(RELEASEDIR.libia))
WORKDIR.lib := $(WORKDIR)/daal/lib

COVFILE   := $(subst BullseyeStub,$(RELEASEDIR.daal)/Bullseye_$(_IA).cov,$(COVFILE))
COV.libia := $(if $(BULLSEYEROOT),$(BULLSEYEROOT)/lib)

MKLFPKDIR:= $(if $(wildcard $(DIR)/__deps/mklfpk/$(_OS)/*),$(DIR)/__deps/mklfpk,                            \
                $(if $(wildcard $(MKLFPKROOT)/include/*),$(subst \,/,$(MKLFPKROOT)),                              \
                    $(error Can`t find MKLFPK libs nether in $(DIR)/__deps/mklfpk/$(_OS) not in MKLFPKROOT.)))
MKLFPKDIR.include := $(MKLFPKDIR)/include $(MKLFPKDIR)/$(if $(OS_is_fbsd),lnx,$(_OS))/include
MKLFPKDIR.libia   := $(MKLFPKDIR)/$(if $(OS_is_fbsd),lnx,$(_OS))/lib/$(_IA)

topf = $(shell echo $1 | sed 's/ /111/g' | sed 's/(/222/g' | sed 's/)/333/g' | sed 's/\\/\//g')
frompf = $(shell echo $1 | sed 's/111/ /g' | sed 's/222/(/g' | sed 's/333/)/g')
frompf1 = $(shell echo $1 | sed 's/111/\\ /g' | sed 's/222/(/g' | sed 's/333/)/g')


#============================= TBB folders =====================================
TBBDIR := $(if $(wildcard $(DIR)/__deps/tbb/$(_OS)/*),$(DIR)/__deps/tbb/$(_OS)$(if $(OS_is_win),/tbb))
TBBDIR.2 := $(if $(TBBDIR),$(TBBDIR),$(call topf,$$TBBROOT))
TBBDIR.2 := $(if $(TBBDIR.2),$(TBBDIR.2),$(error Can`t find TBB neither in $(DIR)/__deps/tbb nor in $$TBBROOT))

TBBDIR.include := $(if $(TBBDIR),$(TBBDIR)/include/tbb $(TBBDIR)/include)

TBBDIR.libia.prefix := $(TBBDIR.2)/lib

TBBDIR.libia.win.vc1  := $(if $(OS_is_win),$(if $(wildcard $(call frompf1,$(TBBDIR.libia.prefix))/$(_IA)/vc_mt),$(TBBDIR.libia.prefix)/$(_IA)/vc_mt,$(if $(wildcard $(call frompf1,$(TBBDIR.libia.prefix))/$(_IA)/vc14),$(TBBDIR.libia.prefix)/$(_IA)/vc14)))
TBBDIR.libia.win.vc2  := $(if $(OS_is_win),$(if $(TBBDIR.libia.win.vc1),,$(firstword $(filter $(call topf,$$TBBROOT)%,$(subst ;,$(space),$(call topf,$$LIB))))))
TBBDIR.libia.win.vc22 := $(if $(OS_is_win),$(if $(TBBDIR.libia.win.vc2),$(wildcard $(TBBDIR.libia.win.vc2)/tbb.dll)))

TBBDIR.libia.win:= $(if $(OS_is_win),$(if $(TBBDIR.libia.win.vc22),$(TBBDIR.libia.win.vc2),$(if $(TBBDIR.libia.win.vc1),$(TBBDIR.libia.win.vc1),$(error Can`t find TBB libs nether in $(call frompf,$(TBBDIR.libia.prefix))/$(_IA)/vc_mt not in $(firstword $(filter $(TBBROOT)%,$(subst ;,$(space),$(LIB)))).))))

TBBDIR.libia.lnx.gcc1 := $(if $(OS_is_lnx),$(if $(wildcard $(TBBDIR.libia.prefix)/$(_IA)/gcc4.8/*),$(TBBDIR.libia.prefix)/$(_IA)/gcc4.8))
TBBDIR.libia.lnx.gcc2  := $(if $(OS_is_lnx),$(if $(TBBDIR.libia.lnx.gcc1),,$(firstword $(filter $(TBBROOT)%,$(subst :,$(space),$(LD_LIBRARY_PATH))))))
TBBDIR.libia.lnx.gcc22 := $(if $(OS_is_lnx),$(if $(TBBDIR.libia.lnx.gcc2),$(wildcard $(TBBDIR.libia.lnx.gcc2)/libtbb.so)))
TBBDIR.libia.lnx := $(if $(OS_is_lnx),$(if $(TBBDIR.libia.lnx.gcc22),$(TBBDIR.libia.lnx.gcc2),$(if $(TBBDIR.libia.lnx.gcc1),$(TBBDIR.libia.lnx.gcc1),$(error Can`t find TBB runtimes nether in $(TBBDIR.libia.prefix)/$(_IA)/gcc4.8 not in $(firstword $(filter $(TBBROOT)%,$(subst :,$(space),$(LD_LIBRARY_PATH)))).))))

TBBDIR.libia.mac.clang1  := $(if $(OS_is_mac),$(if $(wildcard $(TBBDIR.libia.prefix)/*),$(TBBDIR.libia.prefix)))
TBBDIR.libia.mac.clang2  := $(if $(OS_is_mac),$(if $(TBBDIR.libia.mac.clang1),,$(firstword $(filter $(TBBROOT)%,$(subst :,$(space),$(LIBRARY_PATH))))))
TBBDIR.libia.mac.clang22 := $(if $(OS_is_mac),$(if $(TBBDIR.libia.mac.clang2),$(wildcard $(TBBDIR.libia.mac.clang2)/libtbb.dylib)))
TBBDIR.libia.mac := $(if $(OS_is_mac),$(if $(TBBDIR.libia.mac.clang22),$(TBBDIR.libia.mac.clang2),$(if $(TBBDIR.libia.mac.clang1),$(TBBDIR.libia.mac.clang1),$(error Can`t find TBB runtimes nether in $(TBBDIR.libia.prefix) not in $(firstword $(filter $(TBBROOT)%,$(subst :,$(space),$(LIBRARY_PATH)))).))))

TBBDIR.libia.fbsd := $(if $(OS_is_fbsd),$(TBBDIR.libia.prefix))
TBBDIR.libia := $(TBBDIR.libia.$(_OS))

TBBDIR.soia.prefix := $(TBBDIR.2)/
TBBDIR.soia.win  := $(if $(OS_is_win),$(if $(TBBDIR.libia.win.vc22),$(TBBDIR.libia.win.vc2),$(if $(wildcard $(call frompf1,$(TBBDIR.soia.prefix))redist/$(_IA)/vc_mt/*),$(TBBDIR.soia.prefix)redist/$(_IA)/vc_mt,$(if $(wildcard $(call frompf1,$(TBBDIR.soia.prefix))redist/$(_IA)/vc14/*),$(TBBDIR.soia.prefix)redist/$(_IA)/vc14,$(error Can`t find TBB runtimes nether in $(TBBDIR.soia.prefix)redist/$(_IA)/vc_mt not in $(firstword $(filter $(TBBROOT)%,$(subst ;,$(space),$(LIB)))).)))))
TBBDIR.soia.lnx  := $(if $(OS_is_lnx),$(TBBDIR.libia.lnx))
TBBDIR.soia.mac  := $(if $(OS_is_mac),$(TBBDIR.libia.mac))
TBBDIR.soia.fbsd := $(if $(OS_is_fbsd),$(TBBDIR.soia.prefix)/lib)
TBBDIR.soia := $(TBBDIR.soia.$(_OS))

RELEASEDIR.tbb       := $(RELEASEDIR)/tbb/latest
RELEASEDIR.tbb.libia := $(RELEASEDIR.tbb)/lib$(if $(OS_is_mac),,/$(_IA)$(if $(OS_is_win),/vc_mt,/$(TBBDIR.libia.lnx.gcc)))
RELEASEDIR.tbb.soia  := $(if $(OS_is_win),$(RELEASEDIR.tbb)/redist/$(_IA)/vc_mt,$(RELEASEDIR.tbb.libia))
releasetbb.LIBS_A := $(if $(OS_is_win),$(TBBDIR.libia)/tbb.$(a) $(TBBDIR.libia)/tbbmalloc.$(a))
releasetbb.LIBS_Y := $(TBBDIR.soia)/$(plib)tbb.$(y) $(TBBDIR.soia)/$(plib)tbbmalloc.$(y)                                                           \
                     $(if $(or $(OS_is_lnx),$(OS_is_fbsd)), $(if $(wildcard $(TBBDIR.soia)/libtbbmalloc.so.2),$(wildcard $(TBBDIR.soia)/libtbbmalloc.so.2))\
                                                            $(if $(wildcard $(TBBDIR.soia)/libtbbmalloc.so.12),$(wildcard $(TBBDIR.soia)/libtbbmalloc.so.12))\
                                                            $(if $(wildcard $(TBBDIR.soia)/libtbb.so.2),$(wildcard $(TBBDIR.soia)/libtbb.so.2))\
                                                            $(if $(wildcard $(TBBDIR.soia)/libtbb.so.12),$(wildcard $(TBBDIR.soia)/libtbb.so.12))) \
                     $(if $(OS_is_mac),$(if $(wildcard $(TBBDIR.soia)/libtbb.12.dylib),$(wildcard $(TBBDIR.soia)/libtbb.12.dylib))\
                                       $(if $(wildcard $(TBBDIR.soia)/libtbbmalloc.2.dylib),$(wildcard $(TBBDIR.soia)/libtbbmalloc.2.dylib)))


RELEASEDIR.include.mklgpufpk := $(RELEASEDIR.include)/services/internal/sycl/math

MKLGPUFPKDIR:= $(if $(wildcard $(DIR)/__deps/mklgpufpk/$(_OS)/*),$(DIR)/__deps/mklgpufpk/$(_OS),$(subst \,/,$(MKLGPUFPKROOT)))
MKLGPUFPKDIR.include := $(MKLGPUFPKDIR)/include
MKLGPUFPKDIR.libia   := $(MKLGPUFPKDIR)/lib/$(_IA)

mklgpufpk.LIBS_A := $(MKLGPUFPKDIR.libia)/$(plib)daal_sycl.$(a)
mklgpufpk.HEADERS := $(MKLGPUFPKDIR.include)/mkl_dal_sycl.hpp $(MKLGPUFPKDIR.include)/mkl_dal_blas_sycl.hpp

#===============================================================================
# Release library names
#===============================================================================

core_a       := $(plib)onedal_core.$a
core_y       := $(plib)onedal_core.$y
oneapi_a     := $(plib)onedal.$a
oneapi_y     := $(plib)onedal.$y
oneapi_a.dpc := $(plib)onedal_dpc.$a
oneapi_y.dpc := $(plib)onedal_dpc.$y

thr_tbb_a := $(plib)onedal_thread.$a
thr_seq_a := $(plib)onedal_sequential.$a
thr_tbb_y := $(plib)onedal_thread.$y
thr_seq_y := $(plib)onedal_sequential.$y

daal_jar  := onedal.jar

jni_so    := $(plib)JavaAPI.$y

release.LIBS_A := $(core_a) \
                  $(if $(OS_is_win),$(foreach ilib,$(core_a),$(ilib:%.lib=%_dll.lib)),) \
                  $(if $(DAALTHRS),$(foreach i,$(DAALTHRS),$(thr_$(i)_a)),)
release.LIBS_Y := $(core_y) \
                  $(if $(DAALTHRS),$(foreach i,$(DAALTHRS),$(thr_$(i)_y)),)
release.LIBS_J := $(jni_so)
release.JARS = $(daal_jar)

release.ONEAPI.LIBS_A := $(oneapi_a) \
                         $(if $(OS_is_win),$(foreach ilib,$(oneapi_a),$(ilib:%.lib=%_dll.lib)),)
release.ONEAPI.LIBS_Y := $(oneapi_y)

release.ONEAPI.LIBS_A.dpc := $(oneapi_a.dpc) \
                             $(if $(OS_is_win),$(foreach ilib,$(oneapi_a.dpc),$(ilib:%.lib=%_dll.lib)),)
release.ONEAPI.LIBS_Y.dpc := $(oneapi_y.dpc)

# Libraries required for building
daaldep.lnx32e.mkl.thr := $(MKLFPKDIR.libia)/$(plib)daal_mkl_thread.$a
daaldep.lnx32e.mkl.seq := $(MKLFPKDIR.libia)/$(plib)daal_mkl_sequential.$a
daaldep.lnx32e.mkl := $(MKLFPKDIR.libia)/$(plib)daal_vmlipp_core.$a
daaldep.lnx32e.vml :=
daaldep.lnx32e.ipp := $(if $(COV.libia),$(COV.libia)/libcov.a)
daaldep.lnx32e.rt.thr := -L$(RELEASEDIR.tbb.soia) -ltbb -ltbbmalloc -lpthread $(daaldep.lnx32e.rt.$(COMPILER)) $(if $(COV.libia),$(COV.libia)/libcov.a)
daaldep.lnx32e.rt.seq := -lpthread $(daaldep.lnx32e.rt.$(COMPILER)) $(if $(COV.libia),$(COV.libia)/libcov.a)
daaldep.lnx32e.rt.dpc := -lpthread $(if $(COV.libia),$(COV.libia)/libcov.a)
daaldep.lnx32e.threxport := export_lnx32e.def

daaldep.lnx.threxport.create = grep -v -E '^(EXPORTS|;|$$)' $< $(USECPUS.out.grep.filter) | sed -e 's/^/-u /'

daaldep.win32e.mkl.thr := $(MKLFPKDIR.libia)/daal_mkl_thread.$a
daaldep.win32e.mkl.seq := $(MKLFPKDIR.libia)/daal_mkl_sequential.$a
daaldep.win32e.mkl := $(MKLFPKDIR.libia)/$(plib)daal_vmlipp_core.$a
daaldep.win32e.vml :=
daaldep.win32e.ipp :=
daaldep.win32e.rt.thr  := -LIBPATH:$(RELEASEDIR.tbb.libia) tbb.lib tbbmalloc.lib libcpmt.lib libcmt.lib $(if $(CHECK_DLL_SIG),Wintrust.lib)
daaldep.win32e.rt.seq  := libcpmt.lib libcmt.lib $(if $(CHECK_DLL_SIG),Wintrust.lib)
daaldep.win32e.threxport := export.def

daaldep.win.threxport.create = grep -v -E '^(;|$$)' $< $(USECPUS.out.grep.filter)


daaldep.mac32e.mkl.thr := $(MKLFPKDIR.libia)/$(plib)daal_mkl_thread.$a
daaldep.mac32e.mkl.seq := $(MKLFPKDIR.libia)/$(plib)daal_mkl_sequential.$a
daaldep.mac32e.mkl := $(MKLFPKDIR.libia)/$(plib)daal_vmlipp_core.$a
daaldep.mac32e.vml :=
daaldep.mac32e.ipp :=
daaldep.mac32e.rt.thr := -L$(RELEASEDIR.tbb.soia) -ltbb -ltbbmalloc $(daaldep.mac32e.rt.$(COMPILER))
daaldep.mac32e.rt.seq := $(daaldep.mac32e.rt.$(COMPILER))
daaldep.mac32e.threxport := export_mac.def

daaldep.mac.threxport.create = grep -v -E '^(EXPORTS|;|$$)' $< $(USECPUS.out.grep.filter) | sed -e 's/^/-u /'


daaldep.fbsd32e.mkl.thr := $(MKLFPKDIR.libia)/$(plib)daal_mkl_thread.$a
daaldep.fbsd32e.mkl.seq := $(MKLFPKDIR.libia)/$(plib)daal_mkl_sequential.$a
daaldep.fbsd32e.mkl := $(MKLFPKDIR.libia)/$(plib)daal_vmlipp_core.$a
daaldep.fbsd32e.vml :=
daaldep.fbsd32e.ipp := $(if $(COV.libia),$(COV.libia)/libcov.a)
daaldep.fbsd32e.rt.thr := -L$(RELEASEDIR.tbb.soia) -ltbb -ltbbmalloc -lpthread $(daaldep.fbsd32e.rt.$(COMPILER)) $(if $(COV.libia),$(COV.libia)/libcov.a)
daaldep.fbsd32e.rt.seq := -lpthread $(daaldep.fbsd32e.rt.$(COMPILER)) $(if $(COV.libia),$(COV.libia)/libcov.a)
daaldep.fbsd32e.threxport := export_lnx32e.def

daaldep.fbsd.threxport.create = grep -v -E '^(EXPORTS|;|$$)' $< $(USECPUS.out.grep.filter) | sed -e 's/^/-Wl,-u -Wl,/'


daaldep.mkl.thr := $(daaldep.$(PLAT).mkl.thr)
daaldep.mkl.seq := $(daaldep.$(PLAT).mkl.seq)
daaldep.mkl     := $(daaldep.$(PLAT).mkl)
daaldep.vml     := $(daaldep.$(PLAT).vml)
daaldep.ipp     := $(daaldep.$(PLAT).ipp)
daaldep.rt.thr  := $(daaldep.$(PLAT).rt.thr)
daaldep.rt.seq  := $(daaldep.$(PLAT).rt.seq)
daaldep.rt.dpc  := $(daaldep.$(PLAT).rt.dpc)

# List oneAPI header files to populate release/include.
release.ONEAPI.HEADERS.exclude := ! -path "*/backend/*" ! -path "*.impl.*" ! -path "*_test.*" ! -path "*/test/*"
release.ONEAPI.HEADERS := $(shell find $(CPPDIR) -type f -name "*.hpp" $(release.ONEAPI.HEADERS.exclude))
release.ONEAPI.HEADERS.OSSPEC := $(foreach fn,$(release.ONEAPI.HEADERS),$(if $(filter %$(_OS),$(basename $(fn))),$(fn)))
release.ONEAPI.HEADERS.COMMON := $(foreach fn,$(release.ONEAPI.HEADERS),$(if $(filter $(addprefix %,$(OSList)),$(basename $(fn))),,$(fn)))
release.ONEAPI.HEADERS.COMMON := $(filter-out $(subst _$(_OS),,$(release.ONEAPI.HEADERS.OSSPEC)),$(release.ONEAPI.HEADERS.COMMON))

# List header files to populate release/include.
release.HEADERS := $(shell find $(CPPDIR.daal)/include -type f -name "*.h")
release.HEADERS.OSSPEC := $(foreach fn,$(release.HEADERS),$(if $(filter %$(_OS),$(basename $(fn))),$(fn)))
release.HEADERS.COMMON := $(foreach fn,$(release.HEADERS),$(if $(filter $(addprefix %,$(OSList)),$(basename $(fn))),,$(fn)))
release.HEADERS.COMMON := $(filter-out $(subst _$(_OS),,$(release.HEADERS.OSSPEC)),$(release.HEADERS.COMMON))

# List examples files to populate release/examples.
expat = %.java %.cpp %.h %.hpp %.txt %.csv
expat += $(if $(OS_is_win),%.bat %.vcxproj %.filters %.user %.sln %makefile_$(_OS),%_$(_OS).lst %makefile_$(_OS) %_$(_OS).sh)
release.EXAMPLES.CPP   := $(filter $(expat),$(shell find examples/daal/cpp  -type f)) $(filter $(expat),$(shell find examples/daal/cpp_sycl -type f))
release.EXAMPLES.DATA  := $(filter $(expat),$(shell find examples/daal/data -type f))
release.EXAMPLES.JAVA  := $(filter $(expat),$(shell find examples/daal/java -type f))
release.ONEAPI.EXAMPLES.CPP  := $(filter $(expat),$(shell find examples/oneapi/cpp -type f))
release.ONEAPI.EXAMPLES.DPC  := $(filter $(expat),$(shell find examples/oneapi/dpc -type f))
release.ONEAPI.EXAMPLES.DATA := $(filter $(expat),$(shell find examples/oneapi/data -type f))

# List env files to populate release.
release.ENV = deploy/local/vars_$(_OS).$(scr)

# List modulefiles to populate release.
release.MODULEFILES = deploy/local/dal

# List config files to populate release.
release.CONF = deploy/local/config.txt

# List samples files to populate release/examples.
SAMPLES.srcdir:= $(DIR)/samples
spat = %.scala %.java %.cpp %.h %.txt %.csv %.html %.png %.parquet %.blob
spat += $(if $(OS_is_win),%.bat %.vcxproj %.filters %.user %.sln,%_$(_OS).lst %makefile_$(_OS) %.sh)
release.SAMPLES.CPP  := $(if $(wildcard $(SAMPLES.srcdir)/daal/cpp/*),                                                   \
                          $(if $(OS_is_mac),                                                                             \
                            $(filter $(spat),$(shell find $(SAMPLES.srcdir)/daal/cpp -not -wholename '*mpi*' -type f))   \
                          ,                                                                                              \
                            $(filter $(spat),$(shell find $(SAMPLES.srcdir)/daal/cpp -type f))                           \
                          )                                                                                              \
                        )
release.SAMPLES.JAVA := $(if $(wildcard $(SAMPLES.srcdir)/daal/java/*),                                                  \
                          $(if $(or $(OS_is_lnx),$(OS_is_mac),$(OS_is_fbsd)),                                            \
                            $(filter $(spat),$(shell find $(SAMPLES.srcdir)/daal/java -type f))                          \
                          )                                                                                              \
                        )
release.SAMPLES.SCALA := $(if $(wildcard $(SAMPLES.srcdir)/daal/scala/*),                                                \
                          $(if $(or $(OS_is_lnx),$(OS_is_mac),$(OS_is_fbsd)),                                            \
                            $(filter $(spat),$(shell find $(SAMPLES.srcdir)/daal/scala -type f))                         \
                          )                                                                                              \
                        )

# List doc files to populate release/documentation.
DOC.srcdir:= $(DIR)/../documentation
release.DOC := $(shell if [ -d $(DOC.srcdir) ]; then find $(DOC.srcdir) -not -wholename '*.svn*' -type f ;fi)
release.DOC.COMMON := $(foreach fn,$(release.DOC),$(if $(filter $(addprefix %,$(OSList)),$(basename $(fn))),,$(fn)))
release.DOC.OSSPEC := $(foreach fn,$(release.DOC),$(if $(filter %$(_OS),$(basename $(fn))),$(fn)))

#===============================================================================
# Core part
#===============================================================================
include makefile.ver
include makefile.lst

THR.srcdir       := $(CPPDIR.daal)/src/threading
CORE.srcdir      := $(CPPDIR.daal)/src/algorithms
EXTERNALS.srcdir := $(CPPDIR.daal)/src/externals

CORE.SERV.srcdir          := $(CPPDIR.daal)/src/services
CORE.SERV.COMPILER.srcdir := $(CPPDIR.daal)/src/services/compiler/$(CORE.SERV.COMPILER.$(COMPILER))

CORE.srcdirs  := $(CORE.SERV.srcdir) $(CORE.srcdir)                  \
                 $(if $(DAALTHRS),,$(THR.srcdir))                    \
                 $(addprefix $(CORE.SERV.srcdir)/, $(CORE.SERVICES)) \
                 $(addprefix $(CORE.srcdir)/, $(CORE.ALGORITHMS))    \
                 $(CORE.SERV.COMPILER.srcdir) $(EXTERNALS.srcdir)    \
                 $(CPPDIR.daal)/src/sycl \
                 $(CPPDIR.daal)/src/data_management

CORE.incdirs.common := $(RELEASEDIR.include) $(CPPDIR.daal) $(WORKDIR)
CORE.incdirs.thirdp := $(MKLFPKDIR.include) $(TBBDIR.include)
CORE.incdirs := $(CORE.incdirs.common) $(CORE.incdirs.thirdp)

containing = $(foreach v,$2,$(if $(findstring $1,$v),$v))
notcontaining = $(foreach v,$2,$(if $(findstring $1,$v),,$v))
cpy = cp -fp "$<" "$@"

CORE.tmpdir_a := $(WORKDIR)/core_static
CORE.tmpdir_y := $(WORKDIR)/core_dynamic
CORE.srcs     := $(notdir $(wildcard $(CORE.srcdirs:%=%/*.cpp)))
CORE.srcs     := $(if $(OS_is_mac),$(CORE.srcs),$(call notcontaining,_mac,$(CORE.srcs)))
CORE.objs_a   := $(CORE.srcs:%.cpp=$(CORE.tmpdir_a)/%.$o)
CORE.objs_a   := $(filter-out %core_threading_win_dll.$o,$(CORE.objs_a))
CORE.objs_y   := $(CORE.srcs:%.cpp=$(CORE.tmpdir_y)/%.$o)
CORE.objs_y   := $(if $(OS_is_win),$(CORE.objs_y),$(filter-out %core_threading_win_dll.$o,$(CORE.objs_y)))

CORE.objs_a_tmp := $(call containing,_fpt,$(CORE.objs_a))
CORE.objs_a     := $(call notcontaining,_fpt,$(CORE.objs_a))
CORE.objs_a_tpl := $(subst _fpt,_fpt_flt,$(CORE.objs_a_tmp)) $(subst _fpt,_fpt_dbl,$(CORE.objs_a_tmp))
CORE.objs_a     := $(CORE.objs_a) $(CORE.objs_a_tpl)

CORE.objs_a_tmp := $(call containing,_cpu,$(CORE.objs_a))
CORE.objs_a     := $(call notcontaining,_cpu,$(CORE.objs_a))
CORE.objs_a_tpl := $(foreach ccc,$(USECPUS.files),$(subst _cpu,_cpu_$(ccc),$(CORE.objs_a_tmp)))
CORE.objs_a     := $(CORE.objs_a) $(CORE.objs_a_tpl)

CORE.objs_y_tmp := $(call containing,_fpt,$(CORE.objs_y))
CORE.objs_y     := $(call notcontaining,_fpt,$(CORE.objs_y))
CORE.objs_y_tpl := $(subst _fpt,_fpt_flt,$(CORE.objs_y_tmp)) $(subst _fpt,_fpt_dbl,$(CORE.objs_y_tmp))
CORE.objs_y     := $(CORE.objs_y) $(CORE.objs_y_tpl)

CORE.objs_y_tmp := $(call containing,_cpu,$(CORE.objs_y))
CORE.objs_y     := $(call notcontaining,_cpu,$(CORE.objs_y))
CORE.objs_y_tpl := $(foreach ccc,$(USECPUS.files),$(subst _cpu,_cpu_$(ccc),$(CORE.objs_y_tmp)))
CORE.objs_y     := $(CORE.objs_y) $(CORE.objs_y_tpl)

-include $(CORE.tmpdir_a)/*.d
-include $(CORE.tmpdir_y)/*.d

$(CORE.tmpdir_a)/$(core_a:%.$a=%_link.txt): $(CORE.objs_a) | $(CORE.tmpdir_a)/. ; $(WRITE.PREREQS)
$(CORE.tmpdir_a)/$(core_a:%.$a=%_link.$a):  LOPT:=
$(CORE.tmpdir_a)/$(core_a:%.$a=%_link.$a):  $(CORE.tmpdir_a)/$(core_a:%.$a=%_link.txt) | $(CORE.tmpdir_a)/. ; $(LINK.STATIC)
$(WORKDIR.lib)/$(core_a):                   LOPT:=
$(WORKDIR.lib)/$(core_a):                   $(daaldep.ipp) $(daaldep.vml) $(daaldep.mkl) $(CORE.tmpdir_a)/$(core_a:%.$a=%_link.$a) ; $(LINK.STATIC)

$(WORKDIR.lib)/$(core_y): LOPT += $(-fPIC)
$(WORKDIR.lib)/$(core_y): LOPT += $(daaldep.rt.seq)
$(WORKDIR.lib)/$(core_y): LOPT += $(if $(OS_is_win),-IMPLIB:$(@:%.dll=%_dll.lib),)
ifdef OS_is_win
$(WORKDIR.lib)/$(core_y:%.dll=%_dll.lib): $(WORKDIR.lib)/$(core_y)
endif
$(CORE.tmpdir_y)/$(core_y:%.$y=%_link.txt): $(CORE.objs_y) $(if $(OS_is_win),$(CORE.tmpdir_y)/dll.res,) | $(CORE.tmpdir_y)/. ; $(WRITE.PREREQS)
$(WORKDIR.lib)/$(core_y):                   $(daaldep.ipp) $(daaldep.vml) $(daaldep.mkl) \
                                            $(if $(PLAT_is_win32e),$(CORE.srcdir)/export_win32e.def) \
                                            $(CORE.tmpdir_y)/$(core_y:%.$y=%_link.txt) ; $(LINK.DYNAMIC) ; $(LINK.DYNAMIC.POST)

$(CORE.objs_a): $(CORE.tmpdir_a)/inc_a_folders.txt
$(CORE.objs_a): COPT += $(-fPIC) $(-cxx11) $(-Zl) $(-DEBC)
$(CORE.objs_a): COPT += -D__TBB_NO_IMPLICIT_LINKAGE -DDAAL_NOTHROW_EXCEPTIONS \
                        -DDAAL_HIDE_DEPRECATED -DTBB_USE_ASSERT=0
$(CORE.objs_a): COPT += @$(CORE.tmpdir_a)/inc_a_folders.txt
$(filter %threading.$o, $(CORE.objs_a)): COPT += -D__DO_TBB_LAYER__
$(call containing,_nrh, $(CORE.objs_a)): COPT += $(p4_OPT)   -DDAAL_CPU=sse2
$(call containing,_mrm, $(CORE.objs_a)): COPT += $(mc_OPT)   -DDAAL_CPU=ssse3
$(call containing,_neh, $(CORE.objs_a)): COPT += $(mc3_OPT)  -DDAAL_CPU=sse42
$(call containing,_snb, $(CORE.objs_a)): COPT += $(avx_OPT)  -DDAAL_CPU=avx
$(call containing,_hsw, $(CORE.objs_a)): COPT += $(avx2_OPT) -DDAAL_CPU=avx2
$(call containing,_knl, $(CORE.objs_a)): COPT += $(knl_OPT)  -DDAAL_CPU=avx512_mic
$(call containing,_skx, $(CORE.objs_a)): COPT += $(skx_OPT)  -DDAAL_CPU=avx512
$(call containing,_flt, $(CORE.objs_a)): COPT += -DDAAL_FPTYPE=float
$(call containing,_dbl, $(CORE.objs_a)): COPT += -DDAAL_FPTYPE=double

$(CORE.objs_y): $(CORE.tmpdir_y)/inc_y_folders.txt
$(CORE.objs_y): COPT += $(-fPIC) $(-cxx11) $(-Zl) $(-DEBC)
$(CORE.objs_y): COPT += -D__DAAL_IMPLEMENTATION \
                        -D__TBB_NO_IMPLICIT_LINKAGE -DDAAL_NOTHROW_EXCEPTIONS \
                        -DDAAL_HIDE_DEPRECATED -DTBB_USE_ASSERT=0 \
                        $(if $(CHECK_DLL_SIG),-DDAAL_CHECK_DLL_SIG)
$(CORE.objs_y): COPT += @$(CORE.tmpdir_y)/inc_y_folders.txt
$(filter %threading.$o, $(CORE.objs_y)): COPT += -D__DO_TBB_LAYER__
$(call containing,_nrh, $(CORE.objs_y)): COPT += $(p4_OPT)   -DDAAL_CPU=sse2
$(call containing,_mrm, $(CORE.objs_y)): COPT += $(mc_OPT)   -DDAAL_CPU=ssse3
$(call containing,_neh, $(CORE.objs_y)): COPT += $(mc3_OPT)  -DDAAL_CPU=sse42
$(call containing,_snb, $(CORE.objs_y)): COPT += $(avx_OPT)  -DDAAL_CPU=avx
$(call containing,_hsw, $(CORE.objs_y)): COPT += $(avx2_OPT) -DDAAL_CPU=avx2
$(call containing,_knl, $(CORE.objs_y)): COPT += $(knl_OPT)  -DDAAL_CPU=avx512_mic
$(call containing,_skx, $(CORE.objs_y)): COPT += $(skx_OPT)  -DDAAL_CPU=avx512
$(call containing,_flt, $(CORE.objs_y)): COPT += -DDAAL_FPTYPE=float
$(call containing,_dbl, $(CORE.objs_y)): COPT += -DDAAL_FPTYPE=double

vpath
vpath %.cpp $(CORE.srcdirs)
vpath %.rc $(CORE.srcdirs)

$(CORE.tmpdir_a)/inc_a_folders.txt: makefile.lst | $(CORE.tmpdir_a)/. $(CORE.incdirs) ; $(call WRITE.PREREQS,$(addprefix -I, $(CORE.incdirs)),$(space))
$(CORE.tmpdir_y)/inc_y_folders.txt: makefile.lst | $(CORE.tmpdir_y)/. $(CORE.incdirs) ; $(call WRITE.PREREQS,$(addprefix -I, $(CORE.incdirs)),$(space))

$(CORE.tmpdir_a)/library_version_info.$(o): $(VERSION_DATA_FILE)
$(CORE.tmpdir_y)/library_version_info.$(o): $(VERSION_DATA_FILE)

define .compile.template.ay
$(eval template_source_cpp := $(subst .$o,.cpp,$(notdir $1)))
$(eval template_source_cpp := $(subst _fpt_flt,_fpt,$(template_source_cpp)))
$(eval template_source_cpp := $(subst _fpt_dbl,_fpt,$(template_source_cpp)))
$(eval template_source_cpp := $(subst _cpu_nrh,_cpu,$(template_source_cpp)))
$(eval template_source_cpp := $(subst _cpu_mrm,_cpu,$(template_source_cpp)))
$(eval template_source_cpp := $(subst _cpu_neh,_cpu,$(template_source_cpp)))
$(eval template_source_cpp := $(subst _cpu_snb,_cpu,$(template_source_cpp)))
$(eval template_source_cpp := $(subst _cpu_hsw,_cpu,$(template_source_cpp)))
$(eval template_source_cpp := $(subst _cpu_knl,_cpu,$(template_source_cpp)))
$(eval template_source_cpp := $(subst _cpu_skx,_cpu,$(template_source_cpp)))
$1: $(template_source_cpp) ; $(value C.COMPILE)
endef
$(foreach a,$(CORE.objs_a),$(eval $(call .compile.template.ay,$a,$(CORE.tmpdir_a))))
$(foreach a,$(CORE.objs_y),$(eval $(call .compile.template.ay,$a,$(CORE.tmpdir_y))))


$(CORE.tmpdir_y)/dll.res: $(VERSION_DATA_FILE)
$(CORE.tmpdir_y)/dll.res: RCOPT += $(addprefix -I, $(CORE.incdirs.common))
$(CORE.tmpdir_y)/%.res: %.rc | $(CORE.tmpdir_y)/. ; $(RC.COMPILE)


#===============================================================================
# oneAPI part
#===============================================================================
ONEAPI.tmpdir_a := $(WORKDIR)/oneapi_static
ONEAPI.tmpdir_y := $(WORKDIR)/oneapi_dynamic
ONEAPI.tmpdir_a.dpc := $(WORKDIR)/oneapi_dpc_static
ONEAPI.tmpdir_y.dpc := $(WORKDIR)/oneapi_dpc_dynamic

ONEAPI.incdirs.common := $(CPPDIR)
ONEAPI.incdirs.thirdp := $(CORE.incdirs.common) $(MKLFPKDIR.include) $(TBBDIR.include)
ONEAPI.incdirs := $(ONEAPI.incdirs.common) $(CORE.incdirs.thirdp)

ONEAPI.dispatcher_cpu = $(WORKDIR)/_dal_cpu_dispatcher_gen.hpp
ONEAPI.dispatcher_tag.nrh := -D__CPU_TAG__=oneapi::dal::backend::cpu_dispatch_default
ONEAPI.dispatcher_tag.mrm := -D__CPU_TAG__=oneapi::dal::backend::cpu_dispatch_ssse3
ONEAPI.dispatcher_tag.neh := -D__CPU_TAG__=oneapi::dal::backend::cpu_dispatch_sse42
ONEAPI.dispatcher_tag.snb := -D__CPU_TAG__=oneapi::dal::backend::cpu_dispatch_avx
ONEAPI.dispatcher_tag.knl := -D__CPU_TAG__=oneapi::dal::backend::cpu_dispatch_avx512_mic
ONEAPI.dispatcher_tag.hsw := -D__CPU_TAG__=oneapi::dal::backend::cpu_dispatch_avx2
ONEAPI.dispatcher_tag.skx := -D__CPU_TAG__=oneapi::dal::backend::cpu_dispatch_avx512

ONEAPI.srcdir := $(CPPDIR.onedal)
ONEAPI.srcdirs.base := $(ONEAPI.srcdir) \
                       $(ONEAPI.srcdir)/algo \
                       $(ONEAPI.srcdir)/table \
                       $(ONEAPI.srcdir)/graph \
                       $(ONEAPI.srcdir)/util \
                       $(ONEAPI.srcdir)/io \
                       $(addprefix $(ONEAPI.srcdir)/algo/, $(ONEAPI.ALGOS)) \
                       $(addprefix $(ONEAPI.srcdir)/io/, $(ONEAPI.IO))
ONEAPI.srcdirs.detail := $(foreach x,$(ONEAPI.srcdirs.base),$(shell find $x -maxdepth 1 -type d -name detail))
ONEAPI.srcdirs.backend := $(foreach x,$(ONEAPI.srcdirs.base),$(shell find $x -maxdepth 1 -type d -name backend))
ONEAPI.srcdirs := $(ONEAPI.srcdirs.base) $(ONEAPI.srcdirs.detail) $(ONEAPI.srcdirs.backend)

ONEAPI.srcs.all.exclude := ! -path "*_test.*" ! -path "*/test/*"
ONEAPI.srcs.all := $(foreach x,$(ONEAPI.srcdirs.base),$(shell find $x -maxdepth 1 -type f -name "*.cpp" $(ONEAPI.srcs.all.exclude))) \
                   $(foreach x,$(ONEAPI.srcdirs.detail),$(shell find $x -type f -name "*.cpp" $(ONEAPI.srcs.all.exclude))) \
                   $(foreach x,$(ONEAPI.srcdirs.backend),$(shell find $x -type f -name "*.cpp" $(ONEAPI.srcs.all.exclude)))
ONEAPI.srcs.all	:= $(ONEAPI.srcs.all:./%=%)
ONEAPI.srcs.dpc := $(filter %_dpc.cpp,$(ONEAPI.srcs.all))
ONEAPI.srcs     := $(filter-out %_dpc.cpp,$(ONEAPI.srcs.all))
ONEAPI.srcs.dpc := $(ONEAPI.srcs) $(ONEAPI.srcs.dpc)

ONEAPI.srcs.mangled     := $(subst /,-,$(ONEAPI.srcs))
ONEAPI.srcs.mangled.dpc := $(subst /,-,$(ONEAPI.srcs.dpc))

ONEAPI.objs_a     := $(ONEAPI.srcs.mangled:%.cpp=$(ONEAPI.tmpdir_a)/%.$o)
ONEAPI.objs_y     := $(ONEAPI.srcs.mangled:%.cpp=$(ONEAPI.tmpdir_y)/%.$o)
ONEAPI.objs_a.dpc := $(ONEAPI.srcs.mangled.dpc:%.cpp=$(ONEAPI.tmpdir_a.dpc)/%.$o)
ONEAPI.objs_y.dpc := $(ONEAPI.srcs.mangled.dpc:%.cpp=$(ONEAPI.tmpdir_y.dpc)/%.$o)
ONEAPI.objs_a.all := $(ONEAPI.objs_a) $(ONEAPI.objs_a.dpc)
ONEAPI.objs_y.all := $(ONEAPI.objs_y) $(ONEAPI.objs_y.dpc)

USECPUS.files_no_knl := $(filter-out knl,$(USECPUS.files))
# Populate _cpu files -> _cpu_%cpu_name%, where %cpu_name% is $(USECPUS.files)
# $1 Output variable name
# $2 List of object files
define .populate_cpus
$(eval non_cpu_files := $(call notcontaining,_cpu,$2))
$(eval cpu_files := $(call containing,_cpu,$2))
$(eval nrh_files := $(subst _nrh,_cpu_nrh,$(call containing,_nrh,$(non_cpu_files))))
$(eval mrm_files := $(subst _mrm,_cpu_mrm,$(call containing,_mrm,$(non_cpu_files))))
$(eval neh_files := $(subst _neh,_cpu_neh,$(call containing,_neh,$(non_cpu_files))))
$(eval snb_files := $(subst _snb,_cpu_snb,$(call containing,_snb,$(non_cpu_files))))
$(eval hsw_files := $(subst _hsw,_cpu_hsw,$(call containing,_hsw,$(non_cpu_files))))
$(eval skx_files := $(subst _skx,_cpu_skx,$(call containing,_skx,$(non_cpu_files))))
$(eval user_cpu_files := $(nrh_files) $(mrm_files) $(neh_files) $(snb_files) $(hsw_files) $(skx_files))
$(eval populated_cpu_files := $(foreach ccc,$(USECPUS.files_no_knl),$(subst _cpu,_cpu_$(ccc),$(cpu_files))))
$(eval populated_cpu_files := $(filter-out $(user_cpu_files),$(populated_cpu_files)))
$(eval $1 := $(non_cpu_files) $(populated_cpu_files))
endef

$(eval $(call .populate_cpus,ONEAPI.objs_a,$(ONEAPI.objs_a)))
$(eval $(call .populate_cpus,ONEAPI.objs_y,$(ONEAPI.objs_y)))
$(eval $(call .populate_cpus,ONEAPI.objs_a.dpc,$(ONEAPI.objs_a.dpc)))
$(eval $(call .populate_cpus,ONEAPI.objs_y.dpc,$(ONEAPI.objs_y.dpc)))

-include $(ONEAPI.tmpdir_a)/*.d
-include $(ONEAPI.tmpdir_y)/*.d
-include $(ONEAPI.tmpdir_a.dpc)/*.d
-include $(ONEAPI.tmpdir_y.dpc)/*.d

# Declares target for object file compilation
# $1: Object file
# $2: Temporary directory where object file is stored
# $3: Compiler id (C or DPC)
define .ONEAPI.compile
$(eval template_source_cpp := $(1:$2/%.$o=%.cpp))
$(eval template_source_cpp := $(subst -,/,$(template_source_cpp)))
$(eval template_source_cpp := $(subst _cpu_nrh,_cpu,$(template_source_cpp)))
$(eval template_source_cpp := $(subst _cpu_mrm,_cpu,$(template_source_cpp)))
$(eval template_source_cpp := $(subst _cpu_neh,_cpu,$(template_source_cpp)))
$(eval template_source_cpp := $(subst _cpu_snb,_cpu,$(template_source_cpp)))
$(eval template_source_cpp := $(subst _cpu_hsw,_cpu,$(template_source_cpp)))
$(eval template_source_cpp := $(subst _cpu_skx,_cpu,$(template_source_cpp)))
$1: $(template_source_cpp) | $(dir $1)/. ; $(value $3.COMPILE)
endef

# Declares target to compile static library
# $1: Path to the static library to be produced
# $2: List of dependencies
define .ONEAPI.declare_static_lib
$(1:%.$a=%_link.txt): $2 | $(dir $1)/. ; $(value WRITE.PREREQS)
$1: LOPT:=
$1: $(1:%.$a=%_link.txt) | $(dir $1)/. ; $(value LINK.STATIC)
endef

$(ONEAPI.dispatcher_cpu): | $(WORKDIR)/.
	$(if $(filter ssse3,$(USECPUS)),echo "#define ONEDAL_CPU_DISPATCH_SSSE3" >> $@)
	$(if $(filter sse42,$(USECPUS)),echo "#define ONEDAL_CPU_DISPATCH_SSE42" >> $@)
	$(if $(filter avx,$(USECPUS)),echo "#define ONEDAL_CPU_DISPATCH_AVX" >> $@)
	$(if $(filter avx2,$(USECPUS)),echo "#define ONEDAL_CPU_DISPATCH_AVX2" >> $@)
	$(if $(filter avx512,$(USECPUS)),echo "#define ONEDAL_CPU_DISPATCH_AVX512" >> $@)

# Create file with include paths
ONEAPI.include_options := $(addprefix -I, $(ONEAPI.incdirs.common)) \
                          $(addprefix $(-isystem), $(ONEAPI.incdirs.thirdp))

$(ONEAPI.tmpdir_a)/inc_a_folders.txt: | $(ONEAPI.tmpdir_a)/.
	$(call WRITE.PREREQS,$(ONEAPI.include_options),$(space))

$(ONEAPI.tmpdir_y)/inc_y_folders.txt: | $(ONEAPI.tmpdir_y)/.
	$(call WRITE.PREREQS,$(ONEAPI.include_options),$(space))

$(ONEAPI.tmpdir_a.dpc)/inc_a_folders.txt: | $(ONEAPI.tmpdir_a.dpc)/.
	$(call WRITE.PREREQS,$(ONEAPI.include_options),$(space))

$(ONEAPI.tmpdir_y.dpc)/inc_y_folders.txt: | $(ONEAPI.tmpdir_y.dpc)/.
	$(call WRITE.PREREQS,$(ONEAPI.include_options),$(space))

# Set compilation options to the object files which are part of STATIC lib
$(ONEAPI.objs_a): $(ONEAPI.dispatcher_cpu) $(ONEAPI.tmpdir_a)/inc_a_folders.txt
$(ONEAPI.objs_a): COPT += $(-fPIC) $(-cxx17) $(-Zl) $(-DEBC) $(-EHsc) $(pedantic.opts) \
                          -DDAAL_NOTHROW_EXCEPTIONS \
                          -DDAAL_HIDE_DEPRECATED \
                          -D__TBB_NO_IMPLICIT_LINKAGE \
                          -DTBB_USE_ASSERT=0 \
                           @$(ONEAPI.tmpdir_a)/inc_a_folders.txt
$(call containing,_nrh, $(ONEAPI.objs_a)): COPT += $(p4_OPT)   $(ONEAPI.dispatcher_tag.nrh)
$(call containing,_mrm, $(ONEAPI.objs_a)): COPT += $(mc_OPT)   $(ONEAPI.dispatcher_tag.mrm)
$(call containing,_neh, $(ONEAPI.objs_a)): COPT += $(mc3_OPT)  $(ONEAPI.dispatcher_tag.neh)
$(call containing,_snb, $(ONEAPI.objs_a)): COPT += $(avx_OPT)  $(ONEAPI.dispatcher_tag.snb)
$(call containing,_hsw, $(ONEAPI.objs_a)): COPT += $(avx2_OPT) $(ONEAPI.dispatcher_tag.hsw)
$(call containing,_knl, $(ONEAPI.objs_a)): COPT += $(avx2_OPT) $(ONEAPI.dispatcher_tag.knl)
$(call containing,_skx, $(ONEAPI.objs_a)): COPT += $(skx_OPT)  $(ONEAPI.dispatcher_tag.skx)

$(ONEAPI.objs_a.dpc): $(ONEAPI.dispatcher_cpu) $(ONEAPI.tmpdir_a.dpc)/inc_a_folders.txt
$(ONEAPI.objs_a.dpc): COPT += $(-fPIC) $(-cxx17) $(-DEBC) $(-EHsc) $(pedantic.opts) \
                              -DDAAL_NOTHROW_EXCEPTIONS \
                              -DDAAL_HIDE_DEPRECATED \
<<<<<<< HEAD
							  -DDAAL_SYCL_INTERFACE \
							  -DONEAPI_DAL_DATA_PARALLEL \
=======
                              -DONEAPI_DAL_DATA_PARALLEL \
>>>>>>> 9e658f48
                              -D__TBB_NO_IMPLICIT_LINKAGE \
                              -DTBB_USE_ASSERT=0 \
                               @$(ONEAPI.tmpdir_a.dpc)/inc_a_folders.txt
$(call containing,_nrh, $(ONEAPI.objs_a.dpc)): COPT += $(p4_OPT.dpcpp)   $(ONEAPI.dispatcher_tag.nrh)
$(call containing,_mrm, $(ONEAPI.objs_a.dpc)): COPT += $(mc_OPT.dpcpp)   $(ONEAPI.dispatcher_tag.mrm)
$(call containing,_neh, $(ONEAPI.objs_a.dpc)): COPT += $(mc3_OPT.dpcpp)  $(ONEAPI.dispatcher_tag.neh)
$(call containing,_snb, $(ONEAPI.objs_a.dpc)): COPT += $(avx_OPT.dpcpp)  $(ONEAPI.dispatcher_tag.snb)
$(call containing,_hsw, $(ONEAPI.objs_a.dpc)): COPT += $(avx2_OPT.dpcpp) $(ONEAPI.dispatcher_tag.hsw)
$(call containing,_knl, $(ONEAPI.objs_a.dpc)): COPT += $(avx2_OPT.dpcpp) $(ONEAPI.dispatcher_tag.knl)
$(call containing,_skx, $(ONEAPI.objs_a.dpc)): COPT += $(skx_OPT.dpcpp)  $(ONEAPI.dispatcher_tag.skx)

# Set compilation options to the object files which are part of DYNAMIC lib
$(ONEAPI.objs_y): $(ONEAPI.dispatcher_cpu) $(ONEAPI.tmpdir_y)/inc_y_folders.txt
$(ONEAPI.objs_y): COPT += $(-fPIC) $(-cxx17) $(-Zl) $(-DEBC) $(-EHsc) $(pedantic.opts) \
                          -DDAAL_NOTHROW_EXCEPTIONS \
                          -DDAAL_HIDE_DEPRECATED \
                          $(if $(CHECK_DLL_SIG),-DDAAL_CHECK_DLL_SIG) \
                          -D__ONEAPI_DAL_ENABLE_DLL_EXPORT__ \
                          -D__TBB_NO_IMPLICIT_LINKAGE \
                          -DTBB_USE_ASSERT=0 \
                          @$(ONEAPI.tmpdir_y)/inc_y_folders.txt
$(call containing,_nrh, $(ONEAPI.objs_y)): COPT += $(p4_OPT)   $(ONEAPI.dispatcher_tag.nrh)
$(call containing,_mrm, $(ONEAPI.objs_y)): COPT += $(mc_OPT)   $(ONEAPI.dispatcher_tag.mrm)
$(call containing,_neh, $(ONEAPI.objs_y)): COPT += $(mc3_OPT)  $(ONEAPI.dispatcher_tag.neh)
$(call containing,_snb, $(ONEAPI.objs_y)): COPT += $(avx_OPT)  $(ONEAPI.dispatcher_tag.snb)
$(call containing,_hsw, $(ONEAPI.objs_y)): COPT += $(avx2_OPT) $(ONEAPI.dispatcher_tag.hsw)
$(call containing,_knl, $(ONEAPI.objs_y)): COPT += $(avx2_OPT) $(ONEAPI.dispatcher_tag.knl)
$(call containing,_skx, $(ONEAPI.objs_y)): COPT += $(skx_OPT)  $(ONEAPI.dispatcher_tag.skx)

$(ONEAPI.objs_y.dpc): $(ONEAPI.dispatcher_cpu) $(ONEAPI.tmpdir_y.dpc)/inc_y_folders.txt
$(ONEAPI.objs_y.dpc): COPT += $(-fPIC) $(-cxx17) $(-DEBC) $(-EHsc) $(pedantic.opts) \
                              -DDAAL_NOTHROW_EXCEPTIONS \
                              -DDAAL_HIDE_DEPRECATED \
<<<<<<< HEAD
							  -DDAAL_SYCL_INTERFACE \
							  -DONEAPI_DAL_DATA_PARALLEL \
=======
                              -DONEAPI_DAL_DATA_PARALLEL \
>>>>>>> 9e658f48
                              $(if $(CHECK_DLL_SIG),-DDAAL_CHECK_DLL_SIG) \
                              -D__ONEAPI_DAL_ENABLE_DLL_EXPORT__ \
                              -D__TBB_NO_IMPLICIT_LINKAGE \
                              -DTBB_USE_ASSERT=0 \
                              @$(ONEAPI.tmpdir_y.dpc)/inc_y_folders.txt
$(call containing,_nrh, $(ONEAPI.objs_y.dpc)): COPT += $(p4_OPT.dpcpp)   $(ONEAPI.dispatcher_tag.nrh)
$(call containing,_mrm, $(ONEAPI.objs_y.dpc)): COPT += $(mc_OPT.dpcpp)   $(ONEAPI.dispatcher_tag.mrm)
$(call containing,_neh, $(ONEAPI.objs_y.dpc)): COPT += $(mc3_OPT.dpcpp)  $(ONEAPI.dispatcher_tag.neh)
$(call containing,_snb, $(ONEAPI.objs_y.dpc)): COPT += $(avx_OPT.dpcpp)  $(ONEAPI.dispatcher_tag.snb)
$(call containing,_hsw, $(ONEAPI.objs_y.dpc)): COPT += $(avx2_OPT.dpcpp) $(ONEAPI.dispatcher_tag.hsw)
$(call containing,_knl, $(ONEAPI.objs_y.dpc)): COPT += $(avx2_OPT.dpcpp) $(ONEAPI.dispatcher_tag.knl)
$(call containing,_skx, $(ONEAPI.objs_y.dpc)): COPT += $(skx_OPT.dpcpp)  $(ONEAPI.dispatcher_tag.skx)

$(foreach x,$(ONEAPI.objs_a),$(eval $(call .ONEAPI.compile,$x,$(ONEAPI.tmpdir_a),C)))
$(foreach x,$(ONEAPI.objs_y),$(eval $(call .ONEAPI.compile,$x,$(ONEAPI.tmpdir_y),C)))
$(foreach x,$(ONEAPI.objs_a.dpc),$(eval $(call .ONEAPI.compile,$x,$(ONEAPI.tmpdir_a.dpc),DPC)))
$(foreach x,$(ONEAPI.objs_y.dpc),$(eval $(call .ONEAPI.compile,$x,$(ONEAPI.tmpdir_y.dpc),DPC)))

# Create Host and DPC++ oneapi libraries
$(eval $(call .ONEAPI.declare_static_lib,$(WORKDIR.lib)/$(oneapi_a),$(ONEAPI.objs_a)))
$(eval $(call .ONEAPI.declare_static_lib,$(WORKDIR.lib)/$(oneapi_a.dpc),$(ONEAPI.objs_a.dpc)))

$(ONEAPI.tmpdir_y)/$(oneapi_y:%.$y=%_link.txt): \
    $(ONEAPI.objs_y) $(if $(OS_is_win),$(ONEAPI.tmpdir_y)/dll.res,) | $(ONEAPI.tmpdir_y)/. ; $(WRITE.PREREQS)
$(WORKDIR.lib)/$(oneapi_y): \
    $(daaldep.ipp) $(daaldep.vml) $(daaldep.mkl) \
    $(ONEAPI.tmpdir_y)/$(oneapi_y:%.$y=%_link.txt) ; $(LINK.DYNAMIC) ; $(LINK.DYNAMIC.POST)
$(WORKDIR.lib)/$(oneapi_y): LOPT += $(-fPIC)
$(WORKDIR.lib)/$(oneapi_y): LOPT += $(daaldep.rt.seq)
$(WORKDIR.lib)/$(oneapi_y): LOPT += $(if $(OS_is_win),-IMPLIB:$(@:%.dll=%_dll.lib),)
$(WORKDIR.lib)/$(oneapi_y): LOPT += $(if $(OS_is_win),$(WORKDIR.lib)/$(core_y:%.dll=%_dll.lib))
ifdef OS_is_win
$(WORKDIR.lib)/$(oneapi_y:%.dll=%_dll.lib): $(WORKDIR.lib)/$(oneapi_y)
endif

$(ONEAPI.tmpdir_y.dpc)/$(oneapi_y.dpc:%.$y=%_link.txt): \
    $(ONEAPI.objs_y.dpc) $(if $(OS_is_win),$(ONEAPI.tmpdir_y.dpc)/dll.res,) | $(ONEAPI.tmpdir_y.dpc)/. ; $(WRITE.PREREQS)
$(WORKDIR.lib)/$(oneapi_y.dpc): \
    $(daaldep.ipp) $(daaldep.vml) $(daaldep.mkl) \
    $(ONEAPI.tmpdir_y.dpc)/$(oneapi_y.dpc:%.$y=%_link.txt) ; $(DPC.LINK.DYNAMIC) ; $(LINK.DYNAMIC.POST)
$(WORKDIR.lib)/$(oneapi_y.dpc): LOPT += $(-fPIC)
$(WORKDIR.lib)/$(oneapi_y.dpc): LOPT += $(daaldep.rt.dpc)
$(WORKDIR.lib)/$(oneapi_y.dpc): LOPT += $(if $(OS_is_win),-IMPLIB:$(@:%.dll=%_dll.lib),)
$(WORKDIR.lib)/$(oneapi_y.dpc): LOPT += $(if $(OS_is_win),$(WORKDIR.lib)/$(core_y.dpc:%.dll=%_dll.lib))
ifdef OS_is_win
$(WORKDIR.lib)/$(oneapi_y.dpc:%.dll=%_dll.lib): $(WORKDIR.lib)/$(oneapi_y.dpc)
endif

$(ONEAPI.tmpdir_y)/dll.res: $(VERSION_DATA_FILE)
$(ONEAPI.tmpdir_y)/dll.res: RCOPT += $(addprefix -I, $(CORE.incdirs.common))
$(ONEAPI.tmpdir_y)/%.res: %.rc | $(ONEAPI.tmpdir_y)/. ; $(RC.COMPILE)


#===============================================================================
# Threading parts
#===============================================================================
THR.srcs     := threading.cpp service_thread_pinner.cpp
THR.tmpdir_a := $(WORKDIR)/threading_static
THR.tmpdir_y := $(WORKDIR)/threading_dynamic
THR_TBB.objs_a := $(addprefix $(THR.tmpdir_a)/,$(THR.srcs:%.cpp=%_tbb.$o))
THR_TBB.objs_y := $(addprefix $(THR.tmpdir_y)/,$(THR.srcs:%.cpp=%_tbb.$o))
THR_SEQ.objs_a := $(addprefix $(THR.tmpdir_a)/,$(THR.srcs:%.cpp=%_seq.$o))
THR_SEQ.objs_y := $(addprefix $(THR.tmpdir_y)/,$(THR.srcs:%.cpp=%_seq.$o))
-include $(THR.tmpdir_a)/*.d
-include $(THR.tmpdir_y)/*.d

$(WORKDIR.lib)/$(thr_tbb_a): LOPT:=
$(WORKDIR.lib)/$(thr_tbb_a): $(THR_TBB.objs_a) $(daaldep.mkl.thr) ; $(LINK.STATIC)
$(WORKDIR.lib)/$(thr_seq_a): LOPT:=
$(WORKDIR.lib)/$(thr_seq_a): $(THR_SEQ.objs_a) $(daaldep.mkl.seq) ; $(LINK.STATIC)

$(THR.tmpdir_y)/%_link.def: $(THR.srcdir)/$(daaldep.$(PLAT).threxport) | $(THR.tmpdir_y)/.
	$(daaldep.$(_OS).threxport.create) > $@

$(WORKDIR.lib)/$(thr_tbb_y): LOPT += $(-fPIC) $(daaldep.rt.thr)
$(WORKDIR.lib)/$(thr_tbb_y): LOPT += $(if $(OS_is_win),-IMPLIB:$(@:%.dll=%_dll.lib),)
$(WORKDIR.lib)/$(thr_tbb_y): $(THR_TBB.objs_y) $(daaldep.mkl.thr) $(daaldep.mkl) $(if $(OS_is_win),$(THR.tmpdir_y)/dll_tbb.res,) $(THR.tmpdir_y)/$(thr_tbb_y:%.$y=%_link.def) ; $(LINK.DYNAMIC) ; $(LINK.DYNAMIC.POST)

$(WORKDIR.lib)/$(thr_seq_y): LOPT += $(-fPIC) $(daaldep.rt.seq)
$(WORKDIR.lib)/$(thr_seq_y): LOPT += $(if $(OS_is_win),-IMPLIB:$(@:%.dll=%_dll.lib),)
$(WORKDIR.lib)/$(thr_seq_y): $(THR_SEQ.objs_y) $(daaldep.mkl.seq) $(daaldep.mkl) $(if $(OS_is_win),$(THR.tmpdir_y)/dll_seq.res,) $(THR.tmpdir_y)/$(thr_seq_y:%.$y=%_link.def) ; $(LINK.DYNAMIC) ; $(LINK.DYNAMIC.POST)

THR.objs_a := $(THR_TBB.objs_a) $(THR_SEQ.objs_a)
THR.objs_y := $(THR_TBB.objs_y) $(THR_SEQ.objs_y)
THR_TBB.objs := $(THR_TBB.objs_a) $(THR_TBB.objs_y)
THR_SEQ.objs := $(THR_SEQ.objs_a) $(THR_SEQ.objs_y)
THR.objs := $(THR.objs_a) $(THR.objs_y)

$(THR.objs): COPT += $(-fPIC) $(-cxx11) $(-Zl) $(-DEBC) -DDAAL_HIDE_DEPRECATED -DTBB_USE_ASSERT=0
$(THR_TBB.objs): COPT += -D__DO_TBB_LAYER__
$(THR_SEQ.objs): COPT += -D__DO_SEQ_LAYER__

$(THR.objs_a): $(THR.tmpdir_a)/thr_inc_a_folders.txt
$(THR.objs_a): COPT += @$(THR.tmpdir_a)/thr_inc_a_folders.txt

$(THR.objs_y): $(THR.tmpdir_y)/thr_inc_y_folders.txt
$(THR.objs_y): COPT += @$(THR.tmpdir_y)/thr_inc_y_folders.txt
$(THR.objs_y): COPT += -D__DAAL_IMPLEMENTATION

$(THR.tmpdir_a)/thr_inc_a_folders.txt: makefile.lst | $(THR.tmpdir_a)/. $(CORE.incdirs) ; $(call WRITE.PREREQS,$(addprefix -I, $(CORE.incdirs)),$(space))
$(THR.tmpdir_y)/thr_inc_y_folders.txt: makefile.lst | $(THR.tmpdir_y)/. $(CORE.incdirs) ; $(call WRITE.PREREQS,$(addprefix -I, $(CORE.incdirs)),$(space))

$(THR_TBB.objs_a): $(THR.tmpdir_a)/%_tbb.$o: $(THR.srcdir)/%.cpp | $(THR.tmpdir_a)/. ; $(C.COMPILE)
$(THR_TBB.objs_y): $(THR.tmpdir_y)/%_tbb.$o: $(THR.srcdir)/%.cpp | $(THR.tmpdir_y)/. ; $(C.COMPILE)
$(THR_SEQ.objs_a): $(THR.tmpdir_a)/%_seq.$o: $(THR.srcdir)/%.cpp | $(THR.tmpdir_a)/. ; $(C.COMPILE)
$(THR_SEQ.objs_y): $(THR.tmpdir_y)/%_seq.$o: $(THR.srcdir)/%.cpp | $(THR.tmpdir_y)/. ; $(C.COMPILE)

$(THR.tmpdir_y)/dll_tbb.res: $(VERSION_DATA_FILE)
$(THR.tmpdir_y)/dll_seq.res: $(VERSION_DATA_FILE)
$(THR.tmpdir_y)/dll_tbb.res: RCOPT += -D_DAAL_THR_TBB $(addprefix -I, $(CORE.incdirs.common))
$(THR.tmpdir_y)/dll_seq.res: RCOPT += -D_DAAL_THR_SEQ $(addprefix -I, $(CORE.incdirs.common))

$(THR.tmpdir_y)/%_tbb.res: %.rc | $(THR.tmpdir_y)/. ; $(RC.COMPILE)
$(THR.tmpdir_y)/%_seq.res: %.rc | $(THR.tmpdir_y)/. ; $(RC.COMPILE)

#===============================================================================
# Java/JNI part
#===============================================================================
JAVA.srcdir      := $(DIR)/java
JAVA.srcdir.full := $(JAVA.srcdir)/com/intel/daal
JAVA.tmpdir      := $(WORKDIR)/java_tmpdir

JNI.srcdir       := $(DIR)/java
JNI.srcdir.full  := $(JNI.srcdir)/com/intel/daal
JNI.tmpdir       := $(WORKDIR)/jni_tmpdir

JAVA.srcdirs := $(JAVA.srcdir.full)                                                                                         \
                $(JAVA.srcdir.full)/algorithms $(addprefix $(JAVA.srcdir.full)/algorithms/,$(JJ.ALGORITHMS))                \
                $(JAVA.srcdir.full)/data_management $(addprefix $(JAVA.srcdir.full)/data_management/,$(JJ.DATA_MANAGEMENT)) \
                $(JAVA.srcdir.full)/services \
				$(JAVA.srcdir.full)/utils
JAVA.srcs.f := $(wildcard $(JAVA.srcdirs:%=%/*.java))
JAVA.srcs   := $(subst $(JAVA.srcdir)/,,$(JAVA.srcs.f))

JNI.srcdirs := $(JNI.srcdir.full)                                                                                        \
               $(JNI.srcdir.full)/algorithms $(addprefix $(JNI.srcdir.full)/algorithms/,$(JJ.ALGORITHMS))                \
               $(JNI.srcdir.full)/data_management $(addprefix $(JNI.srcdir.full)/data_management/,$(JJ.DATA_MANAGEMENT)) \
               $(JNI.srcdir.full)/services \
			   $(JNI.srcdir.full)/utils
JNI.srcs.f := $(wildcard $(JNI.srcdirs:%=%/*.cpp))
JNI.srcs   := $(subst $(JNI.srcdir)/,,$(JNI.srcs.f))
JNI.objs   := $(addprefix $(JNI.tmpdir)/,$(JNI.srcs:%.cpp=%.$o))

-include $(if $(wildcard $(JNI.tmpdir)/*),$(shell find $(JNI.tmpdir) -name "*.d"))

#----- production of $(daal_jar)
# javac does not generate dependences. Therefore we pass all *.java files to
# a single launch of javac and let it resolve dependences on its own.
# TODO: create hierarchy in java/jni temp folders madually
$(WORKDIR.lib)/$(daal_jar:%.jar=%_jar_link.txt): $(JAVA.srcs.f) | $(WORKDIR.lib)/. ; $(WRITE.PREREQS)
$(WORKDIR.lib)/$(daal_jar):                  $(WORKDIR.lib)/$(daal_jar:%.jar=%_jar_link.txt)
	rm -rf $(JAVA.tmpdir) ; mkdir -p $(JAVA.tmpdir)
	mkdir -p $(JNI.tmpdir)
	javac -classpath $(JAVA.tmpdir) $(-DEBJ) -d $(JAVA.tmpdir) -h $(JNI.tmpdir) @$(WORKDIR.lib)/$(daal_jar:%.jar=%_jar_link.txt)
	jar cvf $@ -C $(JAVA.tmpdir) .

#----- production of JNI dll
$(WORKDIR.lib)/$(jni_so): LOPT += $(-fPIC)
$(WORKDIR.lib)/$(jni_so): LOPT += $(daaldep.rt.thr) $(daaldep.mkl.thr)
$(JNI.tmpdir)/$(jni_so:%.$y=%_link.txt): $(JNI.objs) $(if $(OS_is_win),$(JNI.tmpdir)/dll.res,) $(WORKDIR.lib)/$(core_a) $(WORKDIR.lib)/$(thr_tbb_a) ; $(WRITE.PREREQS)
$(WORKDIR.lib)/$(jni_so):                $(JNI.tmpdir)/$(jni_so:%.$y=%_link.txt); $(LINK.DYNAMIC) ; $(LINK.DYNAMIC.POST)

$(JNI.objs): $(JNI.tmpdir)/inc_j_folders.txt
$(JNI.objs): $(WORKDIR.lib)/$(daal_jar)
$(JNI.objs): COPT += $(-fPIC) $(-cxx11) $(-Zl) $(-DEBC) -DDAAL_NOTHROW_EXCEPTIONS -DDAAL_HIDE_DEPRECATED -DTBB_USE_ASSERT=0
$(JNI.objs): COPT += @$(JNI.tmpdir)/inc_j_folders.txt

$(JNI.tmpdir)/inc_j_folders.txt: makefile.lst | $(JNI.tmpdir)/. ; $(call WRITE.PREREQS,$(addprefix -I,$(JNI.tmpdir) $(CORE.incdirs.common) $(CORE.incdirs.thirdp) $(JNI.srcdir)),$(space))

$(JNI.objs): $(JNI.tmpdir)/%.$o: $(JNI.srcdir)/%.cpp; mkdir -p $(@D); $(C.COMPILE)

$(JNI.tmpdir)/dll.res: $(VERSION_DATA_FILE)
$(JNI.tmpdir)/dll.res: RCOPT += -D_DAAL_JAVA_INTERF $(addprefix -I, $(CORE.incdirs.common))
$(JNI.tmpdir)/%.res: %.rc | $(JNI.tmpdir)/. ; $(RC.COMPILE)

#===============================================================================
# Top level targets
#===============================================================================
daal: $(if $(CORE.ALGORITHMS.CUSTOM),           \
          _daal _release_c,                     \
          _daal _daal_jj _release _release_doc  \
      )
daal_c: _daal _release_c

oneapi: oneapi_c oneapi_dpc
oneapi_c: _oneapi_c _release_oneapi_c
oneapi_dpc: _oneapi_dpc _release_oneapi_dpc

onedal: oneapi daal
onedal_c: daal_c oneapi_c
onedal_dpc: daal_c oneapi_c oneapi_dpc

_daal:    _daal_core _daal_thr
_daal_jj: _daal_jar _daal_jni

_daal_core:  info.building.core
_daal_core:  $(WORKDIR.lib)/$(core_a) $(WORKDIR.lib)/$(core_y) ## TODO: move list of needed libs to one env var!!!
_daal_thr:   info.building.threading
_daal_thr:   $(if $(DAALTHRS),$(foreach ithr,$(DAALTHRS),_daal_thr_$(ithr)),)
_daal_thr_tbb:   $(WORKDIR.lib)/$(thr_tbb_a) $(WORKDIR.lib)/$(thr_tbb_y)
_daal_thr_seq:   $(WORKDIR.lib)/$(thr_seq_a) $(WORKDIR.lib)/$(thr_seq_y)
_daal_jar _daal_jni: info.building.java
_daal_jar: $(WORKDIR.lib)/$(daal_jar)
_daal_jni: $(WORKDIR.lib)/$(jni_so)

_release:    _release_c _release_jj
_release_c:  _release_c_h _release_common
_release_jj: _release_common

_oneapi_c: info.building.oneapi.C++.part
_oneapi_c: $(WORKDIR.lib)/$(oneapi_a) $(WORKDIR.lib)/$(oneapi_y)

_oneapi_dpc: info.building.oneapi.DPC++.part
_oneapi_dpc: $(WORKDIR.lib)/$(oneapi_a.dpc)

_release_oneapi_c: _release_oneapi_c_h _release_oneapi_common
_release_oneapi_dpc: _release_oneapi_c _release_oneapi_common

#-------------------------------------------------------------------------------
# Populating RELEASEDIR
#-------------------------------------------------------------------------------
upd = $(cpy)

_release: info.building.release

#----- releasing static and dynamic libraries
define .release.ay
$3: $2/$1
$(if $(phony-upd),$(eval .PHONY: $2/$1))
$2/$1: $(WORKDIR.lib)/$1 | $2/. ; $(value upd)
endef
$(foreach a,$(release.LIBS_A),$(eval $(call .release.ay,$a,$(RELEASEDIR.libia),_release_c)))
$(foreach y,$(release.LIBS_Y),$(eval $(call .release.ay,$y,$(RELEASEDIR.soia),_release_c)))
$(foreach j,$(release.LIBS_J),$(eval $(call .release.ay,$j,$(RELEASEDIR.soia),_release_jj)))
$(foreach a,$(release.ONEAPI.LIBS_A),$(eval $(call .release.ay,$a,$(RELEASEDIR.libia),_release_oneapi_c)))
$(foreach y,$(release.ONEAPI.LIBS_Y),$(eval $(call .release.ay,$y,$(RELEASEDIR.soia),_release_oneapi_c)))
$(foreach a,$(release.ONEAPI.LIBS_A.dpc),$(eval $(call .release.ay,$a,$(RELEASEDIR.libia),_release_oneapi_dpc)))
$(foreach y,$(release.ONEAPI.LIBS_Y.dpc),$(eval $(call .release.ay,$y,$(RELEASEDIR.soia),_release_oneapi_dpc)))

ifneq ($(MKLGPUFPKDIR),)
# Copies the file to the destination directory and renames daal -> onedal
# $1: Path to the file to be copied
# $2: Destination directory
define .release.sycl.old
_release_common: $2/$(subst daal_sycl.$a,onedal_sycl.$a,$(notdir $1))
$2/$(subst daal_sycl.$a,onedal_sycl.$a,$(notdir $1)): $(call frompf1,$1) | $2/. ; $(value cpy)
endef

$(foreach t,$(mklgpufpk.HEADERS),$(eval $(call .release.sycl.old,$t,$(RELEASEDIR.include.mklgpufpk))))
$(foreach t,$(mklgpufpk.LIBS_A), $(eval $(call .release.sycl.old,$t,$(RELEASEDIR.libia))))
endif

# Adds symlink to the old library name
# $1: New library name
# $2: Release directory
# $3: make target to add dependency
# Note: The `ln` command does not support `-r` on MacOS, so we
#       `cd`to the lib directory first and then create symlink.
define .release.add_compat_symlink
$3: $2/$(subst onedal,daal,$1)
$2/$(subst onedal,daal,$1): $2/$1
	cd $2 && ln -sf $1 $(subst onedal,daal,$1)
endef

ifeq ($(if $(or $(OS_is_lnx),$(OS_is_mac)),yes,),yes)
$(foreach a,$(release.LIBS_A),$(eval $(call .release.add_compat_symlink,$a,$(RELEASEDIR.libia),_release_c)))
$(foreach y,$(release.LIBS_Y),$(eval $(call .release.add_compat_symlink,$y,$(RELEASEDIR.soia),_release_c)))
endif

# Adds copy to the old library name
# $1: New library name
# $2: Release directory
# $3: make target to add dependency
define .release.add_compat_copy
$3: $2/$(subst onedal,daal,$1)
$2/$(subst onedal,daal,$1): $(WORKDIR.lib)/$1 ; $(value cpy)
endef

ifeq ($(OS_is_win),yes)
$(foreach a,$(filter %_dll.$a,$(release.LIBS_A)),$(eval $(call .release.add_compat_copy,$a,$(RELEASEDIR.libia),_release_c)))
endif

#----- releasing jar files
_release_jj: $(addprefix $(RELEASEDIR.jardir)/,$(release.JARS))
$(RELEASEDIR.jardir)/%.jar: $(WORKDIR.lib)/%.jar | $(RELEASEDIR.jardir)/. ; $(cpy)

#----- releasing examples
define .release.x
$3: $2/$(subst _$(_OS),,$1)
$2/$(subst _$(_OS),,$1): $(DIR)/$1 | $(dir $2/$1)/.
	$(if $(filter %makefile_win,$1),python ./deploy/local/generate_win_makefile.py $(dir $(DIR)/$1) $(dir $2/$1),$(value cpy))
	$(if $(filter %.sh %.bat,$1),chmod +x $$@)
endef
$(foreach x,$(release.EXAMPLES.DATA),$(eval $(call .release.x,$x,$(RELEASEDIR.daal),_release_common)))
$(foreach x,$(release.EXAMPLES.CPP),$(eval $(call .release.x,$x,$(RELEASEDIR.daal),_release_c)))
$(foreach x,$(release.EXAMPLES.JAVA),$(eval $(call .release.x,$x,$(RELEASEDIR.daal),_release_jj)))
$(foreach x,$(release.ONEAPI.EXAMPLES.CPP),$(eval $(call .release.x,$x,$(RELEASEDIR.daal),_release_oneapi_c)))
$(foreach x,$(release.ONEAPI.EXAMPLES.DPC),$(eval $(call .release.x,$x,$(RELEASEDIR.daal),_release_oneapi_dpc)))
$(foreach x,$(release.ONEAPI.EXAMPLES.DATA),$(eval $(call .release.x,$x,$(RELEASEDIR.daal),_release_oneapi_common)))

#----- releasing VS solutions
ifeq ($(OS_is_win),yes)
# $1: Relative examples directiry
# $2: Solution filename
# $3: Target to trigger
define .release.x.sln
$3: $(RELEASEDIR.daal)/$1/$2
$(RELEASEDIR.daal)/$1/$2: \
        $1/daal_win.vcxproj.tpl \
        $1/daal_win.vcxproj.filters.tpl \
        $1/daal_win.vcxproj.user.tpl \
        $1/daal_win.sln.tpl
	python ./deploy/local/generate_win_solution.py $1 $(RELEASEDIR.daal)/$1 $2
endef

$(eval $(call .release.x.sln,examples/daal/cpp,DAALExamples.sln,_release_c))
$(eval $(call .release.x.sln,examples/daal/cpp_sycl,DAALExamples_sycl.sln,_release_c))
$(eval $(call .release.x.sln,examples/oneapi/cpp,oneDALExamples.sln,_release_oneapi_c))
endif

#----- releasing environment scripts
define .release.x
$4: $3/$2
$3/$2: $(DIR)/$1 | $3/. ; $(value cpy)
	$(if $(filter %.sh %.bat,$2),chmod +x $$@)
endef
$(foreach x,$(release.ENV),$(eval $(call .release.x,$x,$(notdir $(subst _$(_OS),,$x)),$(RELEASEDIR.env),_release_common)))
$(if $(OS_is_lnx),$(foreach x,$(release.MODULEFILES),$(eval $(call .release.x,$x,$(notdir $x),$(RELEASEDIR.modulefiles),_release_common))))
$(foreach x,$(release.CONF),$(eval $(call .release.x,$x,$(notdir $(subst _$(_OS),,$x)),$(RELEASEDIR.conf),_release_common)))

#----- releasing documentation
_release_doc:
define .release.d
_release_doc: $2
$2: $1 | $(dir $2)/. ; $(value cpy)
	$(if $(filter %.sh %.bat,$2),chmod +x $$@)
endef
$(foreach d,$(release.DOC.COMMON),    $(eval $(call .release.d,$d,$(subst $(DOC.srcdir),    $(RELEASEDIR.doc),    $(subst _$(_OS),,$d)))))
$(foreach d,$(release.DOC.OSSPEC),    $(eval $(call .release.d,$d,$(subst $(DOC.srcdir),    $(RELEASEDIR.doc),    $(subst _$(_OS),,$d)))))

#----- releasing samples and headers
define .release.d
$3: $2
$2: $1 | $(dir $2)/. ; $(value cpy)
	$(if $(filter %.sh %.bat,$2),chmod +x $$@)
endef
$(foreach d,$(release.SAMPLES.CPP),   $(eval $(call .release.d,$d,$(subst $(SAMPLES.srcdir),$(RELEASEDIR.samples),$(subst _$(_OS),,$d)),_release_c)))
$(foreach d,$(release.SAMPLES.JAVA),  $(eval $(call .release.d,$d,$(subst $(SAMPLES.srcdir),$(RELEASEDIR.samples),$(subst _$(_OS),,$d)),_release_jj)))
$(foreach d,$(release.SAMPLES.SCALA), $(eval $(call .release.d,$d,$(subst $(SAMPLES.srcdir),$(RELEASEDIR.samples),$(subst _$(_OS),,$d)),_release_jj)))

$(CORE.incdirs): _release_c_h

define .release.dd
$3: $2
$2: $1 ; $(value mkdir)$(value cpy)
	$(if $(filter %library_version_info.h,$2),+$(daalmake) -f makefile update_headers_version)
	$(if $(USECPUS.out.defs.filter),$(if $(filter %daal_kernel_defines.h,$2),$(USECPUS.out.defs.filter) $2; rm -rf $(subst .h,.h.bak,$2)))
endef
$(foreach d,$(release.HEADERS.COMMON),$(eval $(call .release.dd,$d,$(subst $(CPPDIR.daal)/include/,$(RELEASEDIR.include)/,$d),_release_c_h)))
$(foreach d,$(release.HEADERS.OSSPEC),$(eval $(call .release.dd,$d,$(subst $(CPPDIR.daal)/include/,$(RELEASEDIR.include)/,$(subst _$(_OS),,$d)),_release_c_h)))

define .release.oneapi.dd
$3: $2
$2: $1 ; $(value mkdir)$(value cpy)
endef
$(foreach d,$(release.ONEAPI.HEADERS.COMMON),$(eval $(call .release.oneapi.dd,$d,$(subst $(CPPDIR)/,$(RELEASEDIR.include)/,$d),_release_oneapi_c_h)))
$(foreach d,$(release.ONEAPI.HEADERS.OSSPEC),$(eval $(call .release.oneapi.dd,$d,$(subst $(CPPDIR)/,$(RELEASEDIR.include)/,$(subst _$(_OS),,$d)),_release_oneapi_c_h)))

#----- releasing static/dynamic Intel(R) TBB libraries
$(RELEASEDIR.tbb.libia) $(RELEASEDIR.tbb.soia): _release_common

define .release.t
_release_common: $2/$(notdir $1)
$2/$(notdir $1): $(call frompf1,$1) | $2/. ; $(value cpy)
endef
$(foreach t,$(releasetbb.LIBS_Y),$(eval $(call .release.t,$t,$(RELEASEDIR.tbb.soia))))
$(foreach t,$(releasetbb.LIBS_A),$(eval $(call .release.t,$t,$(RELEASEDIR.tbb.libia))))

#===============================================================================
# Miscellaneous stuff
#===============================================================================

.PHONY: clean cleanrel cleanall
clean:    ; -rm -rf $(WORKDIR)
cleanrel: ; -rm -rf $(RELEASEDIR)
cleanall: clean cleanrel

define help
Usage: make [target...] [flag=value...]
Targets:
  daal      - build all (use -j to speedup the build)
  _daal_core ... _daal_jar _daal_jni - build only a part of the product,
             without populating release directory (read makefile for details)
  _release - populate release directory
  clean    - clean working directory $(WORKDIR)
  cleanrel - clean release directory $(RELEASEDIR) (for entire OS!)
  cleanall - clean both working and release directories
Flags:
  COMPILER   - compiler to use ($(COMPILERs)) [default: $(COMPILER)]
  WORKDIR    - directory for intermediate results [default: $(WORKDIR)]
  RELEASEDIR - directory for release [default: $(RELEASEDIR)]
  CORE.ALGORITHMS.CUSTOM - list of algorithms to be included into library
      build cpp interfaces only
      possible values: $(CORE.ALGORITHMS.CUSTOM.AVAILABLE)
  REQCPU - list of CPU optimizations to be included into library
      possible values: $(CPUs)
  REQDBG - Flag that enables build in debug mode
endef

daal_dbg:
	@echo "1" "!$(mklgpufpk.LIBS_A)!"
	@echo "2" "!$(MKLGPUFPKDIR)!"
	@echo "3" "!$(MKLGPUFPKROOT)!"<|MERGE_RESOLUTION|>--- conflicted
+++ resolved
@@ -709,12 +709,8 @@
 $(ONEAPI.objs_a.dpc): COPT += $(-fPIC) $(-cxx17) $(-DEBC) $(-EHsc) $(pedantic.opts) \
                               -DDAAL_NOTHROW_EXCEPTIONS \
                               -DDAAL_HIDE_DEPRECATED \
-<<<<<<< HEAD
-							  -DDAAL_SYCL_INTERFACE \
-							  -DONEAPI_DAL_DATA_PARALLEL \
-=======
+                              -DDAAL_SYCL_INTERFACE \
                               -DONEAPI_DAL_DATA_PARALLEL \
->>>>>>> 9e658f48
                               -D__TBB_NO_IMPLICIT_LINKAGE \
                               -DTBB_USE_ASSERT=0 \
                                @$(ONEAPI.tmpdir_a.dpc)/inc_a_folders.txt
@@ -748,12 +744,8 @@
 $(ONEAPI.objs_y.dpc): COPT += $(-fPIC) $(-cxx17) $(-DEBC) $(-EHsc) $(pedantic.opts) \
                               -DDAAL_NOTHROW_EXCEPTIONS \
                               -DDAAL_HIDE_DEPRECATED \
-<<<<<<< HEAD
-							  -DDAAL_SYCL_INTERFACE \
-							  -DONEAPI_DAL_DATA_PARALLEL \
-=======
+                              -DDAAL_SYCL_INTERFACE \
                               -DONEAPI_DAL_DATA_PARALLEL \
->>>>>>> 9e658f48
                               $(if $(CHECK_DLL_SIG),-DDAAL_CHECK_DLL_SIG) \
                               -D__ONEAPI_DAL_ENABLE_DLL_EXPORT__ \
                               -D__TBB_NO_IMPLICIT_LINKAGE \
