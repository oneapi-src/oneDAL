#===============================================================================
# Copyright 2014 Intel Corporation
#
# Licensed under the Apache License, Version 2.0 (the "License");
# you may not use this file except in compliance with the License.
# You may obtain a copy of the License at
#
#     http://www.apache.org/licenses/LICENSE-2.0
#
# Unless required by applicable law or agreed to in writing, software
# distributed under the License is distributed on an "AS IS" BASIS,
# WITHOUT WARRANTIES OR CONDITIONS OF ANY KIND, either express or implied.
# See the License for the specific language governing permissions and
# limitations under the License.
#===============================================================================

#===============================================================================
# Common macros
#===============================================================================

ifeq ($(PLAT),)
    PLAT:=$(shell bash dev/make/identify_os.sh)
endif

ifeq (help,$(MAKECMDGOALS))
    PLAT:=win32e
endif

attr.lnx32e = lnx intel64 lin
attr.mac32e = mac intel64
attr.win32e = win intel64 win

_OS := $(word 1,$(attr.$(PLAT)))
_IA := $(word 2,$(attr.$(PLAT)))
_OSc:= $(word 3,$(attr.$(PLAT)))

MSVC_RUNTIME_VERSIONs = release debug
MSVC_RUNTIME_VERSION ?= release
$(if $(filter $(MSVC_RUNTIME_VERSIONs),$(MSVC_RUNTIME_VERSION)),,$(error MSVC_RUNTIME_VERSION must be one of $(MSVC_RUNTIME_VERSIONs)))

COMPILER_is_$(COMPILER)            := yes
OS_is_$(_OS)                       := yes
IA_is_$(_IA)                       := yes
PLAT_is_$(PLAT)                    := yes
MSVC_RT_is_$(MSVC_RUNTIME_VERSION) := yes

COMPILERs = icc icx gnu clang vc
COMPILER ?= icc

BACKEND_CONFIG ?= mkl

$(if $(filter $(COMPILERs),$(COMPILER)),,$(error COMPILER must be one of $(COMPILERs)))

CPUs := sse2 sse42 avx2 avx512
CPUs.files := nrh neh hsw skx

USERREQCPU := $(filter-out $(filter $(CPUs),$(REQCPU)),$(REQCPU))
USECPUS := $(if $(REQCPU),$(if $(USERREQCPU),$(error Unsupported value/s in REQCPU: $(USERREQCPU). List of supported CPUs: $(CPUs)),$(REQCPU)),$(CPUs))
USECPUS := $(if $(filter sse2,$(USECPUS)),$(USECPUS),sse2 $(USECPUS))

$(info Selected list of CPUs - USECPUS: $(USECPUS))

req-features = order-only second-expansion
ifneq ($(words $(req-features)),$(words $(filter $(req-features),$(.FEATURES))))
$(error This makefile requires a decent make, supporting $(req-features))
endif

.PHONY: help
help: ; $(info $(help))

#===============================================================================
# Compiler specific part
#===============================================================================

ifeq ($(OS_is_lnx),yes)
GCC_TOOLCHAIN_PATH := $(realpath $(dir $(shell which gcc))/..)

ifeq ($(COMPILER_is_clang),yes)
C.COMPILE.gcc_toolchain := $(GCC_TOOLCHAIN_PATH)
endif

DPC.COMPILE.gcc_toolchain := $(GCC_TOOLCHAIN_PATH)
endif

include dev/make/cmplr.$(COMPILER).$(BACKEND_CONFIG).mk
include dev/make/cmplr.dpcpp.mk

$(if $(filter $(PLATs.$(COMPILER)),$(PLAT)),,$(error PLAT for $(COMPILER) must be defined to one of $(PLATs.$(COMPILER))))

#===============================================================================
# Dependencies generation
#===============================================================================

include dev/make/common.mk
include dev/make/deps.mk

#===============================================================================
# Common macros
#===============================================================================

AR_is_$(subst $(space),_,$(origin AR)) := yes

OSList          := lnx win mac

o      := $(if $(OS_is_win),obj,o)
a      := $(if $(OS_is_win),lib,a)
d      := $(if $(OS_is_win),$(if $(MSVC_RT_is_debug),d,),)
dtbb   := $(if $(OS_is_win),$(if $(MSVC_RT_is_debug),_debug,),)
plib   := $(if $(OS_is_win),,lib)
scr    := $(if $(OS_is_win),bat,sh)
y      := $(notdir $(filter $(_OS)/%,lnx/so win/dll mac/dylib))
-Fo    := $(if $(OS_is_win),-Fo,-o)
-Q     := $(if $(OS_is_win),$(if $(COMPILER_is_vc),-,-Q),-)
-cxx11 := $(if $(COMPILER_is_vc),,$(-Q)std=c++11)
-cxx17 := $(if $(COMPILER_is_vc),/std:c++17,$(-Q)std=c++17)
-fPIC  := $(if $(OS_is_win),,-fPIC)
-Zl    := $(-Zl.$(COMPILER))
-DEBC  := $(if $(REQDBG),$(-DEBC.$(COMPILER)) -DDEBUG_ASSERT -DONEDAL_ENABLE_ASSERT) -DTBB_SUPPRESS_DEPRECATED_MESSAGES -D__TBB_LEGACY_MODE
-DEBJ  := $(if $(REQDBG),-g,-g:none)
-DEBL  := $(if $(REQDBG),$(if $(OS_is_win),-debug,))
-EHsc  := $(if $(OS_is_win),-EHsc,)
-isystem := $(if $(OS_is_win),-I,-isystem)
-sGRP  = $(if $(OS_is_lnx),-Wl$(comma)--start-group,)
-eGRP  = $(if $(OS_is_lnx),-Wl$(comma)--end-group,)
daalmake = make

p4_OPT   := $(p4_OPT.$(COMPILER))
mc3_OPT  := $(mc3_OPT.$(COMPILER))
avx2_OPT := $(avx2_OPT.$(COMPILER))
skx_OPT  := $(skx_OPT.$(COMPILER))

_OSr := $(if $(OS_is_win),win,$(if $(OS_is_lnx),lin,))

USECPUS.files := $(subst sse2,nrh,$(subst sse42,neh,$(subst avx2,hsw,$(subst avx512,skx,$(USECPUS)))))
USECPUS.out := $(filter-out $(USECPUS),$(CPUs))
USECPUS.out.for.grep.filter := $(addprefix _,$(addsuffix _,$(subst $(space),_|_,$(USECPUS.out))))
USECPUS.out.grep.filter := $(if $(USECPUS.out),| grep -v -E '$(USECPUS.out.for.grep.filter)')
USECPUS.out.defs := $(subst sse2,^\#define DAAL_KERNEL_SSE2$(sed.eow),\
                    $(subst sse42,^\#define DAAL_KERNEL_SSE42$(sed.eow),\
                    $(subst avx2,^\#define DAAL_KERNEL_AVX2$(sed.eow),\
                    $(subst avx512,^\#define DAAL_KERNEL_AVX512$(sed.eow),$(USECPUS.out)))))
USECPUS.out.defs := $(subst $(space)^,|^,$(strip $(USECPUS.out.defs)))
USECPUS.out.defs.filter := $(if $(USECPUS.out.defs),sed $(sed.-b) $(sed.-i) -E -e 's/$(USECPUS.out.defs)/$(sed.eol)/')

#===============================================================================
# Paths
#===============================================================================

# LINUX release structure (under __release_lnx):
# daal
# daal/bin - platform independent binaries: env setters
# daal/examples - usage demonstrations
# daal/include - header files
# daal/lib - platform-independent libraries (jar files)
# daal/lib/intel64 - static and dynamic libraries for intel64

# macOS* release structure (under __release_mac):
# daal
# daal/bin - platform independent binaries: env setters
# daal/examples - usage demonstrations
# daal/include - header files
# daal/lib - platform-independent libraries (jar files), and Mach-O intel64 binaries

# WINDOWS release structure (under __release_win):
# daal
# daal/bin - platform independent binaries: env setters
# daal/examples - usage demonstrations
# daal/include - header files
# daal/lib - platform-independent libraries (jar files)
# daal/lib/intel64 - static and import libraries for intel64
# redist/intel64/daal - dlls for intel64

# List of needed threadings layers can be specified in DAALTHRS.
# if DAALTHRS is empty, threading will be incapsulated to core
DAALTHRS ?= tbb
DAALAY   ?= a y

DIR:=.
CPPDIR:=$(DIR)/cpp
CPPDIR.daal:=$(CPPDIR)/daal
CPPDIR.onedal:=$(CPPDIR)/oneapi/dal
WORKDIR    ?= $(DIR)/__work$(CMPLRDIRSUFF.$(COMPILER))/$(if $(MSVC_RT_is_release),md,mdd)/$(PLAT)
RELEASEDIR ?= $(DIR)/__release_$(_OS)$(CMPLRDIRSUFF.$(COMPILER))
RELEASEDIR.daal        := $(RELEASEDIR)/daal/latest
RELEASEDIR.lib         := $(RELEASEDIR.daal)/lib
RELEASEDIR.env         := $(RELEASEDIR.daal)/env
RELEASEDIR.modulefiles := $(RELEASEDIR.daal)/modulefiles
RELEASEDIR.conf        := $(RELEASEDIR.daal)/config
RELEASEDIR.nuspec      := $(RELEASEDIR.daal)/nuspec
RELEASEDIR.doc         := $(RELEASEDIR.daal)/documentation
RELEASEDIR.samples     := $(RELEASEDIR.daal)/samples
RELEASEDIR.jardir      := $(RELEASEDIR.daal)/lib
RELEASEDIR.libia       := $(RELEASEDIR.daal)/lib$(if $(OS_is_mac),,/$(_IA))
RELEASEDIR.include     := $(RELEASEDIR.daal)/include
RELEASEDIR.pkgconfig   := $(RELEASEDIR.daal)/lib/pkgconfig
RELEASEDIR.soia        := $(if $(OS_is_win),$(RELEASEDIR.daal)/redist/$(_IA),$(RELEASEDIR.libia))
WORKDIR.lib := $(WORKDIR)/daal/lib

COVFILE   := $(subst BullseyeStub,$(RELEASEDIR.daal)/Bullseye_$(_IA).cov,$(COVFILE))
COV.libia := $(if $(BULLSEYEROOT),$(BULLSEYEROOT)/lib)

<<<<<<< HEAD
MKLFPKDIR:= $(if $(wildcard $(DIR)/__deps/mklfpk/$(_OS)/*),$(DIR)/__deps/mklfpk,                            \
                $(if $(wildcard $(MKLFPKROOT)/include/*),$(subst \,/,$(MKLFPKROOT)),                              \
                    $(error Can`t find MKLFPK libs nether in $(DIR)/__deps/mklfpk/$(_OS) not in MKLFPKROOT.)))
MKLFPKDIR.include := $(MKLFPKDIR)/include $(MKLFPKDIR)/$(_OS)/include
MKLFPKDIR.libia   := $(MKLFPKDIR)/$(_OS)/lib

=======
>>>>>>> ca6fdb58
topf = $(shell echo $1 | sed 's/ /111/g' | sed 's/(/222/g' | sed 's/)/333/g' | sed 's/\\/\//g')
frompf = $(shell echo $1 | sed 's/111/ /g' | sed 's/222/(/g' | sed 's/333/)/g')
frompf1 = $(shell echo $1 | sed 's/111/\\ /g' | sed 's/222/(/g' | sed 's/333/)/g')


#============================= TBB folders =====================================
TBBDIR := $(if $(wildcard $(DIR)/__deps/tbb/$(_OS)/*),$(DIR)/__deps/tbb/$(_OS)$(if $(OS_is_win),/tbb))
TBBDIR.2 := $(if $(TBBDIR),$(TBBDIR),$(call topf,$$TBBROOT))
TBBDIR.2 := $(if $(TBBDIR.2),$(TBBDIR.2),$(error Can`t find TBB neither in $(DIR)/__deps/tbb not in $$TBBROOT))

TBBDIR.include := $(if $(TBBDIR),$(TBBDIR)/include/tbb $(TBBDIR)/include)

TBBDIR.libia.prefix := $(TBBDIR.2)/lib

TBBDIR.libia.win.vc1  := $(if $(OS_is_win),$(if $(wildcard $(call frompf1,$(TBBDIR.libia.prefix))/vc_mt),$(TBBDIR.libia.prefix)/vc_mt,$(if $(wildcard $(call frompf1,$(TBBDIR.libia.prefix))/vc14),$(TBBDIR.libia.prefix)/vc14)))
TBBDIR.libia.win.vc2  := $(if $(OS_is_win),$(if $(TBBDIR.libia.win.vc1),,$(firstword $(filter $(call topf,$$TBBROOT)%,$(subst ;,$(space),$(call topf,$$LIB))))))
TBBDIR.libia.win.vc22 := $(if $(OS_is_win),$(if $(TBBDIR.libia.win.vc2),$(wildcard $(TBBDIR.libia.win.vc2)/tbb12$(dtbb).dll)))

TBBDIR.libia.win:= $(if $(OS_is_win),$(if $(TBBDIR.libia.win.vc22),$(TBBDIR.libia.win.vc2),$(if $(TBBDIR.libia.win.vc1),$(TBBDIR.libia.win.vc1),$(error Can`t find TBB libs nether in $(call frompf,$(TBBDIR.libia.prefix))/vc_mt not in $(firstword $(filter $(TBBROOT)%,$(subst ;,$(space),$(LIB)))).))))

TBBDIR.libia.lnx.gcc1 := $(if $(OS_is_lnx),$(if $(wildcard $(TBBDIR.libia.prefix)/*),$(TBBDIR.libia.prefix)/))
TBBDIR.libia.lnx.gcc2  := $(if $(OS_is_lnx),$(if $(TBBDIR.libia.lnx.gcc1),,$(firstword $(filter $(TBBROOT)%,$(subst :,$(space),$(LD_LIBRARY_PATH))))))
TBBDIR.libia.lnx.gcc22 := $(if $(OS_is_lnx),$(if $(TBBDIR.libia.lnx.gcc2),$(wildcard $(TBBDIR.libia.lnx.gcc2)/libtbb.so)))
TBBDIR.libia.lnx := $(if $(OS_is_lnx),$(if $(TBBDIR.libia.lnx.gcc22),$(TBBDIR.libia.lnx.gcc2),$(if $(TBBDIR.libia.lnx.gcc1),$(TBBDIR.libia.lnx.gcc1),$(error Can`t find TBB runtimes nether in $(TBBDIR.libia.prefix)/ not in $(firstword $(filter $(TBBROOT)%,$(subst :,$(space),$(LD_LIBRARY_PATH)))).))))

TBBDIR.libia.mac.clang1  := $(if $(OS_is_mac),$(if $(wildcard $(TBBDIR.libia.prefix)/*),$(TBBDIR.libia.prefix)))
TBBDIR.libia.mac.clang2  := $(if $(OS_is_mac),$(if $(TBBDIR.libia.mac.clang1),,$(firstword $(filter $(TBBROOT)%,$(subst :,$(space),$(LIBRARY_PATH))))))
TBBDIR.libia.mac.clang22 := $(if $(OS_is_mac),$(if $(TBBDIR.libia.mac.clang2),$(wildcard $(TBBDIR.libia.mac.clang2)/libtbb.dylib)))
TBBDIR.libia.mac := $(if $(OS_is_mac),$(if $(TBBDIR.libia.mac.clang22),$(TBBDIR.libia.mac.clang2),$(if $(TBBDIR.libia.mac.clang1),$(TBBDIR.libia.mac.clang1),$(error Can`t find TBB runtimes nether in $(TBBDIR.libia.prefix) not in $(firstword $(filter $(TBBROOT)%,$(subst :,$(space),$(LIBRARY_PATH)))).))))

TBBDIR.libia := $(TBBDIR.libia.$(_OS))

TBBDIR.soia.prefix := $(TBBDIR.2)/

TBBDIR.soia.win  := $(if $(OS_is_win),$(if $(TBBDIR.libia.win.vc22),$(TBBDIR.libia.win.vc2),$(if $(wildcard $(call frompf1,$(TBBDIR.soia.prefix))redist/vc_mt/*),$(TBBDIR.soia.prefix)redist/vc_mt,$(if $(wildcard $(call frompf1,$(TBBDIR.soia.prefix))redist/vc14/*),$(TBBDIR.soia.prefix)redist/vc14,$(error Can`t find TBB runtimes nether in $(TBBDIR.soia.prefix)redist/vc_mt not in $(firstword $(filter $(TBBROOT)%,$(subst ;,$(space),$(LIB)))).)))))
TBBDIR.soia.lnx  := $(if $(OS_is_lnx),$(TBBDIR.libia.lnx))
TBBDIR.soia.mac  := $(if $(OS_is_mac),$(TBBDIR.libia.mac))
TBBDIR.soia := $(TBBDIR.soia.$(_OS))

RELEASEDIR.tbb       := $(RELEASEDIR)/tbb/latest
RELEASEDIR.tbb.libia := $(RELEASEDIR.tbb)/lib$(if $(OS_is_mac),,/$(_IA)$(if $(OS_is_win),/vc_mt,/$(TBBDIR.libia.lnx.gcc)))
RELEASEDIR.tbb.soia  := $(if $(OS_is_win),$(RELEASEDIR.tbb)/redist/$(_IA)/vc_mt,$(RELEASEDIR.tbb.libia))
releasetbb.LIBS_A := $(if $(OS_is_win),$(TBBDIR.libia)/tbb12$(dtbb).$(a) $(TBBDIR.libia)/tbbmalloc$(dtbb).$(a))
releasetbb.LIBS_Y := $(TBBDIR.soia)/$(plib)tbb$(if $(OS_is_win),12$(dtbb),).$(y) $(TBBDIR.soia)/$(plib)tbbmalloc$(dtbb).$(y)                                                           \
                     $(if $(OS_is_lnx), $(if $(wildcard $(TBBDIR.soia)/libtbbmalloc.so.2),$(wildcard $(TBBDIR.soia)/libtbbmalloc.so.2))\
                                                            $(if $(wildcard $(TBBDIR.soia)/libtbbmalloc.so.12),$(wildcard $(TBBDIR.soia)/libtbbmalloc.so.12))\
                                                            $(if $(wildcard $(TBBDIR.soia)/libtbb.so.2),$(wildcard $(TBBDIR.soia)/libtbb.so.2))\
                                                            $(if $(wildcard $(TBBDIR.soia)/libtbb.so.12),$(wildcard $(TBBDIR.soia)/libtbb.so.12))) \
                     $(if $(OS_is_mac),$(if $(wildcard $(TBBDIR.soia)/libtbb.12.dylib),$(wildcard $(TBBDIR.soia)/libtbb.12.dylib))\
                                       $(if $(wildcard $(TBBDIR.soia)/libtbbmalloc.2.dylib),$(wildcard $(TBBDIR.soia)/libtbbmalloc.2.dylib)))

<<<<<<< HEAD
#============================= Micromkl folders =====================================
RELEASEDIR.include.mklgpufpk := $(RELEASEDIR.include)/services/internal/sycl/math

MKLGPUFPKDIR:= $(if $(wildcard $(DIR)/__deps/mklgpufpk/$(_OS)/*),$(DIR)/__deps/mklgpufpk/$(_OS),$(subst \,/,$(MKLGPUFPKROOT)))
MKLGPUFPKDIR.include := $(MKLGPUFPKDIR)/include
MKLGPUFPKDIR.libia   := $(MKLGPUFPKDIR)/lib

mklgpufpk.LIBS_A := $(MKLGPUFPKDIR.libia)/$(plib)daal_sycl$d.$(a)
mklgpufpk.HEADERS := $(MKLGPUFPKDIR.include)/mkl_dal_sycl.hpp $(MKLGPUFPKDIR.include)/mkl_dal_blas_sycl.hpp
=======
include dev/make/deps.$(BACKEND_CONFIG).mk
>>>>>>> ca6fdb58

#============================= oneAPI folders =====================================
ifeq ($(if $(or $(OS_is_lnx),$(OS_is_win)),yes,),yes)
ONEAPIDIR := $(call topf,$$ONEAPI_ROOT)
ONEAPIDIR := $(if $(wildcard $(ONEAPIDIR)/compiler/latest),$(ONEAPIDIR)/compiler/latest,$(info ONEAPI_ROOT not defined))
ONEAPIDIR.libia.prefix := $(if $(ONEAPIDIR),$(ONEAPIDIR)/$(if $(OS_is_win),windows,linux)/lib)

libsycl := $(if $(OS_is_win),$(notdir $(wildcard $(ONEAPIDIR.libia.prefix)/sycl$d.lib $(ONEAPIDIR.libia.prefix)/sycl[0-9]$d.lib $(ONEAPIDIR.libia.prefix)/sycl[0-9][0-9]$d.lib)))
libsycl.default = sycl7$d.lib
endif

#===============================================================================
# Release library names
#===============================================================================
include makefile.ver

dep_thr := $(if $(MSVC_RT_is_release),tbb12.lib tbbmalloc.lib msvcrt.lib msvcprt.lib /nodefaultlib:libucrt.lib ucrt.lib, tbb12_debug.lib tbbmalloc_debug.lib msvcrtd.lib msvcprtd.lib /nodefaultlib:libucrtd.lib ucrtd.lib)
dep_seq := $(if $(MSVC_RT_is_release),msvcrt.lib msvcprt.lib, msvcrtd.lib msvcprtd.lib)

y_full_name_postfix := $(if $(OS_is_win),,$(if $(OS_is_mac),.$(MAJORBINARY).$(MINORBINARY).$(y),.$(y).$(MAJORBINARY).$(MINORBINARY)))
y_major_name_postfix := $(if $(OS_is_win),,$(if $(OS_is_mac),.$(MAJORBINARY).$(y),.$(y).$(MAJORBINARY)))

core_a       := $(plib)onedal_core$d.$a
core_y       := $(plib)onedal_core$d$(if $(OS_is_win),.$(MAJORBINARY),).$y
oneapi_a     := $(plib)onedal$d.$a
oneapi_y     := $(plib)onedal$d$(if $(OS_is_win),.$(MAJORBINARY),).$y
oneapi_a.dpc := $(plib)onedal_dpc$d.$a
oneapi_y.dpc := $(plib)onedal_dpc$d$(if $(OS_is_win),.$(MAJORBINARY),).$y

thr_tbb_a := $(plib)onedal_thread$d.$a
thr_tbb_y := $(plib)onedal_thread$d$(if $(OS_is_win),.$(MAJORBINARY),).$y

daal_jar  := onedal.jar

jni_so    := $(plib)JavaAPI.$y

release.LIBS_A := $(core_a) \
                  $(if $(OS_is_win),$(foreach ilib,$(core_a),$(ilib:%.lib=%_dll.lib)),) \
                  $(if $(DAALTHRS),$(foreach i,$(DAALTHRS),$(thr_$(i)_a)),)
release.LIBS_Y := $(core_y) \
                  $(if $(DAALTHRS),$(foreach i,$(DAALTHRS),$(thr_$(i)_y)),)
release.LIBS_J := $(jni_so)
release.JARS = $(daal_jar)

release.ONEAPI.LIBS_A := $(oneapi_a) \
                         $(if $(OS_is_win),$(foreach ilib,$(oneapi_a),$(ilib:%.lib=%_dll.lib)),)
release.ONEAPI.LIBS_Y := $(oneapi_y)

release.ONEAPI.LIBS_A.dpc := $(oneapi_a.dpc) \
                             $(if $(OS_is_win),$(foreach ilib,$(oneapi_a.dpc),$(ilib:%.lib=%_dll.lib)),)
release.ONEAPI.LIBS_Y.dpc := $(oneapi_y.dpc)

# Libraries required for building
daaldep.lnx32e.rt.thr := -L$(TBBDIR.soia.lnx) -ltbb -ltbbmalloc -lpthread $(daaldep.lnx32e.rt.$(COMPILER)) $(if $(COV.libia),$(COV.libia)/libcov.a)
daaldep.lnx32e.rt.seq := -lpthread $(daaldep.lnx32e.rt.$(COMPILER)) $(if $(COV.libia),$(COV.libia)/libcov.a)
daaldep.lnx32e.rt.dpc := -lpthread -lOpenCL $(if $(COV.libia),$(COV.libia)/libcov.a)
daaldep.lnx32e.threxport := export_lnx32e.$(BACKEND_CONFIG).def

daaldep.lnx.threxport.create = grep -v -E '^(EXPORTS|;|$$)' $< $(USECPUS.out.grep.filter) | sed -e 's/^/-u /'

daaldep.win32e.rt.thr  := -LIBPATH:$(RELEASEDIR.tbb.libia) $(dep_thr) $(if $(CHECK_DLL_SIG),Wintrust.lib)
daaldep.win32e.rt.seq  := $(dep_seq) $(if $(CHECK_DLL_SIG),Wintrust.lib)
daaldep.win32e.threxport := export.def

daaldep.win.threxport.create = grep -v -E '^(;|$$)' $< $(USECPUS.out.grep.filter)

daaldep.mac32e.rt.thr := -L$(RELEASEDIR.tbb.soia) -ltbb -ltbbmalloc $(daaldep.mac32e.rt.$(COMPILER))
daaldep.mac32e.rt.seq := $(daaldep.mac32e.rt.$(COMPILER))
daaldep.mac32e.threxport := export_mac.def

daaldep.mac.threxport.create = grep -v -E '^(EXPORTS|;|$$)' $< $(USECPUS.out.grep.filter) | sed -e 's/^/-u /'

daaldep.rt.thr  := $(daaldep.$(PLAT).rt.thr)
daaldep.rt.seq  := $(daaldep.$(PLAT).rt.seq)
daaldep.rt.dpc  := $(daaldep.$(PLAT).rt.dpc)

# List oneAPI header files to populate release/include.
release.ONEAPI.HEADERS.exclude := ! -path "*/backend/*" ! -path "*.impl.*" ! -path "*_test.*" ! -path "*/test/*"
release.ONEAPI.HEADERS := $(shell find $(CPPDIR) -type f -name "*.hpp" $(release.ONEAPI.HEADERS.exclude))
release.ONEAPI.HEADERS.OSSPEC := $(foreach fn,$(release.ONEAPI.HEADERS),$(if $(filter %$(_OS),$(basename $(fn))),$(fn)))
release.ONEAPI.HEADERS.COMMON := $(foreach fn,$(release.ONEAPI.HEADERS),$(if $(filter $(addprefix %,$(OSList)),$(basename $(fn))),,$(fn)))
release.ONEAPI.HEADERS.COMMON := $(filter-out $(subst _$(_OS),,$(release.ONEAPI.HEADERS.OSSPEC)),$(release.ONEAPI.HEADERS.COMMON))

# List header files to populate release/include.
release.HEADERS := $(shell find $(CPPDIR.daal)/include -type f -name "*.h")
release.HEADERS.OSSPEC := $(foreach fn,$(release.HEADERS),$(if $(filter %$(_OS),$(basename $(fn))),$(fn)))
release.HEADERS.COMMON := $(foreach fn,$(release.HEADERS),$(if $(filter $(addprefix %,$(OSList)),$(basename $(fn))),,$(fn)))
release.HEADERS.COMMON := $(filter-out $(subst _$(_OS),,$(release.HEADERS.OSSPEC)),$(release.HEADERS.COMMON))

# List examples files to populate release/examples.
expat = %.java %.cpp %.h %.hpp %.txt %.csv %.cmake
expat += $(if $(OS_is_win),%.bat,%_$(_OS).lst %_$(_OS).sh)
release.CMAKE := $(filter $(expat),$(shell find examples/cmake -type f))
release.EXAMPLES.CPP   := $(filter $(expat),$(shell find examples/daal/cpp  -type f)) $(filter $(expat),$(shell find examples/daal/cpp_sycl -type f))
release.EXAMPLES.DATA  := $(filter $(expat),$(shell find examples/daal/data -type f))
release.EXAMPLES.JAVA  := $(filter $(expat),$(shell find examples/daal/java -type f))
release.ONEAPI.EXAMPLES.CPP  := $(filter $(expat),$(shell find examples/oneapi/cpp -type f))
release.ONEAPI.EXAMPLES.DPC  := $(filter $(expat),$(shell find examples/oneapi/dpc -type f))
release.ONEAPI.EXAMPLES.DATA := $(filter $(expat),$(shell find examples/oneapi/data -type f))

# List env files to populate release.
release.ENV = deploy/local/vars_$(_OS).$(scr)

# List modulefiles to populate release.
release.MODULEFILES = deploy/local/dal

# List config files to populate release.
release.CONF = deploy/local/config.txt

# List samples files to populate release/examples.
SAMPLES.srcdir:= $(DIR)/samples
spat = %.scala %.java %.cpp %.h %.hpp %.txt %.csv %.html %.png %.parquet %.blob
spat += $(if $(OS_is_win),%.bat,%_$(_OS).lst %makefile_$(_OS) %.sh)
release.SAMPLES.CPP  := $(if $(wildcard $(SAMPLES.srcdir)/daal/cpp/*),                                                   \
                          $(if $(OS_is_mac),                                                                             \
                            $(filter $(spat),$(shell find $(SAMPLES.srcdir)/daal/cpp -not -wholename '*mpi*' -type f))   \
                          ,                                                                                              \
                            $(filter $(spat),$(shell find $(SAMPLES.srcdir)/daal/cpp -type f))                           \
                          )                                                                                              \
                        )
release.SAMPLES.ONEDAL.DPC  := $(if $(wildcard $(SAMPLES.srcdir)/oneapi/dpc/*),                                          \
                          $(if $(OS_is_mac),                                                                             \
                            $(filter $(spat),$(shell find $(SAMPLES.srcdir)/oneapi/dpc -not -wholename '*mpi*' -type f)) \
                          ,                                                                                              \
                            $(filter $(spat),$(shell find $(SAMPLES.srcdir)/oneapi/dpc -type f))                         \
                          )                                                                                              \
                        )
release.SAMPLES.JAVA := $(if $(wildcard $(SAMPLES.srcdir)/daal/java/*),                                                  \
                          $(if $(or $(OS_is_lnx),$(OS_is_mac)),                                            \
                            $(filter $(spat),$(shell find $(SAMPLES.srcdir)/daal/java -type f))                          \
                          )                                                                                              \
                        )
release.SAMPLES.SCALA := $(if $(wildcard $(SAMPLES.srcdir)/daal/scala/*),                                                \
                          $(if $(or $(OS_is_lnx),$(OS_is_mac)),                                            \
                            $(filter $(spat),$(shell find $(SAMPLES.srcdir)/daal/scala -type f))                         \
                          )                                                                                              \
                        )

# List doc files to populate release/documentation.
DOC.srcdir:= $(DIR)/../documentation
release.DOC := $(shell if [ -d $(DOC.srcdir) ]; then find $(DOC.srcdir) -not -wholename '*.svn*' -type f ;fi)
release.DOC.COMMON := $(foreach fn,$(release.DOC),$(if $(filter $(addprefix %,$(OSList)),$(basename $(fn))),,$(fn)))
release.DOC.OSSPEC := $(foreach fn,$(release.DOC),$(if $(filter %$(_OS),$(basename $(fn))),$(fn)))

#===============================================================================
# Core part
#===============================================================================
include makefile.lst

THR.srcdir       := $(CPPDIR.daal)/src/threading
CORE.srcdir      := $(CPPDIR.daal)/src/algorithms
EXTERNALS.srcdir := $(CPPDIR.daal)/src/externals

CORE.SERV.srcdir          := $(CPPDIR.daal)/src/services
CORE.SERV.COMPILER.srcdir := $(CPPDIR.daal)/src/services/compiler/$(CORE.SERV.COMPILER.$(COMPILER))

CORE.srcdirs  := $(CORE.SERV.srcdir) $(CORE.srcdir)                  \
                 $(if $(DAALTHRS),,$(THR.srcdir))                    \
                 $(addprefix $(CORE.SERV.srcdir)/, $(CORE.SERVICES)) \
                 $(addprefix $(CORE.srcdir)/, $(CORE.ALGORITHMS))    \
                 $(CORE.SERV.COMPILER.srcdir) $(EXTERNALS.srcdir)    \
                 $(CPPDIR.daal)/src/sycl \
                 $(CPPDIR.daal)/src/data_management

CORE.incdirs.common := $(RELEASEDIR.include) $(CPPDIR.daal) $(WORKDIR)
CORE.incdirs.thirdp := $(daaldep.math_backend.incdir) $(TBBDIR.include)
CORE.incdirs := $(CORE.incdirs.common) $(CORE.incdirs.thirdp)

containing = $(foreach v,$2,$(if $(findstring $1,$v),$v))
notcontaining = $(foreach v,$2,$(if $(findstring $1,$v),,$v))
cpy = cp -fp "$<" "$@"

CORE.tmpdir_a := $(WORKDIR)/core_static
CORE.tmpdir_y := $(WORKDIR)/core_dynamic
CORE.srcs     := $(notdir $(wildcard $(CORE.srcdirs:%=%/*.cpp)))
CORE.srcs     := $(if $(OS_is_mac),$(CORE.srcs),$(call notcontaining,_mac,$(CORE.srcs)))
CORE.objs_a   := $(CORE.srcs:%.cpp=$(CORE.tmpdir_a)/%.$o)
CORE.objs_a   := $(filter-out %core_threading_win_dll.$o,$(CORE.objs_a))
CORE.objs_y   := $(CORE.srcs:%.cpp=$(CORE.tmpdir_y)/%.$o)
CORE.objs_y   := $(if $(OS_is_win),$(CORE.objs_y),$(filter-out %core_threading_win_dll.$o,$(CORE.objs_y)))

CORE.objs_a_tmp := $(call containing,_fpt,$(CORE.objs_a))
CORE.objs_a     := $(call notcontaining,_fpt,$(CORE.objs_a))
CORE.objs_a_tpl := $(subst _fpt,_fpt_flt,$(CORE.objs_a_tmp)) $(subst _fpt,_fpt_dbl,$(CORE.objs_a_tmp))
CORE.objs_a     := $(CORE.objs_a) $(CORE.objs_a_tpl)

CORE.objs_a_tmp := $(call containing,_cpu,$(CORE.objs_a))
CORE.objs_a     := $(call notcontaining,_cpu,$(CORE.objs_a))
CORE.objs_a_tpl := $(foreach ccc,$(USECPUS.files),$(subst _cpu,_cpu_$(ccc),$(CORE.objs_a_tmp)))
CORE.objs_a     := $(CORE.objs_a) $(CORE.objs_a_tpl)

CORE.objs_y_tmp := $(call containing,_fpt,$(CORE.objs_y))
CORE.objs_y     := $(call notcontaining,_fpt,$(CORE.objs_y))
CORE.objs_y_tpl := $(subst _fpt,_fpt_flt,$(CORE.objs_y_tmp)) $(subst _fpt,_fpt_dbl,$(CORE.objs_y_tmp))
CORE.objs_y     := $(CORE.objs_y) $(CORE.objs_y_tpl)

CORE.objs_y_tmp := $(call containing,_cpu,$(CORE.objs_y))
CORE.objs_y     := $(call notcontaining,_cpu,$(CORE.objs_y))
CORE.objs_y_tpl := $(foreach ccc,$(USECPUS.files),$(subst _cpu,_cpu_$(ccc),$(CORE.objs_y_tmp)))
CORE.objs_y     := $(CORE.objs_y) $(CORE.objs_y_tpl)

-include $(CORE.tmpdir_a)/*.d
-include $(CORE.tmpdir_y)/*.d

$(CORE.tmpdir_a)/$(core_a:%.$a=%_link.txt): $(CORE.objs_a) | $(CORE.tmpdir_a)/. ; $(WRITE.PREREQS)
$(CORE.tmpdir_a)/$(core_a:%.$a=%_link.$a):  LOPT:=
$(CORE.tmpdir_a)/$(core_a:%.$a=%_link.$a):  $(CORE.tmpdir_a)/$(core_a:%.$a=%_link.txt) | $(CORE.tmpdir_a)/. ; $(LINK.STATIC)
$(WORKDIR.lib)/$(core_a):                   LOPT:=
$(WORKDIR.lib)/$(core_a):                   $(daaldep.math_backend.ext) $(CORE.tmpdir_a)/$(core_a:%.$a=%_link.$a) ; $(LINK.STATIC)

$(WORKDIR.lib)/$(core_y): LOPT += $(-fPIC)
$(WORKDIR.lib)/$(core_y): LOPT += $(daaldep.rt.seq)
$(WORKDIR.lib)/$(core_y): LOPT += $(if $(OS_is_win),-IMPLIB:$(@:%.$(MAJORBINARY).dll=%_dll.lib),)
ifdef OS_is_win
$(WORKDIR.lib)/$(core_y:%.$(MAJORBINARY).dll=%_dll.lib): $(WORKDIR.lib)/$(core_y)
endif
$(CORE.tmpdir_y)/$(core_y:%.$y=%_link.txt): $(CORE.objs_y) $(if $(OS_is_win),$(CORE.tmpdir_y)/dll.res,) | $(CORE.tmpdir_y)/. ; $(WRITE.PREREQS)
$(WORKDIR.lib)/$(core_y):                   $(daaldep.math_backend.ext) \
                                            $(if $(PLAT_is_win32e),$(CORE.srcdir)/export_win32e.def) \
                                            $(CORE.tmpdir_y)/$(core_y:%.$y=%_link.txt) ; $(LINK.DYNAMIC) ; $(LINK.DYNAMIC.POST)

$(CORE.objs_a): $(CORE.tmpdir_a)/inc_a_folders.txt
$(CORE.objs_a): COPT += $(-fPIC) $(-cxx11) $(-Zl) $(-DEBC)
$(CORE.objs_a): COPT += -D__TBB_NO_IMPLICIT_LINKAGE -DDAAL_NOTHROW_EXCEPTIONS \
                        -DDAAL_HIDE_DEPRECATED -DTBB_USE_ASSERT=0 -D_ENABLE_ATOMIC_ALIGNMENT_FIX \
                        $(if $(CHECK_DLL_SIG),-DDAAL_CHECK_DLL_SIG)
$(CORE.objs_a): COPT += @$(CORE.tmpdir_a)/inc_a_folders.txt
$(filter %threading.$o, $(CORE.objs_a)): COPT += -D__DO_TBB_LAYER__
$(call containing,_nrh, $(CORE.objs_a)): COPT += $(p4_OPT)   -DDAAL_CPU=sse2
$(call containing,_neh, $(CORE.objs_a)): COPT += $(mc3_OPT)  -DDAAL_CPU=sse42
$(call containing,_hsw, $(CORE.objs_a)): COPT += $(avx2_OPT) -DDAAL_CPU=avx2
$(call containing,_skx, $(CORE.objs_a)): COPT += $(skx_OPT)  -DDAAL_CPU=avx512
$(call containing,_flt, $(CORE.objs_a)): COPT += -DDAAL_FPTYPE=float
$(call containing,_dbl, $(CORE.objs_a)): COPT += -DDAAL_FPTYPE=double

$(CORE.objs_y): $(CORE.tmpdir_y)/inc_y_folders.txt
$(CORE.objs_y): COPT += $(-fPIC) $(-cxx11) $(-Zl) $(-DEBC)
$(CORE.objs_y): COPT += -D__DAAL_IMPLEMENTATION \
                        -D__TBB_NO_IMPLICIT_LINKAGE -DDAAL_NOTHROW_EXCEPTIONS \
                        -DDAAL_HIDE_DEPRECATED -DTBB_USE_ASSERT=0 -D_ENABLE_ATOMIC_ALIGNMENT_FIX \
                        $(if $(CHECK_DLL_SIG),-DDAAL_CHECK_DLL_SIG)
$(CORE.objs_y): COPT += @$(CORE.tmpdir_y)/inc_y_folders.txt
$(filter %threading.$o, $(CORE.objs_y)): COPT += -D__DO_TBB_LAYER__
$(call containing,_nrh, $(CORE.objs_y)): COPT += $(p4_OPT)   -DDAAL_CPU=sse2
$(call containing,_neh, $(CORE.objs_y)): COPT += $(mc3_OPT)  -DDAAL_CPU=sse42
$(call containing,_hsw, $(CORE.objs_y)): COPT += $(avx2_OPT) -DDAAL_CPU=avx2
$(call containing,_skx, $(CORE.objs_y)): COPT += $(skx_OPT)  -DDAAL_CPU=avx512
$(call containing,_flt, $(CORE.objs_y)): COPT += -DDAAL_FPTYPE=float
$(call containing,_dbl, $(CORE.objs_y)): COPT += -DDAAL_FPTYPE=double

vpath
vpath %.cpp $(CORE.srcdirs)
vpath %.rc $(CORE.srcdirs)

$(CORE.tmpdir_a)/inc_a_folders.txt: makefile.lst | $(CORE.tmpdir_a)/. $(CORE.incdirs) ; $(call WRITE.PREREQS,$(addprefix -I, $(CORE.incdirs)),$(space))
$(CORE.tmpdir_y)/inc_y_folders.txt: makefile.lst | $(CORE.tmpdir_y)/. $(CORE.incdirs) ; $(call WRITE.PREREQS,$(addprefix -I, $(CORE.incdirs)),$(space))

$(CORE.tmpdir_a)/library_version_info.$(o): $(VERSION_DATA_FILE)
$(CORE.tmpdir_y)/library_version_info.$(o): $(VERSION_DATA_FILE)

define .compile.template.ay
$(eval template_source_cpp := $(subst .$o,.cpp,$(notdir $1)))
$(eval template_source_cpp := $(subst _fpt_flt,_fpt,$(template_source_cpp)))
$(eval template_source_cpp := $(subst _fpt_dbl,_fpt,$(template_source_cpp)))
$(eval template_source_cpp := $(subst _cpu_nrh,_cpu,$(template_source_cpp)))
$(eval template_source_cpp := $(subst _cpu_neh,_cpu,$(template_source_cpp)))
$(eval template_source_cpp := $(subst _cpu_hsw,_cpu,$(template_source_cpp)))
$(eval template_source_cpp := $(subst _cpu_skx,_cpu,$(template_source_cpp)))
$1: $(template_source_cpp) ; $(value C.COMPILE)
endef
$(foreach a,$(CORE.objs_a),$(eval $(call .compile.template.ay,$a,$(CORE.tmpdir_a))))
$(foreach a,$(CORE.objs_y),$(eval $(call .compile.template.ay,$a,$(CORE.tmpdir_y))))


$(CORE.tmpdir_y)/dll.res: $(VERSION_DATA_FILE)
$(CORE.tmpdir_y)/dll.res: RCOPT += $(addprefix -I, $(CORE.incdirs.common))
$(CORE.tmpdir_y)/%.res: %.rc | $(CORE.tmpdir_y)/. ; $(RC.COMPILE)


#===============================================================================
# oneAPI part
#===============================================================================
ONEAPI.tmpdir_a := $(WORKDIR)/oneapi_static
ONEAPI.tmpdir_y := $(WORKDIR)/oneapi_dynamic
ONEAPI.tmpdir_a.dpc := $(WORKDIR)/oneapi_dpc_static
ONEAPI.tmpdir_y.dpc := $(WORKDIR)/oneapi_dpc_dynamic

ONEAPI.incdirs.common := $(CPPDIR)
ONEAPI.incdirs.thirdp := $(CORE.incdirs.common) $(daaldep.math_backend.incdir) $(TBBDIR.include)
ONEAPI.incdirs := $(ONEAPI.incdirs.common) $(CORE.incdirs.thirdp) $(ONEAPI.incdirs.thirdp)

ONEAPI.dispatcher_cpu = $(WORKDIR)/oneapi/dal/_dal_cpu_dispatcher_gen.hpp
ONEAPI.dispatcher_tag.nrh := -D__CPU_TAG__=__CPU_TAG_SSE2__
ONEAPI.dispatcher_tag.neh := -D__CPU_TAG__=__CPU_TAG_SSE42__
ONEAPI.dispatcher_tag.hsw := -D__CPU_TAG__=__CPU_TAG_AVX2__
ONEAPI.dispatcher_tag.skx := -D__CPU_TAG__=__CPU_TAG_AVX512__

ONEAPI.srcdir := $(CPPDIR.onedal)
ONEAPI.srcdirs.base := $(ONEAPI.srcdir) \
                       $(ONEAPI.srcdir)/algo \
                       $(ONEAPI.srcdir)/table \
                       $(ONEAPI.srcdir)/spmd \
                       $(ONEAPI.srcdir)/graph \
                       $(ONEAPI.srcdir)/util \
                       $(ONEAPI.srcdir)/io \
                       $(addprefix $(ONEAPI.srcdir)/algo/, $(ONEAPI.ALGOS)) \
                       $(addprefix $(ONEAPI.srcdir)/io/, $(ONEAPI.IO))
ONEAPI.srcdirs.detail := $(foreach x,$(ONEAPI.srcdirs.base),$(shell find $x -maxdepth 1 -type d -name detail))
ONEAPI.srcdirs.backend := $(foreach x,$(ONEAPI.srcdirs.base),$(shell find $x -maxdepth 1 -type d -name backend))
ONEAPI.srcdirs := $(ONEAPI.srcdirs.base) $(ONEAPI.srcdirs.detail) $(ONEAPI.srcdirs.backend)

ONEAPI.srcs.all.exclude := ! -path "*_test.*" ! -path "*/test/*"
ONEAPI.srcs.all := $(foreach x,$(ONEAPI.srcdirs.base),$(shell find $x -maxdepth 1 -type f -name "*.cpp" $(ONEAPI.srcs.all.exclude))) \
                   $(foreach x,$(ONEAPI.srcdirs.detail),$(shell find $x -type f -name "*.cpp" $(ONEAPI.srcs.all.exclude))) \
                   $(foreach x,$(ONEAPI.srcdirs.backend),$(shell find $x -type f -name "*.cpp" $(ONEAPI.srcs.all.exclude)))
ONEAPI.srcs.all	:= $(ONEAPI.srcs.all:./%=%)
ONEAPI.srcs.dpc := $(filter %_dpc.cpp,$(ONEAPI.srcs.all))
ONEAPI.srcs     := $(filter-out %_dpc.cpp,$(ONEAPI.srcs.all))
ONEAPI.srcs.dpc := $(ONEAPI.srcs) $(ONEAPI.srcs.dpc)

ONEAPI.srcs.mangled     := $(subst /,-,$(ONEAPI.srcs))
ONEAPI.srcs.mangled.dpc := $(subst /,-,$(ONEAPI.srcs.dpc))

ONEAPI.objs_a     := $(ONEAPI.srcs.mangled:%.cpp=$(ONEAPI.tmpdir_a)/%.$o)
ONEAPI.objs_y     := $(ONEAPI.srcs.mangled:%.cpp=$(ONEAPI.tmpdir_y)/%.$o)
ONEAPI.objs_a.dpc := $(ONEAPI.srcs.mangled.dpc:%.cpp=$(ONEAPI.tmpdir_a.dpc)/%.$o)
ONEAPI.objs_y.dpc := $(ONEAPI.srcs.mangled.dpc:%.cpp=$(ONEAPI.tmpdir_y.dpc)/%.$o)
ONEAPI.objs_a.all := $(ONEAPI.objs_a) $(ONEAPI.objs_a.dpc)
ONEAPI.objs_y.all := $(ONEAPI.objs_y) $(ONEAPI.objs_y.dpc)

# Populate _cpu files -> _cpu_%cpu_name%, where %cpu_name% is $(USECPUS.files)
# $1 Output variable name
# $2 List of object files
define .populate_cpus
$(eval non_cpu_files := $(call notcontaining,_cpu,$2))
$(eval cpu_files := $(call containing,_cpu,$2))
$(eval nrh_files := $(subst _nrh,_cpu_nrh,$(call containing,_nrh,$(non_cpu_files))))
$(eval neh_files := $(subst _neh,_cpu_neh,$(call containing,_neh,$(non_cpu_files))))
$(eval hsw_files := $(subst _hsw,_cpu_hsw,$(call containing,_hsw,$(non_cpu_files))))
$(eval skx_files := $(subst _skx,_cpu_skx,$(call containing,_skx,$(non_cpu_files))))
$(eval user_cpu_files := $(nrh_files) $(neh_files) $(hsw_files) $(skx_files))
$(eval populated_cpu_files := $(foreach ccc,$(USECPUS.files),$(subst _cpu,_cpu_$(ccc),$(cpu_files))))
$(eval populated_cpu_files := $(filter-out $(user_cpu_files),$(populated_cpu_files)))
$(eval $1 := $(non_cpu_files) $(populated_cpu_files))
endef

$(eval $(call .populate_cpus,ONEAPI.objs_a,$(ONEAPI.objs_a)))
$(eval $(call .populate_cpus,ONEAPI.objs_y,$(ONEAPI.objs_y)))
$(eval $(call .populate_cpus,ONEAPI.objs_a.dpc,$(ONEAPI.objs_a.dpc)))
$(eval $(call .populate_cpus,ONEAPI.objs_y.dpc,$(ONEAPI.objs_y.dpc)))

-include $(ONEAPI.tmpdir_a)/*.d
-include $(ONEAPI.tmpdir_y)/*.d
-include $(ONEAPI.tmpdir_a.dpc)/*.d
-include $(ONEAPI.tmpdir_y.dpc)/*.d

# Declares target for object file compilation
# $1: Object file
# $2: Temporary directory where object file is stored
# $3: Compiler id (C or DPC)
define .ONEAPI.compile
$(eval template_source_cpp := $(1:$2/%.$o=%.cpp))
$(eval template_source_cpp := $(subst -,/,$(template_source_cpp)))
$(eval template_source_cpp := $(subst _cpu_nrh,_cpu,$(template_source_cpp)))
$(eval template_source_cpp := $(subst _cpu_neh,_cpu,$(template_source_cpp)))
$(eval template_source_cpp := $(subst _cpu_hsw,_cpu,$(template_source_cpp)))
$(eval template_source_cpp := $(subst _cpu_skx,_cpu,$(template_source_cpp)))
$1: $(template_source_cpp) | $(dir $1)/. ; $(value $3.COMPILE)
endef

# Declares target to compile static library
# $1: Path to the static library to be produced
# $2: List of dependencies
define .ONEAPI.declare_static_lib
$(1:%.$a=%_link.txt): $2 | $(dir $1)/. ; $(value WRITE.PREREQS)
$1: LOPT:=
$1: $(1:%.$a=%_link.txt) | $(dir $1)/. ; $(value LINK.STATIC)
endef

$(ONEAPI.dispatcher_cpu): | $(dir $(ONEAPI.dispatcher_cpu))/.
	$(if $(filter sse42,$(USECPUS)),echo "#define ONEDAL_CPU_DISPATCH_SSE42" >> $@)
	$(if $(filter avx2,$(USECPUS)),echo "#define ONEDAL_CPU_DISPATCH_AVX2" >> $@)
	$(if $(filter avx512,$(USECPUS)),echo "#define ONEDAL_CPU_DISPATCH_AVX512" >> $@)

# Create file with include paths
ONEAPI.include_options := $(addprefix -I, $(ONEAPI.incdirs.common)) \
                          $(addprefix $(-isystem), $(ONEAPI.incdirs.thirdp))

$(ONEAPI.tmpdir_a)/inc_a_folders.txt: | $(ONEAPI.tmpdir_a)/.
	$(call WRITE.PREREQS,$(ONEAPI.include_options),$(space))

$(ONEAPI.tmpdir_y)/inc_y_folders.txt: | $(ONEAPI.tmpdir_y)/.
	$(call WRITE.PREREQS,$(ONEAPI.include_options),$(space))

$(ONEAPI.tmpdir_a.dpc)/inc_a_folders.txt: | $(ONEAPI.tmpdir_a.dpc)/.
	$(call WRITE.PREREQS,$(ONEAPI.include_options),$(space))

$(ONEAPI.tmpdir_y.dpc)/inc_y_folders.txt: | $(ONEAPI.tmpdir_y.dpc)/.
	$(call WRITE.PREREQS,$(ONEAPI.include_options),$(space))

# Set compilation options to the object files which are part of STATIC lib
$(ONEAPI.objs_a): $(ONEAPI.dispatcher_cpu) $(ONEAPI.tmpdir_a)/inc_a_folders.txt
$(ONEAPI.objs_a): COPT += $(-fPIC) $(-cxx17) $(-Zl) $(-DEBC) $(-EHsc) $(pedantic.opts) \
                          -DDAAL_NOTHROW_EXCEPTIONS \
                          -DDAAL_HIDE_DEPRECATED \
                          -D_ENABLE_ATOMIC_ALIGNMENT_FIX \
                          -D__TBB_NO_IMPLICIT_LINKAGE \
                          -DTBB_USE_ASSERT=0 \
                           @$(ONEAPI.tmpdir_a)/inc_a_folders.txt
$(call containing,_nrh, $(ONEAPI.objs_a)): COPT += $(p4_OPT)   $(ONEAPI.dispatcher_tag.nrh)
$(call containing,_neh, $(ONEAPI.objs_a)): COPT += $(mc3_OPT)  $(ONEAPI.dispatcher_tag.neh)
$(call containing,_hsw, $(ONEAPI.objs_a)): COPT += $(avx2_OPT) $(ONEAPI.dispatcher_tag.hsw)
$(call containing,_skx, $(ONEAPI.objs_a)): COPT += $(skx_OPT)  $(ONEAPI.dispatcher_tag.skx)

$(ONEAPI.objs_a.dpc): $(ONEAPI.dispatcher_cpu) $(ONEAPI.tmpdir_a.dpc)/inc_a_folders.txt
$(ONEAPI.objs_a.dpc): COPT += $(-fPIC) $(-cxx17) $(-DEBC) $(-EHsc) $(pedantic.opts.dpcpp) \
                              -DDAAL_NOTHROW_EXCEPTIONS \
                              -DDAAL_HIDE_DEPRECATED \
                              -DDAAL_SYCL_INTERFACE \
                              -DONEDAL_DATA_PARALLEL \
                              -D__TBB_NO_IMPLICIT_LINKAGE \
                              -D_ENABLE_ATOMIC_ALIGNMENT_FIX \
                              -DTBB_USE_ASSERT=0 \
                               @$(ONEAPI.tmpdir_a.dpc)/inc_a_folders.txt
$(call containing,_nrh, $(ONEAPI.objs_a.dpc)): COPT += $(p4_OPT.dpcpp)   $(ONEAPI.dispatcher_tag.nrh)
$(call containing,_neh, $(ONEAPI.objs_a.dpc)): COPT += $(mc3_OPT.dpcpp)  $(ONEAPI.dispatcher_tag.neh)
$(call containing,_hsw, $(ONEAPI.objs_a.dpc)): COPT += $(avx2_OPT.dpcpp) $(ONEAPI.dispatcher_tag.hsw)
$(call containing,_skx, $(ONEAPI.objs_a.dpc)): COPT += $(skx_OPT.dpcpp)  $(ONEAPI.dispatcher_tag.skx)

# Set compilation options to the object files which are part of DYNAMIC lib
$(ONEAPI.objs_y): $(ONEAPI.dispatcher_cpu) $(ONEAPI.tmpdir_y)/inc_y_folders.txt
$(ONEAPI.objs_y): COPT += $(-fPIC) $(-cxx17) $(-Zl) $(-DEBC) $(-EHsc) $(pedantic.opts) \
                          -DDAAL_NOTHROW_EXCEPTIONS \
                          -DDAAL_HIDE_DEPRECATED \
                          -D_ENABLE_ATOMIC_ALIGNMENT_FIX \
                          $(if $(CHECK_DLL_SIG),-DDAAL_CHECK_DLL_SIG) \
                          -D__ONEDAL_ENABLE_DLL_EXPORT__ \
                          -D__TBB_NO_IMPLICIT_LINKAGE \
                          -DTBB_USE_ASSERT=0 \
                          @$(ONEAPI.tmpdir_y)/inc_y_folders.txt
$(call containing,_nrh, $(ONEAPI.objs_y)): COPT += $(p4_OPT)   $(ONEAPI.dispatcher_tag.nrh)
$(call containing,_neh, $(ONEAPI.objs_y)): COPT += $(mc3_OPT)  $(ONEAPI.dispatcher_tag.neh)
$(call containing,_hsw, $(ONEAPI.objs_y)): COPT += $(avx2_OPT) $(ONEAPI.dispatcher_tag.hsw)
$(call containing,_skx, $(ONEAPI.objs_y)): COPT += $(skx_OPT)  $(ONEAPI.dispatcher_tag.skx)

$(ONEAPI.objs_y.dpc): $(ONEAPI.dispatcher_cpu) $(ONEAPI.tmpdir_y.dpc)/inc_y_folders.txt
$(ONEAPI.objs_y.dpc): COPT += $(-fPIC) $(-cxx17) $(-DEBC) $(-EHsc) $(pedantic.opts.dpcpp) \
                              -DDAAL_NOTHROW_EXCEPTIONS \
                              -DDAAL_HIDE_DEPRECATED \
                              -DDAAL_SYCL_INTERFACE \
                              -DONEDAL_DATA_PARALLEL \
                              -D_ENABLE_ATOMIC_ALIGNMENT_FIX \
                              $(if $(CHECK_DLL_SIG),-DDAAL_CHECK_DLL_SIG) \
                              -D__ONEDAL_ENABLE_DLL_EXPORT__ \
                              -D__TBB_NO_IMPLICIT_LINKAGE \
                              -DTBB_USE_ASSERT=0 \
                              @$(ONEAPI.tmpdir_y.dpc)/inc_y_folders.txt
$(call containing,_nrh, $(ONEAPI.objs_y.dpc)): COPT += $(p4_OPT.dpcpp)   $(ONEAPI.dispatcher_tag.nrh)
$(call containing,_neh, $(ONEAPI.objs_y.dpc)): COPT += $(mc3_OPT.dpcpp)  $(ONEAPI.dispatcher_tag.neh)
$(call containing,_hsw, $(ONEAPI.objs_y.dpc)): COPT += $(avx2_OPT.dpcpp) $(ONEAPI.dispatcher_tag.hsw)
$(call containing,_skx, $(ONEAPI.objs_y.dpc)): COPT += $(skx_OPT.dpcpp)  $(ONEAPI.dispatcher_tag.skx)

$(foreach x,$(ONEAPI.objs_a),$(eval $(call .ONEAPI.compile,$x,$(ONEAPI.tmpdir_a),C)))
$(foreach x,$(ONEAPI.objs_y),$(eval $(call .ONEAPI.compile,$x,$(ONEAPI.tmpdir_y),C)))
$(foreach x,$(ONEAPI.objs_a.dpc),$(eval $(call .ONEAPI.compile,$x,$(ONEAPI.tmpdir_a.dpc),DPC)))
$(foreach x,$(ONEAPI.objs_y.dpc),$(eval $(call .ONEAPI.compile,$x,$(ONEAPI.tmpdir_y.dpc),DPC)))

# Create Host and DPC++ oneapi libraries
$(eval $(call .ONEAPI.declare_static_lib,$(WORKDIR.lib)/$(oneapi_a),$(ONEAPI.objs_a)))
$(eval $(call .ONEAPI.declare_static_lib,$(WORKDIR.lib)/$(oneapi_a.dpc),$(ONEAPI.objs_a.dpc)))

$(ONEAPI.tmpdir_y)/$(oneapi_y:%.$y=%_link.txt): \
    $(ONEAPI.objs_y) $(if $(OS_is_win),$(ONEAPI.tmpdir_y)/dll.res,) | $(ONEAPI.tmpdir_y)/. ; $(WRITE.PREREQS)
$(WORKDIR.lib)/$(oneapi_y): \
    $(daaldep.math_backend.ext) \
    $(ONEAPI.tmpdir_y)/$(oneapi_y:%.$y=%_link.txt) ; $(LINK.DYNAMIC) ; $(LINK.DYNAMIC.POST)
$(WORKDIR.lib)/$(oneapi_y): LOPT += $(-fPIC)
$(WORKDIR.lib)/$(oneapi_y): LOPT += $(daaldep.rt.seq)
$(WORKDIR.lib)/$(oneapi_y): LOPT += $(if $(OS_is_win),-IMPLIB:$(@:%.$(MAJORBINARY).dll=%_dll.lib),)
$(WORKDIR.lib)/$(oneapi_y): LOPT += $(if $(OS_is_win),$(WORKDIR.lib)/$(core_y:%.$(MAJORBINARY).dll=%_dll.lib))
ifdef OS_is_win
$(WORKDIR.lib)/$(oneapi_y:%.$(MAJORBINARY).dll=%_dll.lib): $(WORKDIR.lib)/$(oneapi_y)
endif

$(ONEAPI.tmpdir_y.dpc)/$(oneapi_y.dpc:%.$y=%_link.txt): \
    $(ONEAPI.objs_y.dpc) $(if $(OS_is_win),$(ONEAPI.tmpdir_y.dpc)/dll.res,) | $(ONEAPI.tmpdir_y.dpc)/. ; $(WRITE.PREREQS)
$(WORKDIR.lib)/$(oneapi_y.dpc): \
    $(daaldep.math_backend.ext) \
    $(ONEAPI.tmpdir_y.dpc)/$(oneapi_y.dpc:%.$y=%_link.txt) ; $(DPC.LINK.DYNAMIC) ; $(LINK.DYNAMIC.POST)
$(WORKDIR.lib)/$(oneapi_y.dpc): LOPT += $(-fPIC)
$(WORKDIR.lib)/$(oneapi_y.dpc): LOPT += $(daaldep.rt.dpc)
$(WORKDIR.lib)/$(oneapi_y.dpc): LOPT += $(if $(OS_is_win),-IMPLIB:$(@:%.$(MAJORBINARY).dll=%_dll.lib),)
$(WORKDIR.lib)/$(oneapi_y.dpc): LOPT += $(if $(OS_is_win),$(WORKDIR.lib)/$(core_y:%.$(MAJORBINARY).dll=%_dll.lib))
$(WORKDIR.lib)/$(oneapi_y.dpc): LOPT += $(if $(OS_is_win), $(if $(libsycl),$(libsycl),$(libsycl.default)) OpenCL.lib)
$(WORKDIR.lib)/$(oneapi_y.dpc): LOPT += $(mklgpufpk.LIBS_A)
ifdef OS_is_win
$(WORKDIR.lib)/$(oneapi_y.dpc:%.$(MAJORBINARY).dll=%_dll.lib): $(WORKDIR.lib)/$(oneapi_y.dpc)
endif

$(ONEAPI.tmpdir_y)/dll.res: $(VERSION_DATA_FILE)
$(ONEAPI.tmpdir_y)/dll.res: RCOPT += $(addprefix -I, $(WORKDIR) $(CORE.SERV.srcdir))
$(ONEAPI.tmpdir_y)/dll.res: $(CPPDIR.onedal)/dll.rc | $(ONEAPI.tmpdir_y)/. ; $(RC.COMPILE)

$(ONEAPI.tmpdir_y.dpc)/dll.res: $(VERSION_DATA_FILE)
$(ONEAPI.tmpdir_y.dpc)/dll.res: RCOPT += $(addprefix -I, $(WORKDIR) $(CORE.SERV.srcdir)) \
                                         -DONEDAL_DLL_RC_DATA_PARALLEL
$(ONEAPI.tmpdir_y.dpc)/dll.res: $(CPPDIR.onedal)/dll.rc | $(ONEAPI.tmpdir_y)/. ; $(RC.COMPILE)

#===============================================================================
# Threading parts
#===============================================================================
THR.srcs     := threading.cpp service_thread_pinner.cpp
THR.tmpdir_a := $(WORKDIR)/threading_static
THR.tmpdir_y := $(WORKDIR)/threading_dynamic
THR_TBB.objs_a := $(addprefix $(THR.tmpdir_a)/,$(THR.srcs:%.cpp=%_tbb.$o))
THR_TBB.objs_y := $(addprefix $(THR.tmpdir_y)/,$(THR.srcs:%.cpp=%_tbb.$o))
-include $(THR.tmpdir_a)/*.d
-include $(THR.tmpdir_y)/*.d

$(WORKDIR.lib)/$(thr_tbb_a): LOPT:=
$(WORKDIR.lib)/$(thr_tbb_a): $(THR_TBB.objs_a) $(daaldep.math_backend.thr) ; $(LINK.STATIC)

$(THR.tmpdir_y)/%_link.def: $(THR.srcdir)/$(daaldep.$(PLAT).threxport) | $(THR.tmpdir_y)/.
	$(daaldep.$(_OS).threxport.create) > $@

$(WORKDIR.lib)/$(thr_tbb_y): LOPT += $(-fPIC) $(daaldep.rt.thr)
$(WORKDIR.lib)/$(thr_tbb_y): LOPT += $(if $(OS_is_win),-IMPLIB:$(@:%.dll=%_dll.lib),)
$(WORKDIR.lib)/$(thr_tbb_y): $(THR_TBB.objs_y) $(daaldep.math_backend.thr) $(if $(OS_is_win),$(THR.tmpdir_y)/dll_tbb.res,) $(THR.tmpdir_y)/$(thr_tbb_y:%.$y=%_link.def) ; $(LINK.DYNAMIC) ; $(LINK.DYNAMIC.POST)

THR.objs_a := $(THR_TBB.objs_a)
THR.objs_y := $(THR_TBB.objs_y)
THR_TBB.objs := $(THR_TBB.objs_a) $(THR_TBB.objs_y)
THR.objs := $(THR.objs_a) $(THR.objs_y)

$(THR.objs): COPT += $(-fPIC) $(-cxx11) $(-Zl) $(-DEBC) -DDAAL_HIDE_DEPRECATED -DTBB_USE_ASSERT=0 -D_ENABLE_ATOMIC_ALIGNMENT_FIX
$(THR_TBB.objs): COPT += -D__DO_TBB_LAYER__

$(THR.objs_a): $(THR.tmpdir_a)/thr_inc_a_folders.txt
$(THR.objs_a): COPT += @$(THR.tmpdir_a)/thr_inc_a_folders.txt

$(THR.objs_y): $(THR.tmpdir_y)/thr_inc_y_folders.txt
$(THR.objs_y): COPT += @$(THR.tmpdir_y)/thr_inc_y_folders.txt
$(THR.objs_y): COPT += -D__DAAL_IMPLEMENTATION

$(THR.tmpdir_a)/thr_inc_a_folders.txt: makefile.lst | $(THR.tmpdir_a)/. $(CORE.incdirs) ; $(call WRITE.PREREQS,$(addprefix -I, $(CORE.incdirs)),$(space))
$(THR.tmpdir_y)/thr_inc_y_folders.txt: makefile.lst | $(THR.tmpdir_y)/. $(CORE.incdirs) ; $(call WRITE.PREREQS,$(addprefix -I, $(CORE.incdirs)),$(space))

$(THR_TBB.objs_a): $(THR.tmpdir_a)/%_tbb.$o: $(THR.srcdir)/%.cpp | $(THR.tmpdir_a)/. ; $(C.COMPILE)
$(THR_TBB.objs_y): $(THR.tmpdir_y)/%_tbb.$o: $(THR.srcdir)/%.cpp | $(THR.tmpdir_y)/. ; $(C.COMPILE)

$(THR.tmpdir_y)/dll_tbb.res: $(VERSION_DATA_FILE)
$(THR.tmpdir_y)/dll_tbb.res: RCOPT += -D_DAAL_THR_TBB $(addprefix -I, $(CORE.incdirs.common))

$(THR.tmpdir_y)/%_tbb.res: %.rc | $(THR.tmpdir_y)/. ; $(RC.COMPILE)

#===============================================================================
# Java/JNI part
#===============================================================================
# Deprecation Notice: Java interfaces in the oneDAL library have been deprecated
# and may no longer be supported in future releases.
JAVA.srcdir      := $(DIR)/java
JAVA.srcdir.full := $(JAVA.srcdir)/com/intel/daal
JAVA.tmpdir      := $(WORKDIR)/java_tmpdir

JNI.srcdir       := $(DIR)/java
JNI.srcdir.full  := $(JNI.srcdir)/com/intel/daal
JNI.tmpdir       := $(WORKDIR)/jni_tmpdir

JAVA.srcdirs := $(JAVA.srcdir.full)                                                                                         \
                $(JAVA.srcdir.full)/algorithms $(addprefix $(JAVA.srcdir.full)/algorithms/,$(JJ.ALGORITHMS))                \
                $(JAVA.srcdir.full)/data_management $(addprefix $(JAVA.srcdir.full)/data_management/,$(JJ.DATA_MANAGEMENT)) \
                $(JAVA.srcdir.full)/services \
				$(JAVA.srcdir.full)/utils
JAVA.srcs.f := $(wildcard $(JAVA.srcdirs:%=%/*.java))
JAVA.srcs   := $(subst $(JAVA.srcdir)/,,$(JAVA.srcs.f))

JNI.srcdirs := $(JNI.srcdir.full)                                                                                        \
               $(JNI.srcdir.full)/algorithms $(addprefix $(JNI.srcdir.full)/algorithms/,$(JJ.ALGORITHMS))                \
               $(JNI.srcdir.full)/data_management $(addprefix $(JNI.srcdir.full)/data_management/,$(JJ.DATA_MANAGEMENT)) \
               $(JNI.srcdir.full)/services \
			   $(JNI.srcdir.full)/utils
JNI.srcs.f := $(wildcard $(JNI.srcdirs:%=%/*.cpp))
JNI.srcs   := $(subst $(JNI.srcdir)/,,$(JNI.srcs.f))
JNI.objs   := $(addprefix $(JNI.tmpdir)/,$(JNI.srcs:%.cpp=%.$o))

-include $(if $(wildcard $(JNI.tmpdir)/*),$(shell find $(JNI.tmpdir) -name "*.d"))

#----- production of $(daal_jar)
# javac does not generate dependences. Therefore we pass all *.java files to
# a single launch of javac and let it resolve dependences on its own.
# TODO: create hierarchy in java/jni temp folders madually
$(WORKDIR.lib)/$(daal_jar:%.jar=%_jar_link.txt): $(JAVA.srcs.f) | $(WORKDIR.lib)/. ; $(WRITE.PREREQS)
$(WORKDIR.lib)/$(daal_jar):                  $(WORKDIR.lib)/$(daal_jar:%.jar=%_jar_link.txt)
	rm -rf $(JAVA.tmpdir) ; mkdir -p $(JAVA.tmpdir)
	mkdir -p $(JNI.tmpdir)
	javac -classpath $(JAVA.tmpdir) $(-DEBJ) -d $(JAVA.tmpdir) -h $(JNI.tmpdir) @$(WORKDIR.lib)/$(daal_jar:%.jar=%_jar_link.txt)
	jar cvf $@ -C $(JAVA.tmpdir) .

#----- production of JNI dll
$(WORKDIR.lib)/$(jni_so): LOPT += $(-fPIC)
$(WORKDIR.lib)/$(jni_so): LOPT += $(daaldep.rt.thr) $(daaldep.math_backend.thr)
$(JNI.tmpdir)/$(jni_so:%.$y=%_link.txt): $(JNI.objs) $(if $(OS_is_win),$(JNI.tmpdir)/dll.res,) $(WORKDIR.lib)/$(core_a) $(WORKDIR.lib)/$(thr_tbb_a) ; $(WRITE.PREREQS)
$(WORKDIR.lib)/$(jni_so):                $(JNI.tmpdir)/$(jni_so:%.$y=%_link.txt); $(LINK.DYNAMIC) ; $(LINK.DYNAMIC.POST)

$(JNI.objs): $(JNI.tmpdir)/inc_j_folders.txt
$(JNI.objs): $(WORKDIR.lib)/$(daal_jar)
$(JNI.objs): COPT += $(-fPIC) $(-cxx11) $(-Zl) $(-DEBC) -DDAAL_NOTHROW_EXCEPTIONS -DDAAL_HIDE_DEPRECATED -DTBB_USE_ASSERT=0 -D_ENABLE_ATOMIC_ALIGNMENT_FIX
$(JNI.objs): COPT += @$(JNI.tmpdir)/inc_j_folders.txt

$(JNI.tmpdir)/inc_j_folders.txt: makefile.lst | $(JNI.tmpdir)/. ; $(call WRITE.PREREQS,$(addprefix -I,$(JNI.tmpdir) $(CORE.incdirs.common) $(CORE.incdirs.thirdp) $(JNI.srcdir)),$(space))

$(JNI.objs): $(JNI.tmpdir)/%.$o: $(JNI.srcdir)/%.cpp; mkdir -p $(@D); $(C.COMPILE)

$(JNI.tmpdir)/dll.res: $(VERSION_DATA_FILE)
$(JNI.tmpdir)/dll.res: RCOPT += -D_DAAL_JAVA_INTERF $(addprefix -I, $(CORE.incdirs.common))
$(JNI.tmpdir)/%.res: %.rc | $(JNI.tmpdir)/. ; $(RC.COMPILE)

#===============================================================================
# Top level targets
#===============================================================================
daal: $(if $(CORE.ALGORITHMS.CUSTOM),           \
          _daal _release_c,                     \
          _daal _daal_jj _release _release_doc  \
      )
daal_c: _daal _release_c

oneapi: oneapi_c oneapi_dpc
oneapi_c: _oneapi_c _release_oneapi_c
oneapi_dpc: _oneapi_dpc _release_oneapi_dpc

onedal: oneapi daal
onedal_c: daal_c oneapi_c
onedal_dpc: daal_c oneapi_c oneapi_dpc

_daal:    _daal_core _daal_thr
_daal_jj: _daal_jar _daal_jni

_daal_core:  info.building.core
_daal_core:  $(WORKDIR.lib)/$(core_a) $(WORKDIR.lib)/$(core_y) ## TODO: move list of needed libs to one env var!!!
_daal_thr:   info.building.threading
_daal_thr:   $(if $(DAALTHRS),$(foreach ithr,$(DAALTHRS),_daal_thr_$(ithr)),)
_daal_thr_tbb:   $(WORKDIR.lib)/$(thr_tbb_a) $(WORKDIR.lib)/$(thr_tbb_y)
_daal_jar _daal_jni: info.building.java
_daal_jar: $(WORKDIR.lib)/$(daal_jar)
_daal_jni: $(WORKDIR.lib)/$(jni_so)

_release:    _release_c _release_jj
_release_c:  _release_c_h _release_common
_release_jj: _release_common

_oneapi_c: info.building.oneapi.C++.part
_oneapi_c: $(WORKDIR.lib)/$(oneapi_a) $(WORKDIR.lib)/$(oneapi_y)

_oneapi_dpc: info.building.oneapi.DPC++.part
_oneapi_dpc: $(WORKDIR.lib)/$(oneapi_a.dpc)

_release_oneapi_c: _release_oneapi_c_h _release_oneapi_common
_release_oneapi_dpc: _release_oneapi_c _release_oneapi_common

#-------------------------------------------------------------------------------
# Populating RELEASEDIR
#-------------------------------------------------------------------------------
upd = $(cpy)

_release: info.building.release

#----- releasing static and dynamic libraries
define .release.y_win
$3: $2/$1
$(if $(phony-upd),$(eval .PHONY: $2/$1))
$2/$1: $(WORKDIR.lib)/$1 | $2/.
	cp -fp $(WORKDIR.lib)/$1 $2/$1
endef
define .release.a_win
$3: $2/$1
$(if $(phony-upd),$(eval .PHONY: $2/$1))
$2/$1: $(WORKDIR.lib)/$1 | $2/.
	cp -fp $(WORKDIR.lib)/$1 $2/$1
ifneq (,$(findstring dll.,$1))
	cp -fp $(WORKDIR.lib)/$1 $2/$(subst dll.,dll.$(MAJORBINARY).,$1)
endif
endef
define .release.y_link
$3: $2/$1
$(if $(phony-upd),$(eval .PHONY: $2/$1))
$2/$1: $(WORKDIR.lib)/$1 | $2/.
	cp -fp $(WORKDIR.lib)/$1 $2/$(subst .$y,$(y_full_name_postfix),$1) && cd $2 && ln -sf $(subst .$y,$(y_full_name_postfix),$1) $(subst .$y,$(y_major_name_postfix),$1) && ln -sf $(subst .$y,$(y_major_name_postfix),$1) $1
endef
define .release.a
$3: $2/$1
$(if $(phony-upd),$(eval .PHONY: $2/$1))
$2/$1: $(WORKDIR.lib)/$1 | $2/. ; $(value upd)
endef

ifeq ($(if $(or $(OS_is_lnx),$(OS_is_mac)),yes,),yes)
$(foreach x,$(release.LIBS_A),$(eval $(call .release.a,$x,$(RELEASEDIR.libia),_release_c)))
$(foreach x,$(release.LIBS_Y),$(eval $(call .release.y_link,$x,$(RELEASEDIR.soia),_release_c)))
$(foreach x,$(release.LIBS_J),$(eval $(call .release.y_link,$x,$(RELEASEDIR.soia),_release_jj)))
$(foreach x,$(release.ONEAPI.LIBS_A),$(eval $(call .release.a,$x,$(RELEASEDIR.libia),_release_oneapi_c)))
$(foreach x,$(release.ONEAPI.LIBS_Y),$(eval $(call .release.y_link,$x,$(RELEASEDIR.soia),_release_oneapi_c)))
$(foreach x,$(release.ONEAPI.LIBS_A.dpc),$(eval $(call .release.a,$x,$(RELEASEDIR.libia),_release_oneapi_dpc)))
$(foreach x,$(release.ONEAPI.LIBS_Y.dpc),$(eval $(call .release.y_link,$x,$(RELEASEDIR.soia),_release_oneapi_dpc)))
endif

ifeq ($(OS_is_win),yes)
$(foreach x,$(release.LIBS_A),$(eval $(call .release.a_win,$x,$(RELEASEDIR.libia),_release_c)))
$(foreach x,$(release.LIBS_Y),$(eval $(call .release.y_win,$x,$(RELEASEDIR.soia),_release_c)))
$(foreach x,$(release.LIBS_J),$(eval $(call .release.a_win,$x,$(RELEASEDIR.soia),_release_jj)))
$(foreach x,$(release.ONEAPI.LIBS_A),$(eval $(call .release.a_win,$x,$(RELEASEDIR.libia),_release_oneapi_c)))
$(foreach x,$(release.ONEAPI.LIBS_Y),$(eval $(call .release.y_win,$x,$(RELEASEDIR.soia),_release_oneapi_c)))
$(foreach x,$(release.ONEAPI.LIBS_A.dpc),$(eval $(call .release.a_win,$x,$(RELEASEDIR.libia),_release_oneapi_dpc)))
$(foreach x,$(release.ONEAPI.LIBS_Y.dpc),$(eval $(call .release.y_win,$x,$(RELEASEDIR.soia),_release_oneapi_dpc)))
endif

ifneq ($(MKLGPUFPKDIR),)
# Copies the file to the destination directory and renames daal -> onedal
# $1: Path to the file to be copied
# $2: Destination directory
define .release.sycl.old
_release_common: $2/$(subst daal_sycl$d.$a,onedal_sycl$d.$a,$(notdir $1))
$2/$(subst daal_sycl$d.$a,onedal_sycl$d.$a,$(notdir $1)): $(call frompf1,$1) | $2/. ; $(value cpy)
endef

$(foreach t,$(mklgpufpk.HEADERS),$(eval $(call .release.sycl.old,$t,$(RELEASEDIR.include.mklgpufpk))))
$(foreach t,$(mklgpufpk.LIBS_A), $(eval $(call .release.sycl.old,$t,$(RELEASEDIR.libia))))
endif

_release_c: ./deploy/pkg-config/pkg-config.tpl
	python ./deploy/pkg-config/generate_pkgconfig.py --output_dir $(RELEASEDIR.pkgconfig) --template_name ./deploy/pkg-config/pkg-config.tpl

#----- releasing jar files
_release_jj: $(addprefix $(RELEASEDIR.jardir)/,$(release.JARS))
$(RELEASEDIR.jardir)/%.jar: $(WORKDIR.lib)/%.jar | $(RELEASEDIR.jardir)/. ; $(cpy)

#----- releasing examples
define .release.x
$3: $2/$(subst _$(_OS),,$1)
$2/$(subst _$(_OS),,$1): $(DIR)/$1 | $(dir $2/$1)/.
	$(if $(filter %makefile_win,$1),python ./deploy/local/generate_win_makefile.py $(dir $(DIR)/$1) $(dir $2/$1),$(value cpy))
	$(if $(filter %.sh %.bat,$1),chmod +x $$@)
endef
$(foreach x,$(release.EXAMPLES.DATA),$(eval $(call .release.x,$x,$(RELEASEDIR.daal),_release_common)))
$(foreach x,$(release.EXAMPLES.CPP),$(eval $(call .release.x,$x,$(RELEASEDIR.daal),_release_c)))
$(foreach x,$(release.EXAMPLES.JAVA),$(eval $(call .release.x,$x,$(RELEASEDIR.daal),_release_jj)))
$(foreach x,$(release.ONEAPI.EXAMPLES.CPP),$(eval $(call .release.x,$x,$(RELEASEDIR.daal),_release_oneapi_c)))
$(foreach x,$(release.ONEAPI.EXAMPLES.DPC),$(eval $(call .release.x,$x,$(RELEASEDIR.daal),_release_oneapi_dpc)))
$(foreach x,$(release.ONEAPI.EXAMPLES.DATA),$(eval $(call .release.x,$x,$(RELEASEDIR.daal),_release_oneapi_common)))
$(foreach x,$(release.EXAMPLES.COMMON_CMAKE),$(eval $(call .release.x,$x,$(RELEASEDIR.daal),_release_common)))
$(foreach x,$(release.CMAKE),$(eval $(call .release.x,$x,$(RELEASEDIR.daal),_release_common)))

#----- releasing environment scripts
define .release.x
$4: $3/$2
$3/$2: $(DIR)/$1 | $3/. ; $(value cpy)
	$(if $(filter %.sh %.bat dal,$2),sed -i -e 's/__DAL_MAJOR_BINARY__/$(MAJORBINARY)/' $3/$2)
	$(if $(filter %.sh %.bat dal,$2),sed -i -e 's/__DAL_MINOR_BINARY__/$(MINORBINARY)/' $3/$2)
	$(if $(OS_is_win),unix2dos $3/$2)
	$(if $(filter %.sh %.bat,$2),chmod +x $$@)
endef
$(foreach x,$(release.ENV),$(eval $(call .release.x,$x,$(notdir $(subst _$(_OS),,$x)),$(RELEASEDIR.env),_release_common)))
$(if $(OS_is_lnx),$(foreach x,$(release.MODULEFILES),$(eval $(call .release.x,$x,$(notdir $x),$(RELEASEDIR.modulefiles),_release_common))))
$(foreach x,$(release.CONF),$(eval $(call .release.x,$x,$(notdir $(subst _$(_OS),,$x)),$(RELEASEDIR.conf),_release_common)))

#----- releasing documentation
_release_doc:
define .release.d
_release_doc: $2
$2: $1 | $(dir $2)/. ; $(value cpy)
	$(if $(filter %.sh %.bat,$2),chmod +x $$@)
endef
$(foreach d,$(release.DOC.COMMON),    $(eval $(call .release.d,$d,$(subst $(DOC.srcdir),    $(RELEASEDIR.doc),    $(subst _$(_OS),,$d)))))
$(foreach d,$(release.DOC.OSSPEC),    $(eval $(call .release.d,$d,$(subst $(DOC.srcdir),    $(RELEASEDIR.doc),    $(subst _$(_OS),,$d)))))

#----- releasing samples and headers
define .release.d
$3: $2
$2: $1 | $(dir $2)/. ; $(value cpy)
	$(if $(filter %.sh %.bat,$2),chmod +x $$@)
endef
$(foreach d,$(release.SAMPLES.CPP),   $(eval $(call .release.d,$d,$(subst $(SAMPLES.srcdir),$(RELEASEDIR.samples),$(subst _$(_OS),,$d)),_release_c)))
$(foreach d,$(release.SAMPLES.ONEDAL.DPC),   $(eval $(call .release.d,$d,$(subst $(SAMPLES.srcdir),$(RELEASEDIR.samples),$(subst _$(_OS),,$d)),_release_oneapi_dpc)))
$(foreach d,$(release.SAMPLES.JAVA),  $(eval $(call .release.d,$d,$(subst $(SAMPLES.srcdir),$(RELEASEDIR.samples),$(subst _$(_OS),,$d)),_release_jj)))
$(foreach d,$(release.SAMPLES.SCALA), $(eval $(call .release.d,$d,$(subst $(SAMPLES.srcdir),$(RELEASEDIR.samples),$(subst _$(_OS),,$d)),_release_jj)))

$(CORE.incdirs): _release_c_h

define .release.dd
$3: $2
$2: $1 ; $(value mkdir)$(value cpy)
	$(if $(filter %library_version_info.h,$2),+$(daalmake) -f makefile update_headers_version)
	$(if $(USECPUS.out.defs.filter),$(if $(filter %daal_kernel_defines.h,$2),$(USECPUS.out.defs.filter) $2; rm -rf $(subst .h,.h.bak,$2)))
endef
$(foreach d,$(release.HEADERS.COMMON),$(eval $(call .release.dd,$d,$(subst $(CPPDIR.daal)/include/,$(RELEASEDIR.include)/,$d),_release_c_h)))
$(foreach d,$(release.HEADERS.OSSPEC),$(eval $(call .release.dd,$d,$(subst $(CPPDIR.daal)/include/,$(RELEASEDIR.include)/,$(subst _$(_OS),,$d)),_release_c_h)))

define .release.oneapi.dd
$3: $2
$2: $1 ; $(value mkdir)$(value cpy)
endef
$(foreach d,$(release.ONEAPI.HEADERS.COMMON),$(eval $(call .release.oneapi.dd,$d,$(subst $(CPPDIR)/,$(RELEASEDIR.include)/,$d),_release_oneapi_c_h)))
$(foreach d,$(release.ONEAPI.HEADERS.OSSPEC),$(eval $(call .release.oneapi.dd,$d,$(subst $(CPPDIR)/,$(RELEASEDIR.include)/,$(subst _$(_OS),,$d)),_release_oneapi_c_h)))

#----- releasing static/dynamic Intel(R) TBB libraries
$(RELEASEDIR.tbb.libia) $(RELEASEDIR.tbb.soia): _release_common

define .release.t
_release_common: $2/$(notdir $1)
$2/$(notdir $1): $(call frompf1,$1) | $2/. ; $(value cpy)
endef
$(foreach t,$(releasetbb.LIBS_Y),$(eval $(call .release.t,$t,$(RELEASEDIR.tbb.soia))))
$(foreach t,$(releasetbb.LIBS_A),$(eval $(call .release.t,$t,$(RELEASEDIR.tbb.libia))))

#----- cmake configs generation
_release_cmake_configs:
	$(if $(shell bash -c "command -v cmake"),cmake -DINSTALL_DIR=$(RELEASEDIR.lib)/cmake/oneDAL -P cmake/scripts/generate_config.cmake,echo 'cmake configs generation skipped')

#----- nuspecs generation
_release_common: _release_nuspec
_release_nuspec: update_headers_version _release_cmake_configs
	mkdir -p $(RELEASEDIR.nuspec)
	bash ./deploy/nuget/prepare_dal_nuget.sh --release-dir $(RELEASEDIR)

#===============================================================================
# Miscellaneous stuff
#===============================================================================

.PHONY: clean cleanrel cleanall
clean:    ; -rm -rf $(WORKDIR)
cleanrel: ; -rm -rf $(RELEASEDIR)
cleanall: clean cleanrel

define help
Usage: make [target...] [flag=value...]
Targets:
  daal      - build all (use -j to speedup the build)
  _daal_core ... _daal_jar _daal_jni - build only a part of the product,
             without populating release directory (read makefile for details)
  _release - populate release directory
  clean    - clean working directory $(WORKDIR)
  cleanrel - clean release directory $(RELEASEDIR) (for entire OS!)
  cleanall - clean both working and release directories
Flags:
  COMPILER   - compiler to use ($(COMPILERs)) [default: $(COMPILER)]
  WORKDIR    - directory for intermediate results [default: $(WORKDIR)]
  RELEASEDIR - directory for release [default: $(RELEASEDIR)]
  CORE.ALGORITHMS.CUSTOM - list of algorithms to be included into library
      build cpp interfaces only
      possible values: $(CORE.ALGORITHMS.CUSTOM.AVAILABLE)
  REQCPU - list of CPU optimizations to be included into library
      possible values: $(CPUs)
  REQDBG - Flag that enables build in debug mode
endef

daal_dbg:
	@echo "1" "!$(mklgpufpk.LIBS_A)!"
	@echo "2" "!$(MKLGPUFPKDIR)!"
	@echo "3" "!$(MKLGPUFPKROOT)!"<|MERGE_RESOLUTION|>--- conflicted
+++ resolved
@@ -199,15 +199,14 @@
 COVFILE   := $(subst BullseyeStub,$(RELEASEDIR.daal)/Bullseye_$(_IA).cov,$(COVFILE))
 COV.libia := $(if $(BULLSEYEROOT),$(BULLSEYEROOT)/lib)
 
-<<<<<<< HEAD
+
 MKLFPKDIR:= $(if $(wildcard $(DIR)/__deps/mklfpk/$(_OS)/*),$(DIR)/__deps/mklfpk,                            \
                 $(if $(wildcard $(MKLFPKROOT)/include/*),$(subst \,/,$(MKLFPKROOT)),                              \
                     $(error Can`t find MKLFPK libs nether in $(DIR)/__deps/mklfpk/$(_OS) not in MKLFPKROOT.)))
 MKLFPKDIR.include := $(MKLFPKDIR)/include $(MKLFPKDIR)/$(_OS)/include
 MKLFPKDIR.libia   := $(MKLFPKDIR)/$(_OS)/lib
 
-=======
->>>>>>> ca6fdb58
+
 topf = $(shell echo $1 | sed 's/ /111/g' | sed 's/(/222/g' | sed 's/)/333/g' | sed 's/\\/\//g')
 frompf = $(shell echo $1 | sed 's/111/ /g' | sed 's/222/(/g' | sed 's/333/)/g')
 frompf1 = $(shell echo $1 | sed 's/111/\\ /g' | sed 's/222/(/g' | sed 's/333/)/g')
@@ -259,7 +258,7 @@
                      $(if $(OS_is_mac),$(if $(wildcard $(TBBDIR.soia)/libtbb.12.dylib),$(wildcard $(TBBDIR.soia)/libtbb.12.dylib))\
                                        $(if $(wildcard $(TBBDIR.soia)/libtbbmalloc.2.dylib),$(wildcard $(TBBDIR.soia)/libtbbmalloc.2.dylib)))
 
-<<<<<<< HEAD
+
 #============================= Micromkl folders =====================================
 RELEASEDIR.include.mklgpufpk := $(RELEASEDIR.include)/services/internal/sycl/math
 
@@ -269,9 +268,9 @@
 
 mklgpufpk.LIBS_A := $(MKLGPUFPKDIR.libia)/$(plib)daal_sycl$d.$(a)
 mklgpufpk.HEADERS := $(MKLGPUFPKDIR.include)/mkl_dal_sycl.hpp $(MKLGPUFPKDIR.include)/mkl_dal_blas_sycl.hpp
-=======
+
 include dev/make/deps.$(BACKEND_CONFIG).mk
->>>>>>> ca6fdb58
+
 
 #============================= oneAPI folders =====================================
 ifeq ($(if $(or $(OS_is_lnx),$(OS_is_win)),yes,),yes)
