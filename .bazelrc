# Global options
build -c opt \
      --incompatible_enable_cc_toolchain_resolution \
      --incompatible_require_linker_input_cc_api

# Aliases for user-defined flags
build --flag_alias=test_link_mode=@config//:test_link_mode
build --flag_alias=test_thread_mode=@config//:test_thread_mode
build --flag_alias=release_dpc=@config//:release_dpc
build --flag_alias=cpu=@config//:cpu

# Always pass this env variable to test rules, because SYCL
# OpenCL backend uses it to determine available devices
test --test_env=OCL_ICD_FILENAMES

# Configuration: 'host'
build:host \
    --build_tag_filters="host"

test:host \
    --test_tag_filters="host"


# Configuration: 'dpc-cpu'
build:dpc-cpu \
    --build_tag_filters="dpc"

run:dpc-cpu \
    -- --device=cpu

test:dpc-cpu \
    --test_tag_filters="dpc" \
    --test_arg="--device=cpu"


# Configuration: 'dpc-gpu'
build:dpc-gpu \
    --build_tag_filters="dpc"

run:dpc-gpu \
    -- --device=gpu

test:dpc-gpu \
    --test_tag_filters="dpc" \
<<<<<<< HEAD
    --test_env=OCL_ICD_FILENAMES \
    --test_env=OverrideDefaultFP64Settings \
    --test_env=IGC_ForceDPEmulation \
    --test_env=IGC_EnableDPEmulation \
    --test_env=DG1 \
=======
>>>>>>> 26ae1fa2
    --test_arg="--device=gpu"<|MERGE_RESOLUTION|>--- conflicted
+++ resolved
@@ -42,12 +42,8 @@
 
 test:dpc-gpu \
     --test_tag_filters="dpc" \
-<<<<<<< HEAD
-    --test_env=OCL_ICD_FILENAMES \
     --test_env=OverrideDefaultFP64Settings \
     --test_env=IGC_ForceDPEmulation \
     --test_env=IGC_EnableDPEmulation \
     --test_env=DG1 \
-=======
->>>>>>> 26ae1fa2
     --test_arg="--device=gpu"