--- conflicted
+++ resolved
@@ -29,12 +29,7 @@
     -- --device=cpu
 
 test:dpc-cpu \
-<<<<<<< HEAD
-    --test_tag_filters="dpc,-gpu-only" \
-    --test_env=OCL_ICD_FILENAMES \
-=======
     --test_tag_filters="dpc" \
->>>>>>> 5efa0341
     --test_arg="--device=cpu"
 
 
@@ -46,10 +41,5 @@
     -- --device=gpu
 
 test:dpc-gpu \
-<<<<<<< HEAD
-    --test_tag_filters="dpc,-cpu-only" \
-    --test_env=OCL_ICD_FILENAMES \
-=======
     --test_tag_filters="dpc" \
->>>>>>> 5efa0341
     --test_arg="--device=gpu"