--- conflicted
+++ resolved
@@ -16,13 +16,12 @@
 test --test_env=OCL_ICD_FILENAMES \
      --test_env=DAAL_DATASETS
 
-<<<<<<< HEAD
 # These variables enable double emulation on platforms
 # that do not support it on hardware level
 test --test_env=OverrideDefaultFP64Settings
 test --test_env=IGC_ForceDPEmulation
 test --test_env=IGC_EnableDPEmulation
-=======
+
 # Configuration: 'public'
 # Build & run all tests for public interface
 build:public \
@@ -40,7 +39,6 @@
 test:private \
     --test_tag_filters="-public"
 
->>>>>>> 3709dcc7
 
 # Configuration: 'host'
 # Build & run all host tests
