# Global options
build -c opt \
      --incompatible_enable_cc_toolchain_resolution \
      --incompatible_require_linker_input_cc_api

# Aliases for user-defined flags
build --flag_alias=test_link_mode=@config//:test_link_mode
build --flag_alias=test_thread_mode=@config//:test_thread_mode
build --flag_alias=test_external_datasets=@config//:test_external_datasets
build --flag_alias=release_dpc=@config//:release_dpc
build --flag_alias=device=@config//:device
build --flag_alias=cpu=@config//:cpu

# Always pass this env variable to test rules, because SYCL
# OpenCL backend uses it to determine available devices
test --test_env=OCL_ICD_FILENAMES

# Configuration: 'host'
# Build & run all host tests
build:host \
    --build_tag_filters="host"

test:host \
    --test_tag_filters="host"


# Configuration: host-public
# Build & run all host tests for public interface
build:host-public \
    --build_tag_filters="host,-private"

test:host-public \
    --test_tag_filters="host,-private"


# Configuration: 'dpc'
# Build & run all DPC++ tests
build:dpc \
    --build_tag_filters="dpc"

test:dpc \
    --test_tag_filters="dpc"


# Configuration: 'dpc-public'
# Build & run all DPC++ tests for public interface
build:dpc-public \
    --build_tag_filters="dpc,-private"

<<<<<<< HEAD
test:dpc-gpu \
    --test_tag_filters="dpc" \
    --test_env=OverrideDefaultFP64Settings \
    --test_env=IGC_ForceDPEmulation \
    --test_env=IGC_EnableDPEmulation \
    --test_arg="--device=gpu"
=======
test:dpc-public \
    --test_tag_filters="dpc,-private"
>>>>>>> 263dd64e
<|MERGE_RESOLUTION|>--- conflicted
+++ resolved
@@ -47,14 +47,8 @@
 build:dpc-public \
     --build_tag_filters="dpc,-private"
 
-<<<<<<< HEAD
-test:dpc-gpu \
-    --test_tag_filters="dpc" \
+test:dpc-public \
+    --test_tag_filters="dpc,-private" \
     --test_env=OverrideDefaultFP64Settings \
     --test_env=IGC_ForceDPEmulation \
-    --test_env=IGC_EnableDPEmulation \
-    --test_arg="--device=gpu"
-=======
-test:dpc-public \
-    --test_tag_filters="dpc,-private"
->>>>>>> 263dd64e
+    --test_env=IGC_EnableDPEmulation