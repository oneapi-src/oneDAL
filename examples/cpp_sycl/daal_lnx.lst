#===============================================================================
# Copyright 2014-2019 Intel Corporation
#
# Licensed under the Apache License, Version 2.0 (the "License");
# you may not use this file except in compliance with the License.
# You may obtain a copy of the License at
#
#     http://www.apache.org/licenses/LICENSE-2.0
#
# Unless required by applicable law or agreed to in writing, software
# distributed under the License is distributed on an "AS IS" BASIS,
# WITHOUT WARRANTIES OR CONDITIONS OF ANY KIND, either express or implied.
# See the License for the specific language governing permissions and
# limitations under the License.
#===============================================================================

##  Content:
##     Intel(R) Data Analytics Acceleration Library examples list
##******************************************************************************

DAAL  = datastructures_soa                    \
        datastructures_usm                    \
        cor_dense_batch                       \
        cor_dense_online                      \
        lin_reg_norm_eq_dense_batch           \
        log_reg_binary_dense_batch            \
        log_reg_dense_batch                   \
        sgd_mini_log_loss_dense_batch         \
        pca_cor_dense_batch                   \
        kmeans_dense_batch                    \
        kmeans_init_dense_batch               \
        low_order_moms_dense_batch            \
        low_order_moms_dense_online           \
<<<<<<< HEAD
        gbt_reg_dense_batch
=======
        bf_knn_dense_batch
>>>>>>> 3517ac09
<|MERGE_RESOLUTION|>--- conflicted
+++ resolved
@@ -31,8 +31,5 @@
         kmeans_init_dense_batch               \
         low_order_moms_dense_batch            \
         low_order_moms_dense_online           \
-<<<<<<< HEAD
-        gbt_reg_dense_batch
-=======
-        bf_knn_dense_batch
->>>>>>> 3517ac09
+        gbt_reg_dense_batch                   \
+        bf_knn_dense_batch