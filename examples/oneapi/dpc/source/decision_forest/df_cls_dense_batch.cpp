--- conflicted
+++ resolved
@@ -46,36 +46,16 @@
       1.f,
   };
 
-<<<<<<< HEAD
-  auto x_train =
-      sycl::malloc_shared<float>(row_count_train * column_count, queue);
-  queue
-      .memcpy(x_train, x_train_host,
-              sizeof(float) * row_count_train * column_count)
-      .wait();
-  const auto x_train_table =
-      dal::homogen_table{queue, x_train, row_count_train, column_count, dal::make_default_delete<const float>(queue)};
+  auto x_train = sycl::malloc_shared<float>(row_count_train * column_count, queue);
+  queue.memcpy(x_train, x_train_host, sizeof(float) * row_count_train * column_count).wait();
+  const auto x_train_table = dal::homogen_table{queue, x_train, row_count_train, column_count, dal::empty_delete<const float>()};
 
   auto y_train = sycl::malloc_shared<float>(row_count_train, queue);
   queue.memcpy(y_train, y_train_host, sizeof(float) * row_count_train).wait();
-  const auto y_train_table =
-      dal::homogen_table{queue, y_train, row_count_train, 1, dal::make_default_delete<const float>(queue)};
+  const auto y_train_table = dal::homogen_table{queue, y_train, row_count_train, 1, dal::empty_delete<const float>()};
 
-  const auto x_test_table =
-      dal::homogen_table{x_test_host, row_count_test, column_count, dal::empty_delete<const float>()};
+  const auto x_test_table = dal::homogen_table{x_test_host, row_count_test, column_count, dal::empty_delete<const float>()};
   const auto y_test_table = dal::homogen_table{y_test_host, row_count_test, 1, dal::empty_delete<const float>()};
-=======
-  auto x_train = sycl::malloc_shared<float>(row_count_train * column_count, queue);
-  queue.memcpy(x_train, x_train_host, sizeof(float) * row_count_train * column_count).wait();
-  const auto x_train_table = dal::homogen_table{queue, row_count_train, column_count, x_train};
-
-  auto y_train = sycl::malloc_shared<float>(row_count_train, queue);
-  queue.memcpy(y_train, y_train_host, sizeof(float) * row_count_train).wait();
-  const auto y_train_table = dal::homogen_table{queue, row_count_train, 1, y_train};
-
-  const auto x_test_table = dal::homogen_table{row_count_test, column_count, x_test_host};
-  const auto y_test_table = dal::homogen_table{row_count_test, 1, y_test_host};
->>>>>>> 765cbdd0
 
   const auto df_train_desc = df::descriptor<float, df::task::classification, df::method::hist>{}
           .set_class_count(class_count)
