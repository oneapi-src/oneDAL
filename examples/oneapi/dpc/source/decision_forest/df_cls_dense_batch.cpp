--- conflicted
+++ resolved
@@ -36,24 +36,7 @@
     const auto x_test = dal::read<dal::table>(q, dal::csv::data_source{ test_data_file_name });
     const auto y_test = dal::read<dal::table>(dal::csv::data_source{ test_label_file_name });
 
-<<<<<<< HEAD
-  const auto df_train_desc = df::descriptor<float, df::method::hist, df::task::classification>{}
-          .set_class_count(5)
-          .set_tree_count(10)
-          .set_features_per_node(1)
-          .set_min_observations_in_leaf_node(8)
-          .set_min_observations_in_split_node(16)
-          .set_min_weight_fraction_in_leaf_node(0.0)
-          .set_min_impurity_decrease_in_split_node(0.0)
-          .set_error_metric_mode(df::error_metric_mode::out_of_bag_error)
-          .set_variable_importance_mode(df::variable_importance_mode::mdi);
-
-  const auto df_infer_desc = df::descriptor<float, df::method::dense, df::task::classification>{}
-          .set_class_count(5)
-          .set_infer_mode(df::infer_mode::class_labels | df::infer_mode::class_probabilities)
-          .set_voting_mode(df::voting_mode::weighted);
-=======
-    const auto df_train_desc = df::descriptor<float, df::task::classification, df::method::hist>{}
+    const auto df_train_desc = df::descriptor<float, df::method::hist, df::task::classification>{}
                                    .set_class_count(5)
                                    .set_tree_count(10)
                                    .set_features_per_node(1)
@@ -69,7 +52,6 @@
             .set_class_count(5)
             .set_infer_mode(df::infer_mode::class_labels | df::infer_mode::class_probabilities)
             .set_voting_mode(df::voting_mode::weighted);
->>>>>>> 32b23960
 
     try {
         const auto result_train = dal::train(q, df_train_desc, x_train, y_train);
