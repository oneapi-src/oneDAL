#===============================================================================
# Copyright 2020 Intel Corporation
#
# Licensed under the Apache License, Version 2.0 (the "License");
# you may not use this file except in compliance with the License.
# You may obtain a copy of the License at
#
#     http://www.apache.org/licenses/LICENSE-2.0
#
# Unless required by applicable law or agreed to in writing, software
# distributed under the License is distributed on an "AS IS" BASIS,
# WITHOUT WARRANTIES OR CONDITIONS OF ANY KIND, either express or implied.
# See the License for the specific language governing permissions and
# limitations under the License.
#===============================================================================

##  Content:
##     Intel(R) Data Analytics Acceleration Library examples list
##******************************************************************************

<<<<<<< HEAD
DAAL =  linear_kernel_dense_batch \
        pca_cor_dense_batch
=======
DAAL = pca_cor_dense_batch      \
       homogen_table_builder
>>>>>>> a04dca19
<|MERGE_RESOLUTION|>--- conflicted
+++ resolved
@@ -18,10 +18,6 @@
 ##     Intel(R) Data Analytics Acceleration Library examples list
 ##******************************************************************************
 
-<<<<<<< HEAD
-DAAL =  linear_kernel_dense_batch \
-        pca_cor_dense_batch
-=======
-DAAL = pca_cor_dense_batch      \
-       homogen_table_builder
->>>>>>> a04dca19
+DAAL =  homogen_table_builder     \
+        linear_kernel_dense_batch \
+        pca_cor_dense_batch