--- conflicted
+++ resolved
@@ -18,15 +18,9 @@
 ##     Intel(R) Data Analytics Acceleration Library examples list
 ##******************************************************************************
 
-<<<<<<< HEAD
-DAAL =  homogen_table_builder           \
-        knn_cls_brute_force_dense_batch \
-        linear_kernel_dense_batch       \
-        pca_cor_dense_batch
-=======
 DAAL =  homogen_table_builder             \
+        knn_cls_brute_force_dense_batch   \
         linear_kernel_dense_batch         \
         pca_cor_dense_batch               \
         rbf_kernel_dense_batch            \
-        svm_two_class_thunder_dense_batch
->>>>>>> 6ad8aabb
+        svm_two_class_thunder_dense_batch