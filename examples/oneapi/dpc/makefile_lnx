#===============================================================================
# Copyright 2020-2021 Intel Corporation
#
# Licensed under the Apache License, Version 2.0 (the "License");
# you may not use this file except in compliance with the License.
# You may obtain a copy of the License at
#
#     http://www.apache.org/licenses/LICENSE-2.0
#
# Unless required by applicable law or agreed to in writing, software
# distributed under the License is distributed on an "AS IS" BASIS,
# WITHOUT WARRANTIES OR CONDITIONS OF ANY KIND, either express or implied.
# See the License for the specific language governing permissions and
# limitations under the License.
#===============================================================================

##  Content:
##     oneAPI Data Analytics Library examples build and run
##******************************************************************************

help:
	@echo "Usage: make {lib|so|help}"
	@echo "[example=name] [compiler=compiler_name] [mode=mode_name]"
	@echo
	@echo "name              - example name. Please see onedal.lst file"
	@echo
	@echo "compiler_name     - currently can be dpcpp only that stands
	@echo "                    for Intel(R) oneAPI DPC++ Compiler."
	@echo
	@echo "mode_name         - can be build or run. Default is run"

##------------------------------------------------------------------------------
## examples of using:
##
## make lib example=pca_cor_dense_batch   - build by Intel(R) oneAPI DPC++ Compiler (as default)
##                                          and run pca_cor_dense_batch example, static linking
##
## make so                                - build by Intel(R) oneAPI DPC++ Compiler (as default)
##                                          and run all examples, dynamic linking
##
## make so mode=build                     - build only (not run) by Intel(R) oneAPI DPC++ Compiler
##                                          (as default) all examples, dynamic linking
##
## make help                              - show help
##
##------------------------------------------------------------------------------

include onedal.lst

ifndef example
    example = $(ONEDAL)
endif

ifneq ($(compiler),dpcpp)
    override compiler = dpcpp
endif

ifneq ($(mode),build)
    override mode = run
endif

ifndef DAALROOT
    DAALROOT = ./../../..
endif
DAAL_PATH = $(DAALROOT)/lib/intel64

ifndef TBBROOT
    TBBROOT = ./../../../../../tbb/latest
endif
TBB_PATH = $(TBBROOT)/lib/intel64/gcc4.8

ifeq ($(threading),sequential)
    $(error Sequential version is not supported. To run sequential version please refer to 'examples/oneapi/cpp')
else
    override threading = parallel
    THREADING_LIB := onedal_thread
endif

ifeq ($(RES_EXT),so)
    ONEDAL_LIBS := -lonedal_dpc \
                   -lonedal_core \
                   -l$(THREADING_LIB) \
                   "$(DAAL_PATH)"/libonedal_sycl.a
else
    ONEDAL_LIBS := "$(DAAL_PATH)"/libonedal_dpc.a \
                   "$(DAAL_PATH)"/libonedal_core.a \
                   "$(DAAL_PATH)"/lib$(THREADING_LIB).a \
                   "$(DAAL_PATH)"/libonedal_sycl.a
endif

COPTS := -std=c++17 \
         -pedantic \
         -Wall \
         -Wextra \
         -Werror \
         -Wno-unused-parameter \
         -fsycl-device-code-split=per_kernel \
         -I./source \
         -I"$(DAALROOT)/include"

LIBS := $(ONEDAL_LIBS) \
        -ltbb \
        -ltbbmalloc \
        -lpthread \
        -lOpenCL \
        -ldl

LOPTS := -L"$(DAAL_PATH)" \
         -L"$(TBB_PATH)" \
         $(LIBS)

RES_DIR=_results/$(compiler)_intel64_$(threading)_$(RES_EXT)
RES = $(addprefix $(RES_DIR)/, $(if $(filter run,$(mode)), $(addsuffix .res,$(example)), $(addsuffix .exe,$(example))))

ifeq ($(compiler),dpcpp)
    gcc_toolchain := $(realpath $(dir $(shell which gcc))/..)
    CC = dpcpp --gcc-toolchain=$(gcc_toolchain)
endif

CC := $(if $(COVFILE), cov01 -1; covc -i  $(CC),$(CC))

lib libintel64:
	$(MAKE) _make_ex RES_EXT=a
so sointel64:
	$(MAKE) _make_ex RES_EXT=so

_make_ex: $(RES)

vpath
<<<<<<< HEAD
vpath %.cpp $(addprefix ./source/,decision_forest kmeans kmeans_init knn linear_kernel pca rbf_kernel svm table basic_statistics)
=======
vpath %.cpp $(addprefix ./source/,decision_forest kmeans kmeans_init knn linear_kernel pca rbf_kernel svm table covariance)
>>>>>>> 838a21f1

.SECONDARY:
$(RES_DIR)/%.exe: %.cpp | $(RES_DIR)/.
	$(CC) $(COPTS) $< -o $@ $(LOPTS)

$(RES_DIR)/%.res: $(RES_DIR)/%.exe
	$< > $@

%/.:; mkdir -p $*<|MERGE_RESOLUTION|>--- conflicted
+++ resolved
@@ -127,11 +127,7 @@
 _make_ex: $(RES)
 
 vpath
-<<<<<<< HEAD
-vpath %.cpp $(addprefix ./source/,decision_forest kmeans kmeans_init knn linear_kernel pca rbf_kernel svm table basic_statistics)
-=======
-vpath %.cpp $(addprefix ./source/,decision_forest kmeans kmeans_init knn linear_kernel pca rbf_kernel svm table covariance)
->>>>>>> 838a21f1
+vpath %.cpp $(addprefix ./source/,decision_forest kmeans kmeans_init knn linear_kernel pca rbf_kernel svm table covariance basic_statistics)
 
 .SECONDARY:
 $(RES_DIR)/%.exe: %.cpp | $(RES_DIR)/.
