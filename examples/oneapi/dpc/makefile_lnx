--- conflicted
+++ resolved
@@ -143,11 +143,7 @@
 _make_ex: $(RES)
 
 vpath
-<<<<<<< HEAD
-vpath %.cpp $(addprefix ./source/,linear_kernel pca)
-=======
-vpath %.cpp $(addprefix ./source/,pca tables)
->>>>>>> a04dca19
+vpath %.cpp $(addprefix ./source/,linear_kernel pca tables)
 
 .SECONDARY:
 $(RES_DIR)/%.exe: %.cpp | $(RES_DIR)/.
