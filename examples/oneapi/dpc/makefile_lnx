--- conflicted
+++ resolved
@@ -111,25 +111,15 @@
          -I./source \
          -I"$(DAALROOT)/include"
 
-<<<<<<< HEAD
 LIBS := -Wl,$(-B) -lonedal_dpc \
         -Wl,$(-B) -lonedal_core \
+        -Wl,$(-B) -lonedal_sycl \
         -Wl,$(-B) -l$(THREADING_LIB) \
         -Wl,-Bdynamic -ltbb \
         -Wl,-Bdynamic -ltbbmalloc \
         -Wl,-Bdynamic -lpthread \
+        -Wl,-Bdynamic -lOpenCL \
         -Wl,-Bdynamic -ldl
-=======
-LIBS := $(-B) -lonedal_dpc \
-        $(-B) -ldaal_core \
-        $(-B) -ldaal_sycl \
-        $(-B) -l$(THREADING_LIB) \
-        -Bdynamic -ltbb \
-        -Bdynamic -ltbbmalloc \
-        -Bdynamic -lpthread \
-        -Bdynamic -ldl \
-        -Bdynamic -lOpenCL
->>>>>>> dace98b1
 
 LOPTS := -L"$(DAAL_PATH)" \
          -L"$(TBB_PATH)" \
