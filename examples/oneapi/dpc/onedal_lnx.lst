#===============================================================================
# Copyright 2020-2021 Intel Corporation
#
# Licensed under the Apache License, Version 2.0 (the "License");
# you may not use this file except in compliance with the License.
# You may obtain a copy of the License at
#
#     http://www.apache.org/licenses/LICENSE-2.0
#
# Unless required by applicable law or agreed to in writing, software
# distributed under the License is distributed on an "AS IS" BASIS,
# WITHOUT WARRANTIES OR CONDITIONS OF ANY KIND, either express or implied.
# See the License for the specific language governing permissions and
# limitations under the License.
#===============================================================================

##  Content:
##     oneAPI Data Analytics Library examples list
##******************************************************************************

<<<<<<< HEAD
ONEDAL = basic_statistics_dense_batch      \
         column_accessor_homogen           \
=======
ONEDAL = column_accessor_homogen           \
         cor_dense_batch                   \
         cov_dense_batch                   \
>>>>>>> 838a21f1
         df_cls_hist_batch                 \
         df_cls_traverse_model             \
         df_reg_hist_batch                 \
         df_reg_traverse_model             \
         kmeans_lloyd_dense_batch          \
         kmeans_init_dense                 \
         knn_cls_brute_force_dense_batch   \
         knn_search_brute_force_dense_batch\
         linear_kernel_dense_batch         \
         pca_cor_dense_batch               \
         rbf_kernel_dense_batch            \
         svm_two_class_thunder_dense_batch<|MERGE_RESOLUTION|>--- conflicted
+++ resolved
@@ -18,14 +18,10 @@
 ##     oneAPI Data Analytics Library examples list
 ##******************************************************************************
 
-<<<<<<< HEAD
 ONEDAL = basic_statistics_dense_batch      \
          column_accessor_homogen           \
-=======
-ONEDAL = column_accessor_homogen           \
          cor_dense_batch                   \
          cov_dense_batch                   \
->>>>>>> 838a21f1
          df_cls_hist_batch                 \
          df_cls_traverse_model             \
          df_reg_hist_batch                 \
