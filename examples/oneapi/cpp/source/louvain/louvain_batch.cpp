/*******************************************************************************
* Copyright 2021 Intel Corporation
*
* Licensed under the Apache License, Version 2.0 (the "License");
* you may not use this file except in compliance with the License.
* You may obtain a copy of the License at
*
*     http://www.apache.org/licenses/LICENSE-2.0
*
* Unless required by applicable law or agreed to in writing, software
* distributed under the License is distributed on an "AS IS" BASIS,
* WITHOUT WARRANTIES OR CONDITIONS OF ANY KIND, either express or implied.
* See the License for the specific language governing permissions and
* limitations under the License.
*******************************************************************************/

#include <memory>

#include "example_util/utils.hpp"
#include "oneapi/dal/algo/louvain.hpp"
#include "oneapi/dal/graph/undirected_adjacency_vector_graph.hpp"
#include "oneapi/dal/io/csv.hpp"

namespace dal = oneapi::dal;

int main(int argc, char** argv) {
    const auto filename = get_data_path("weighted_edge_list.csv");

    using vertex_type = int32_t;
    using weight_type = double;
    using graph_t = dal::preview::undirected_adjacency_vector_graph<vertex_type, weight_type>;
    const auto graph = dal::read<graph_t>(dal::csv::data_source{ filename },
                                          dal::preview::read_mode::weighted_edge_list);

    // set algorithm parameters
    const auto louvain_desc = dal::preview::louvain::descriptor<>()
                                  .set_resolution(1)
                                  .set_accuracy_threshold(0.0001)
                                  .set_max_iteration_count(3);
    // compute louvain
    const std::int64_t row_count = 7;
    const std::int64_t col_count = 1;
    const std::int64_t data[] = { 0, 1, 2, 3, 4, 5, 6 };
    const auto initial_labels = dal::homogen_table::wrap(data, row_count, col_count);

<<<<<<< HEAD
    const auto result = dal::preview::vertex_partitioning(louvain_desc, my_graph, initial_labels);

    std::cout << "Modularity: " << result.get_modularity() << std::endl;
    std::cout << "Number of communities: " << result.get_community_count() << std::endl;
    std::cout << "Labels of communities: " << result.get_labels() << std::endl;
=======
        const auto result = dal::preview::vertex_partitioning(louvain_desc, graph, initial_labels);
>>>>>>> 5384857e

    return 0;
}<|MERGE_RESOLUTION|>--- conflicted
+++ resolved
@@ -43,15 +43,11 @@
     const std::int64_t data[] = { 0, 1, 2, 3, 4, 5, 6 };
     const auto initial_labels = dal::homogen_table::wrap(data, row_count, col_count);
 
-<<<<<<< HEAD
-    const auto result = dal::preview::vertex_partitioning(louvain_desc, my_graph, initial_labels);
+    const auto result = dal::preview::vertex_partitioning(louvain_desc, graph, initial_labels);
 
     std::cout << "Modularity: " << result.get_modularity() << std::endl;
     std::cout << "Number of communities: " << result.get_community_count() << std::endl;
     std::cout << "Labels of communities: " << result.get_labels() << std::endl;
-=======
-        const auto result = dal::preview::vertex_partitioning(louvain_desc, graph, initial_labels);
->>>>>>> 5384857e
 
     return 0;
 }