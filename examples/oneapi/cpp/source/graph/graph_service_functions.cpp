--- conflicted
+++ resolved
@@ -27,43 +27,23 @@
 int main(int argc, char **argv) {
     const auto filename = get_data_path("graph.csv");
 
-<<<<<<< HEAD
+    const dal::preview::graph_csv_data_source ds(filename);
     using graph_t = preview::undirected_adjacency_vector_graph<>;
     auto graph = read<graph_t>(csv::data_source{ filename });
-
-    std::cout << "Number of vertices: " << preview::get_vertex_count(graph) << std::endl;
-    std::cout << "Number of edges: " << preview::get_edge_count(graph) << std::endl;
-
-    preview::vertex_type<graph_t> vertex_id = 0;
-    std::cout << "Degree of " << vertex_id << ": " << preview::get_vertex_degree(graph, vertex_id)
-              << std::endl;
-
-    for (preview::vertex_size_type<graph_t> i = 0; i < preview::get_vertex_count(graph); ++i) {
-        std::cout << "Neighbors of " << i << ": ";
-        const auto neigh = preview::get_vertex_neighbors(graph, i);
-        for (auto u = neigh.first; u != neigh.second; ++u) {
-            std::cout << *u << " ";
-=======
-    const dal::preview::graph_csv_data_source ds(filename);
-    using my_graph_type = dal::preview::undirected_adjacency_vector_graph<>;
-    const dal::preview::load_graph::descriptor<dal::preview::edge_list<int32_t>, my_graph_type>
-        desc;
-    const auto my_graph = dal::preview::load_graph::load(desc, ds);
     std::cout << "Number of vertices: " << dal::preview::get_vertex_count(my_graph) << std::endl;
     std::cout << "Number of edges: " << dal::preview::get_edge_count(my_graph) << std::endl;
 
-    dal::preview::vertex_edge_size_type<my_graph_type> vertex_id = 0;
+    dal::preview::vertex_edge_size_type<graph_t> vertex_id = 0;
     std::cout << "Degree of " << vertex_id << ": "
               << dal::preview::get_vertex_degree(my_graph, vertex_id) << std::endl;
 
-    for (dal::preview::vertex_edge_size_type<my_graph_type> j = 0;
+    for (dal::preview::vertex_edge_size_type<graph_t> j = 0;
          j < dal::preview::get_vertex_count(my_graph);
          ++j) {
         std::cout << "Neighbors of " << j << ": ";
         const auto neigh = dal::preview::get_vertex_neighbors(my_graph, j);
         for (auto i = neigh.first; i != neigh.second; ++i) {
             std::cout << *i << " ";
->>>>>>> a43329bc
         }
         std::cout << std::endl;
     }
