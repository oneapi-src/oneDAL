/*******************************************************************************
* Copyright 2020 Intel Corporation
*
* Licensed under the Apache License, Version 2.0 (the "License");
* you may not use this file except in compliance with the License.
* You may obtain a copy of the License at
*
*     http://www.apache.org/licenses/LICENSE-2.0
*
* Unless required by applicable law or agreed to in writing, software
* distributed under the License is distributed on an "AS IS" BASIS,
* WITHOUT WARRANTIES OR CONDITIONS OF ANY KIND, either express or implied.
* See the License for the specific language governing permissions and
* limitations under the License.
*******************************************************************************/

#include "oneapi/dal/algo/linear_kernel.hpp"

#include "example_util/utils.hpp"

using namespace oneapi;

int main(int argc, char const *argv[]) {
    constexpr std::int64_t row_count_x = 2;
    constexpr std::int64_t row_count_y = 3;
    constexpr std::int64_t column_count = 3;

    const float x[] = {
        1.f, 2.f, 3.f, 1.f, -1.f, 0.f,
    };

    const float y[] = {
        1.f, 2.f, 3.f, 1.f, -1.f, 0.f, 4.f, 5.f, 6.f,
    };

<<<<<<< HEAD
    const auto x_table = dal::homogen_table{ row_count_x, column_count, x };
    const auto y_table = dal::homogen_table{ row_count_y, column_count, y };
    const auto kernel_desc =
        dal::linear_kernel::descriptor{}.set_scale(2.0).set_shift(1.0);
=======
    const auto x_table = dal::homogen_table::wrap( x, row_count_x, column_count);
    const auto y_table = dal::homogen_table::wrap( y, row_count_y, column_count);
    const auto kernel_desc = dal::linear_kernel::descriptor{}.set_k(2.0).set_b(1.0);
>>>>>>> 6bfd2996

    const auto result = dal::compute(kernel_desc, x_table, y_table);

    std::cout << "Values:" << std::endl << result.get_values() << std::endl;

    return 0;
}<|MERGE_RESOLUTION|>--- conflicted
+++ resolved
@@ -33,16 +33,10 @@
         1.f, 2.f, 3.f, 1.f, -1.f, 0.f, 4.f, 5.f, 6.f,
     };
 
-<<<<<<< HEAD
-    const auto x_table = dal::homogen_table{ row_count_x, column_count, x };
-    const auto y_table = dal::homogen_table{ row_count_y, column_count, y };
+    const auto x_table = dal::homogen_table::wrap(x, row_count_x, column_count);
+    const auto y_table = dal::homogen_table::wrap(y, row_count_y, column_count);
     const auto kernel_desc =
         dal::linear_kernel::descriptor{}.set_scale(2.0).set_shift(1.0);
-=======
-    const auto x_table = dal::homogen_table::wrap( x, row_count_x, column_count);
-    const auto y_table = dal::homogen_table::wrap( y, row_count_y, column_count);
-    const auto kernel_desc = dal::linear_kernel::descriptor{}.set_k(2.0).set_b(1.0);
->>>>>>> 6bfd2996
 
     const auto result = dal::compute(kernel_desc, x_table, y_table);
 
