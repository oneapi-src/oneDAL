/*******************************************************************************
* Copyright 2020 Intel Corporation
*
* Licensed under the Apache License, Version 2.0 (the "License");
* you may not use this file except in compliance with the License.
* You may obtain a copy of the License at
*
*     http://www.apache.org/licenses/LICENSE-2.0
*
* Unless required by applicable law or agreed to in writing, software
* distributed under the License is distributed on an "AS IS" BASIS,
* WITHOUT WARRANTIES OR CONDITIONS OF ANY KIND, either express or implied.
* See the License for the specific language governing permissions and
* limitations under the License.
*******************************************************************************/

#include "example_util/utils.hpp"
#include "oneapi/dal/algo/decision_forest.hpp"
#include "oneapi/dal/io/csv.hpp"

namespace dal = oneapi::dal;
namespace df = dal::decision_forest;

int main(int argc, char const *argv[]) {
    const auto train_data_file_name = get_data_path("df_regression_train_data.csv");
    const auto train_label_file_name = get_data_path("df_regression_train_label.csv");
    const auto test_data_file_name = get_data_path("df_regression_test_data.csv");
    const auto test_label_file_name = get_data_path("df_regression_test_label.csv");

    const auto x_train = dal::read<dal::table>(dal::csv::data_source{ train_data_file_name });
    const auto y_train = dal::read<dal::table>(dal::csv::data_source{ train_label_file_name });

    const auto x_test = dal::read<dal::table>(dal::csv::data_source{ test_data_file_name });
    const auto y_test = dal::read<dal::table>(dal::csv::data_source{ test_label_file_name });

<<<<<<< HEAD
  const auto df_desc =
      df::descriptor<float, df::method::dense, df::task::regression>{}
          .set_tree_count(100)
          .set_features_per_node(0)
          .set_min_observations_in_leaf_node(1)
          .set_error_metric_mode(df::error_metric_mode::out_of_bag_error | df::error_metric_mode::out_of_bag_error_per_observation)
          .set_variable_importance_mode(df::variable_importance_mode::mda_raw);
=======
    const auto df_desc =
        df::descriptor<float, df::task::regression, df::method::dense>{}
            .set_tree_count(100)
            .set_features_per_node(0)
            .set_min_observations_in_leaf_node(1)
            .set_error_metric_mode(df::error_metric_mode::out_of_bag_error |
                                   df::error_metric_mode::out_of_bag_error_per_observation)
            .set_variable_importance_mode(df::variable_importance_mode::mda_raw);
>>>>>>> 32b23960

    const auto result_train = dal::train(df_desc, x_train, y_train);

    std::cout << "Variable importance results:\n" << result_train.get_var_importance() << std::endl;

    std::cout << "OOB error: " << result_train.get_oob_err() << std::endl;
    std::cout << "OOB error per observation:\n"
              << result_train.get_oob_err_per_observation() << std::endl;

    const auto result_infer = dal::infer(df_desc, result_train.get_model(), x_test);

    std::cout << "Prediction results:\n" << result_infer.get_labels() << std::endl;

    std::cout << "Ground truth:\n" << y_test << std::endl;

    return 0;
}<|MERGE_RESOLUTION|>--- conflicted
+++ resolved
@@ -33,24 +33,14 @@
     const auto x_test = dal::read<dal::table>(dal::csv::data_source{ test_data_file_name });
     const auto y_test = dal::read<dal::table>(dal::csv::data_source{ test_label_file_name });
 
-<<<<<<< HEAD
-  const auto df_desc =
-      df::descriptor<float, df::method::dense, df::task::regression>{}
-          .set_tree_count(100)
-          .set_features_per_node(0)
-          .set_min_observations_in_leaf_node(1)
-          .set_error_metric_mode(df::error_metric_mode::out_of_bag_error | df::error_metric_mode::out_of_bag_error_per_observation)
-          .set_variable_importance_mode(df::variable_importance_mode::mda_raw);
-=======
     const auto df_desc =
-        df::descriptor<float, df::task::regression, df::method::dense>{}
+        df::descriptor<float, df::method::dense, df::task::regression>{}
             .set_tree_count(100)
             .set_features_per_node(0)
             .set_min_observations_in_leaf_node(1)
             .set_error_metric_mode(df::error_metric_mode::out_of_bag_error |
                                    df::error_metric_mode::out_of_bag_error_per_observation)
             .set_variable_importance_mode(df::variable_importance_mode::mda_raw);
->>>>>>> 32b23960
 
     const auto result_train = dal::train(df_desc, x_train, y_train);
 
