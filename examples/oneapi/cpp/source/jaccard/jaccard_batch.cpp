--- conflicted
+++ resolved
@@ -1,28 +1,5 @@
-<<<<<<< HEAD
 #include "oneapi/dal/algo/jaccard.hpp"
 //#include "oneapi/dal/data/undirected_adjacency_array_graph.hpp"
-=======
-/*******************************************************************************
-* Copyright 2020 Intel Corporation
-*
-* Licensed under the Apache License, Version 2.0 (the "License");
-* you may not use this file except in compliance with the License.
-* You may obtain a copy of the License at
-*
-*     http://www.apache.org/licenses/LICENSE-2.0
-*
-* Unless required by applicable law or agreed to in writing, software
-* distributed under the License is distributed on an "AS IS" BASIS,
-* WITHOUT WARRANTIES OR CONDITIONS OF ANY KIND, either express or implied.
-* See the License for the specific language governing permissions and
-* limitations under the License.
-*******************************************************************************/
-
-#include <iostream>
-
-#include "oneapi/dal/algo/jaccard.hpp"
-#include "oneapi/dal/data/undirected_adjacency_array_graph.hpp"
->>>>>>> fe12d5d8
 #include "oneapi/dal/data/table.hpp"
 #include "oneapi/dal/util/csv_data_source.hpp"
 #include "oneapi/dal/util/load_graph.hpp"
@@ -111,20 +88,16 @@
 }
 
 int main(int argc, char **argv) {
-<<<<<<< HEAD
    int num_trials_custom = 10;
     int num_trials_lib = 1;
     int verify = 0;
 
 
-=======
->>>>>>> fe12d5d8
     if (argc < 2) return 0;
     std::string filename = argv[1];
     csv_data_source ds(filename);
     load_graph::descriptor<> d;
     auto my_graph = load_graph::load(d, ds);
-<<<<<<< HEAD
     cout << "edges number " << get_edge_count( my_graph) << endl;
 
     int32_t block_size_x = 1;
@@ -183,10 +156,6 @@
                     int jaccard_block_nnz = 0;
                     vertex_similarity(jaccard_desc_default, my_graph);
                 }
-=======
-
-    const auto jaccard_desc_default = jaccard::descriptor<>().set_block({0, 2},{0,3});
->>>>>>> fe12d5d8
 
                 int tail_j = remain_els_j - blocks_j * delta_j;
                 //tbb::parallel_for(tbb::blocked_range<int>(0, blocks_j),
@@ -200,7 +169,6 @@
                                 j_tail = blocks_j - tail_j; block_size_j_end = block_size_j;
                             }
 
-<<<<<<< HEAD
                                 int jaccard_block_nnz = 0;
                                 //Mutex.lock();
                                  //cout << begin_i + (i - i_tail) * block_size_i << " " << begin_i + (i - i_tail + 1) * block_size_i << " : " <<
@@ -229,18 +197,4 @@
     cout <<"Min: " << time[0] << endl;
     cout <<"Max: " << time.back() << endl;
     return 0;
-=======
-    auto jaccard = result_default.get_coeffs();
-    auto vertex_pairs = result_default.get_vertex_pairs();
-
-    /*
-    std::cout << "Number of non-zero coefficients in block =" << jaccard.get_size() << std::endl;
-    std::cout << "Jaccard indices:" << std::endl;
-    for (auto i = 0; i < jaccard.get_size(); ++i) {
-      std::cout << "Pair: (" << vertex_pairs[i].first << ","
-                << vertex_pairs[i].second << ")\tcoefficient: " << jaccard[i]
-                << std::endl;
-    }
-    */
->>>>>>> fe12d5d8
 }