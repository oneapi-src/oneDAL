--- conflicted
+++ resolved
@@ -16,10 +16,7 @@
 
 #pragma once
 
-<<<<<<< HEAD
 #include "example_util/input_helpers.hpp"
-#include "example_util/output_helpers.hpp"
-=======
 #include "example_util/output_helpers.hpp"
 
 
@@ -43,5 +40,4 @@
     auto block_result_size =
         (vertex_pair_size + jaccard_coeff_size) * vertex_pairs_count;
     return block_result_size;
-}
->>>>>>> ff26be1a
+}