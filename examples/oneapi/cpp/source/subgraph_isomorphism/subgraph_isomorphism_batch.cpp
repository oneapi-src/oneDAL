/*******************************************************************************
* Copyright 2020-2021 Intel Corporation
*
* Licensed under the Apache License, Version 2.0 (the "License");
* you may not use this file except in compliance with the License.
* You may obtain a copy of the License at
*
*     http://www.apache.org/licenses/LICENSE-2.0
*
* Unless required by applicable law or agreed to in writing, software
* distributed under the License is distributed on an "AS IS" BASIS,
* WITHOUT WARRANTIES OR CONDITIONS OF ANY KIND, either express or implied.
* See the License for the specific language governing permissions and
* limitations under the License.
*******************************************************************************/

#include <iostream>
#include <map>
#include <set>

#include "example_util/utils.hpp"
#include "oneapi/dal/algo/subgraph_isomorphism.hpp"
#include "oneapi/dal/exceptions.hpp"
#include "oneapi/dal/graph/undirected_adjacency_vector_graph.hpp"
#include "oneapi/dal/io/graph_csv_data_source.hpp"
#include "oneapi/dal/io/load_graph.hpp"
#include "oneapi/dal/table/common.hpp"
#include "oneapi/dal/graph/service_functions.hpp"

namespace dal = oneapi::dal;

inline dal::preview::edge_list<std::int32_t> load_vertex_labels_and_edge_list(
    const std::string &name,
    std::set<std::string> &labels_set,
    std::vector<std::string> &labels) {
    using int_t = std::int32_t;

    std::ifstream file(name);
    if (!file.is_open()) {
        throw dal::invalid_argument(dal::detail::error_messages::file_not_found());
    }
    std::string tmp;
    std::int32_t vertices_count, edges_count;

    file >> tmp; // read comment
    file >> vertices_count; // read number of values

    labels.reserve(vertices_count);
    for (int i = 0; i < vertices_count; i++) {
        file >> tmp; // read label
        labels.push_back(tmp);
        labels_set.insert(tmp);
    }

    file >> edges_count; // read number of edges
    dal::preview::edge_list<int_t> elist;
    elist.reserve(edges_count);
    std::int32_t source_vertex, destination_vertex;
    while (file >> source_vertex >> destination_vertex) {
        elist.push_back(std::make_pair(source_vertex, destination_vertex));
    }

    file.close();
    return elist;
}
template <typename Graph>
void add_lables(Graph &graph,
                const std::map<std::string, std::int32_t> &labels_map,
                const std::vector<std::string> &labels) {
    auto &graph_impl = oneapi::dal::detail::get_impl(graph);
    auto &vertex_allocator = graph_impl._vertex_allocator;
    auto &vv_p = graph_impl.get_vertex_values();

    auto vertex_count = dal::preview::get_vertex_count(graph);
    std::int32_t *labels_array =
        oneapi::dal::preview::detail::allocate(vertex_allocator, vertex_count);
    vv_p = dal::array<std::int32_t>::wrap(labels_array, vertex_count);
    for (int i = 0; i < vertex_count; i++) {
        labels_array[i] = labels_map.at(labels[i]);
    }
}
template <typename Graph>
void load_graph_gff(const std::string filename_target,
                    const std::string filename_pattern,
                    Graph &target,
                    Graph &pattern) {
    // read the graph
    std::set<std::string> mapping;
    std::vector<std::string> labels_p, labels_t;
    const dal::preview::graph_csv_data_source ds_target(filename_target),
        ds_pattern(filename_pattern); // n vertices

    {
        auto el_p = load_vertex_labels_and_edge_list(filename_pattern, mapping, labels_p);
        dal::preview::load_graph::detail::convert_to_csr_impl(el_p, pattern);
        auto el_t = load_vertex_labels_and_edge_list(filename_target, mapping, labels_t);
        dal::preview::load_graph::detail::convert_to_csr_impl(el_t, target);
    }

    std::map<std::string, std::int32_t> proper_map;
    std::int32_t index = 0;
    for (auto label : mapping) {
        proper_map.insert(std::make_pair(label, index));
        index++;
    }
    add_lables(target, proper_map, labels_t);
    add_lables(pattern, proper_map, labels_p);
}

int main(int argc, char **argv) {
    // auto target_filename = get_data_path("si_target_graph.csv");
    // auto pattern_filename = get_data_path("si_pattern_graph.csv");

    // const dal::preview::graph_csv_data_source ds_target(target_filename);
    // const dal::preview::load_graph::descriptor<> d_target;
    // const auto target_graph = dal::preview::load_graph::load(d_target, ds_target);

    // const dal::preview::graph_csv_data_source ds_pattern(pattern_filename);
    // const dal::preview::load_graph::descriptor<> d_pattern;
    // const auto pattern_graph = dal::preview::load_graph::load(d_pattern, ds_pattern);

    auto target_filename = get_data_path(
        "/nfs/inn/disks/nn-ssg_spd_numerics_users/maverbuk/daal_branches/si-proto/data/PDBSv1/singles/3dmk.pdb.gff");
    auto pattern_filename = get_data_path(
        "/nfs/inn/disks/nn-ssg_spd_numerics_users/maverbuk/daal_branches/si-proto/data/PDBSv1/singles/3dmk.pdb.gff_queries/query64_2.gff");

    if (argc == 3) {
        target_filename = get_data_path(argv[1]);
        pattern_filename = get_data_path(argv[2]);
    }

    typedef dal::preview::undirected_adjacency_vector_graph<std::int32_t> graph_t;
    graph_t target_graph, pattern_graph;
    load_graph_gff(target_filename, pattern_filename, target_graph, pattern_graph);

    std::allocator<char> alloc;

    // set algorithm parameters
    const auto subgraph_isomorphism_desc =
        dal::preview::subgraph_isomorphism::descriptor<>(alloc)
            .set_kind(dal::preview::subgraph_isomorphism::kind::non_induced)
            .set_semantic_match(false)
            .set_max_match_count(100);

    const auto result =
        dal::preview::graph_matching(subgraph_isomorphism_desc, target_graph, pattern_graph);

    // extract the result
    std::cout << "Number of matchings: " << result.get_match_count() << std::endl;
<<<<<<< HEAD
    // std::cout << "Matchings:\n" << result.get_vertex_match() << std::endl;
    // print_table_int_sorted(result.get_vertex_match());
=======
    std::cout << "Matchings:" << std::endl << result.get_vertex_match() << std::endl;
>>>>>>> 6c969603

    return 0;
}<|MERGE_RESOLUTION|>--- conflicted
+++ resolved
@@ -147,12 +147,7 @@
 
     // extract the result
     std::cout << "Number of matchings: " << result.get_match_count() << std::endl;
-<<<<<<< HEAD
-    // std::cout << "Matchings:\n" << result.get_vertex_match() << std::endl;
-    // print_table_int_sorted(result.get_vertex_match());
-=======
-    std::cout << "Matchings:" << std::endl << result.get_vertex_match() << std::endl;
->>>>>>> 6c969603
+    // std::cout << "Matchings:" << std::endl << result.get_vertex_match() << std::endl;
 
     return 0;
 }