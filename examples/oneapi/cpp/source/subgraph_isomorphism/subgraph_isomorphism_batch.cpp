/*******************************************************************************
* Copyright 2020-2021 Intel Corporation
*
* Licensed under the Apache License, Version 2.0 (the "License");
* you may not use this file except in compliance with the License.
* You may obtain a copy of the License at
*
*     http://www.apache.org/licenses/LICENSE-2.0
*
* Unless required by applicable law or agreed to in writing, software
* distributed under the License is distributed on an "AS IS" BASIS,
* WITHOUT WARRANTIES OR CONDITIONS OF ANY KIND, either express or implied.
* See the License for the specific language governing permissions and
* limitations under the License.
*******************************************************************************/

#include <iostream>
#include <set>
#include <map>

#include "example_util/output_helpers_graph.hpp"
#include "example_util/utils.hpp"
#include "oneapi/dal/algo/subgraph_isomorphism.hpp"
#include "oneapi/dal/graph/undirected_adjacency_vector_graph.hpp"
#include "oneapi/dal/io/graph_csv_data_source.hpp"
#include "oneapi/dal/io/load_graph.hpp"
#include "oneapi/dal/table/common.hpp"
#include "oneapi/dal/exceptions.hpp"

namespace dal = oneapi::dal;
inline dal::preview::edge_list<std::int32_t> load_vertex_labels_and_edge_list(
    const std::string &name,
    std::set<std::string> &labels_set,
    std::vector<std::string> &labels) {
    using int_t = std::int32_t;

    std::ifstream file(name);
    if (!file.is_open()) {
        throw dal::invalid_argument(dal::detail::error_messages::file_not_found());
    }
    std::string tmp;
    std::int32_t vertices_count, edges_count;

    file >> tmp; // read comment
    file >> vertices_count; // read number of values

    labels.reserve(vertices_count);
    for (int i = 0; i < vertices_count; i++) {
        file >> tmp; // read label
        labels.push_back(tmp);
        labels_set.insert(tmp);
    }

    file >> edges_count; // read number of edges
    dal::preview::edge_list<int_t> elist;
    elist.reserve(edges_count);
    std::int32_t source_vertex, destination_vertex;
    while (file >> source_vertex >> destination_vertex) {
        elist.push_back(std::make_pair(source_vertex, destination_vertex));
    }

    file.close();
    return elist;
}
template <typename Graph>
void add_lables(Graph &graph,
                const std::map<std::string, std::int32_t> &labels_map,
                const std::vector<std::string> &labels) {
    auto &graph_impl = oneapi::dal::detail::get_impl(graph);
    auto &vertex_allocator = graph_impl._vertex_allocator;
    auto &vv_p = graph_impl.get_vertex_values();

    auto vertex_count = dal::preview::get_vertex_count(graph);
    std::int32_t *labels_array =
        oneapi::dal::preview::detail::allocate(vertex_allocator, vertex_count);
    vv_p = dal::array<std::int32_t>::wrap(labels_array, vertex_count);
    for (int i = 0; i < vertex_count; i++) {
        labels_array[i] = labels_map.at(labels[i]);
    }
}
template <typename Graph>
void load_graph_gff(const std::string filename_target,
                    const std::string filename_pattern,
                    Graph &target,
                    Graph &pattern) {
    // read the graph
    std::set<std::string> mapping;
    std::vector<std::string> labels_p, labels_t;
    const dal::preview::graph_csv_data_source ds_target(filename_target),
        ds_pattern(filename_pattern); // n vertices
    const dal::preview::load_graph::descriptor<
        dal::preview::edge_list<>,
        dal::preview::undirected_adjacency_vector_graph<std::int32_t>>
        d_target, d_pattern;

    {
        auto el_p = load_vertex_labels_and_edge_list(filename_pattern, mapping, labels_p);
        dal::preview::load_graph::detail::convert_to_csr_impl(el_p, pattern);
        auto el_t = load_vertex_labels_and_edge_list(filename_target, mapping, labels_t);
        dal::preview::load_graph::detail::convert_to_csr_impl(el_t, target);
    }

    std::map<std::string, std::int32_t> proper_map;
    std::int32_t index = 0;
    for (auto label : mapping) {
        proper_map.insert(std::make_pair(label, index));
        index++;
    }
    add_lables(target, proper_map, labels_t);
    add_lables(pattern, proper_map, labels_p);
}

int main(int argc, char **argv) {
    // auto target_filename = get_data_path("si_target_graph.csv");
    // auto pattern_filename = get_data_path("si_pattern_graph.csv");
    // auto target_filename = get_data_path(
    //     "/export/users/orazvens/si-non-induced/subgraph-isomorphism-prototype/data/PDBSv1/singles/103l.pdb.gff");
    // auto pattern_filename = get_data_path(
    //     "/export/users/orazvens/si-non-induced/subgraph-isomorphism-prototype/data/PDBSv1/singles/103l.pdb.gff_queries/query32_1.gff");

    auto target_filename = get_data_path(
        "/nfs/inn/disks/nn-ssg_spd_numerics_users/maverbuk/daal_branches/si-proto/data/PDBSv1/singles/103l.pdb.gff");
    auto pattern_filename = get_data_path(
<<<<<<< HEAD
        "/nfs/inn/disks/nn-ssg_spd_numerics_users/maverbuk/daal_branches/si-proto/data/PDBSv1/singles/103l.pdb.gff_queries/query32_1.gff");
=======
        "/export/users/orazvens/si-non-induced/subgraph-isomorphism-prototype/data/PDBSv1/singles/103l.pdb.gff_queries/query4_0.gff");
>>>>>>> 8afa111a

    //  1240	1237	1241	1242	1243
    //  1240	1237	1241	1243	1242

    // auto target_filename = get_data_path(
    //     "/export/users/orazvens/si-non-induced/subgraph-isomorphism-prototype/data/PDBSv1/singles/1blk.pdb.gff");
    // auto pattern_filename = get_data_path(
    //     "/export/users/orazvens/si-non-induced/subgraph-isomorphism-prototype/data/PDBSv1/singles/1blk.pdb.gff_queries/query4_0.gff");
    if (argc == 3) {
        target_filename = get_data_path(argv[1]);
        pattern_filename = get_data_path(argv[2]);
    }

    typedef dal::preview::undirected_adjacency_vector_graph<std::int32_t> graph_t;
    graph_t target_graph, pattern_graph;
    load_graph_gff(target_filename, pattern_filename, target_graph, pattern_graph);

    std::allocator<char> alloc;
    // set algorithm parameters
    const auto subgraph_isomorphism_desc =
        dal::preview::subgraph_isomorphism::descriptor<>(alloc)
            .set_kind(dal::preview::subgraph_isomorphism::kind::non_induced)
            .set_semantic_match(false)
            .set_max_match_count(100);

    // compute matchings
    const auto result =
        dal::preview::graph_matching(subgraph_isomorphism_desc, target_graph, pattern_graph);

    // extract the result
    const auto match_count = result.get_match_count();

    // print_table_int(result.get_vertex_match());
    print_table_int_sorted(result.get_vertex_match());
    // std::cout << "Matchings:\n" << result.get_vertex_match() << std::endl;
}<|MERGE_RESOLUTION|>--- conflicted
+++ resolved
@@ -121,11 +121,7 @@
     auto target_filename = get_data_path(
         "/nfs/inn/disks/nn-ssg_spd_numerics_users/maverbuk/daal_branches/si-proto/data/PDBSv1/singles/103l.pdb.gff");
     auto pattern_filename = get_data_path(
-<<<<<<< HEAD
         "/nfs/inn/disks/nn-ssg_spd_numerics_users/maverbuk/daal_branches/si-proto/data/PDBSv1/singles/103l.pdb.gff_queries/query32_1.gff");
-=======
-        "/export/users/orazvens/si-non-induced/subgraph-isomorphism-prototype/data/PDBSv1/singles/103l.pdb.gff_queries/query4_0.gff");
->>>>>>> 8afa111a
 
     //  1240	1237	1241	1242	1243
     //  1240	1237	1241	1243	1242
