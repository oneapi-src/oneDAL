/*******************************************************************************
* Copyright 2020-2021 Intel Corporation
*
* Licensed under the Apache License, Version 2.0 (the "License");
* you may not use this file except in compliance with the License.
* You may obtain a copy of the License at
*
*     http://www.apache.org/licenses/LICENSE-2.0
*
* Unless required by applicable law or agreed to in writing, software
* distributed under the License is distributed on an "AS IS" BASIS,
* WITHOUT WARRANTIES OR CONDITIONS OF ANY KIND, either express or implied.
* See the License for the specific language governing permissions and
* limitations under the License.
*******************************************************************************/

#include <iostream>
#include <map>
#include <set>

#include "example_util/utils.hpp"
#include "oneapi/dal/algo/subgraph_isomorphism.hpp"
#include "oneapi/dal/exceptions.hpp"
#include "oneapi/dal/graph/undirected_adjacency_vector_graph.hpp"
#include "oneapi/dal/io/csv.hpp"
#include "oneapi/dal/table/common.hpp"

namespace dal = oneapi::dal;

int main(int argc, char **argv) {
    auto target_filename = get_data_path("si_target_graph.csv");
    auto pattern_filename = get_data_path("si_pattern_graph.csv");

    using graph_t = dal::preview::undirected_adjacency_vector_graph<>;

    const auto target_graph = dal::read<graph_t>(dal::csv::data_source{ target_filename });
    const auto pattern_graph = dal::read<graph_t>(dal::csv::data_source{ pattern_filename });

<<<<<<< HEAD
    std::allocator<char> alloc;
=======
>>>>>>> 48a75697
    // set algorithm parameters
    const auto subgraph_isomorphism_desc =
        dal::preview::subgraph_isomorphism::descriptor<>()
            .set_kind(dal::preview::subgraph_isomorphism::kind::non_induced)
            .set_semantic_match(false)
            .set_max_match_count(10);

    const auto result =
        dal::preview::graph_matching(subgraph_isomorphism_desc, target_graph, pattern_graph);

    // extract the result
    std::cout << "Number of matchings: " << result.get_match_count() << std::endl;
    std::cout << "Matchings:" << std::endl << result.get_vertex_match() << std::endl;

    return 0;
}<|MERGE_RESOLUTION|>--- conflicted
+++ resolved
@@ -36,10 +36,6 @@
     const auto target_graph = dal::read<graph_t>(dal::csv::data_source{ target_filename });
     const auto pattern_graph = dal::read<graph_t>(dal::csv::data_source{ pattern_filename });
 
-<<<<<<< HEAD
-    std::allocator<char> alloc;
-=======
->>>>>>> 48a75697
     // set algorithm parameters
     const auto subgraph_isomorphism_desc =
         dal::preview::subgraph_isomorphism::descriptor<>()
