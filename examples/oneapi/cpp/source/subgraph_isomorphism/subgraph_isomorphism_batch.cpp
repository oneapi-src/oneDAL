--- conflicted
+++ resolved
@@ -151,7 +151,6 @@
 }
 
 int main(int argc, char **argv) {
-<<<<<<< HEAD
     // auto target_filename = get_data_path("si_target_graph.csv");
     // auto pattern_filename = get_data_path("si_pattern_graph.csv");
     // auto target_filename = get_data_path(
@@ -159,12 +158,6 @@
     // auto pattern_filename = get_data_path(
     //     "/export/users/orazvens/si-non-induced/subgraph-isomorphism-prototype/data/PDBSv1/singles/103l.pdb.gff_queries/query32_1.gff");
 
-    // auto target_filename = get_data_path(
-    //     "/nfs/inn/disks/nn-ssg_spd_numerics_users/maverbuk/daal_branches/si-proto/data/PDBSv1/singles/103l.pdb.gff");
-    // auto pattern_filename = get_data_path(
-    //     "/nfs/inn/disks/nn-ssg_spd_numerics_users/maverbuk/daal_branches/si-proto/data/PDBSv1/singles/103l.pdb.gff_queries/query32_1.gff");
-=======
->>>>>>> 0aeab781
     auto target_filename = get_data_path(
         "/nfs/inn/disks/nn-ssg_spd_numerics_users/maverbuk/daal_branches/si-proto/data/PDBSv1/singles/3dmk.pdb.gff");
     auto pattern_filename = get_data_path(
