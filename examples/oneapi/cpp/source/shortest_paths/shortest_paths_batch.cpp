/*******************************************************************************
* Copyright 2021 Intel Corporation
*
* Licensed under the Apache License, Version 2.0 (the "License");
* you may not use this file except in compliance with the License.
* You may obtain a copy of the License at
*
*     http://www.apache.org/licenses/LICENSE-2.0
*
* Unless required by applicable law or agreed to in writing, software
* distributed under the License is distributed on an "AS IS" BASIS,
* WITHOUT WARRANTIES OR CONDITIONS OF ANY KIND, either express or implied.
* See the License for the specific language governing permissions and
* limitations under the License.
*******************************************************************************/

#include <memory>

#include "example_util/utils.hpp"
#include "oneapi/dal/algo/shortest_paths.hpp"
#include "oneapi/dal/graph/directed_adjacency_vector_graph.hpp"
#include "oneapi/dal/io/csv.hpp"

namespace dal = oneapi::dal;
using namespace dal::preview::shortest_paths;

int main(int argc, char** argv) {
    const auto filename = get_data_path("weighted_edge_list.csv");

    using vertex_type = int32_t;
    using weight_type = double;
    using graph_t = dal::preview::directed_adjacency_vector_graph<vertex_type, weight_type>;

<<<<<<< HEAD
    const auto graph = dal::read<graph_t>(dal::csv::data_source{ filename });
=======
    const dal::preview::load_graph::
        descriptor<dal::preview::weighted_edge_list<vertex_type, weight_type>, my_graph_type>
            d;
    const auto graph = dal::preview::load_graph::load(d, ds);
>>>>>>> 48a75697

    // set algorithm parameters
    const auto shortest_paths_desc = descriptor<float, method::delta_stepping, task::one_to_all>(
        0,
        0.85,
        optional_results::distances | optional_results::predecessors);
    // compute shortest paths
    const auto result_shortest_paths = dal::preview::traverse(shortest_paths_desc, graph);

    // extract the result
<<<<<<< HEAD
    std::cout << "Distances:" << std::endl << result_shortest_paths.get_distances() << std::endl;
    std::cout << "Predecessors:" << std::endl
              << result_shortest_paths.get_predecessors() << std::endl;
=======
    std::cout << "Distances: " << std::endl;
    std::cout << result_shortest_paths.get_distances() << std::endl;
    std::cout << "Predecessors: " << std::endl;
    std::cout << result_shortest_paths.get_predecessors() << std::endl;
>>>>>>> 48a75697

    return 0;
}<|MERGE_RESOLUTION|>--- conflicted
+++ resolved
@@ -31,14 +31,8 @@
     using weight_type = double;
     using graph_t = dal::preview::directed_adjacency_vector_graph<vertex_type, weight_type>;
 
-<<<<<<< HEAD
-    const auto graph = dal::read<graph_t>(dal::csv::data_source{ filename });
-=======
-    const dal::preview::load_graph::
-        descriptor<dal::preview::weighted_edge_list<vertex_type, weight_type>, my_graph_type>
-            d;
-    const auto graph = dal::preview::load_graph::load(d, ds);
->>>>>>> 48a75697
+    auto graph = dal::read<graph_t>(dal::csv::data_source{ filename },
+                                    dal::preview::read_mode::weighted_edge_list);
 
     // set algorithm parameters
     const auto shortest_paths_desc = descriptor<float, method::delta_stepping, task::one_to_all>(
@@ -49,16 +43,10 @@
     const auto result_shortest_paths = dal::preview::traverse(shortest_paths_desc, graph);
 
     // extract the result
-<<<<<<< HEAD
-    std::cout << "Distances:" << std::endl << result_shortest_paths.get_distances() << std::endl;
-    std::cout << "Predecessors:" << std::endl
-              << result_shortest_paths.get_predecessors() << std::endl;
-=======
     std::cout << "Distances: " << std::endl;
     std::cout << result_shortest_paths.get_distances() << std::endl;
     std::cout << "Predecessors: " << std::endl;
     std::cout << result_shortest_paths.get_predecessors() << std::endl;
->>>>>>> 48a75697
 
     return 0;
 }