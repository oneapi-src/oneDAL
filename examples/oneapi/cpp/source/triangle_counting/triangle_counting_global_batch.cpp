--- conflicted
+++ resolved
@@ -51,11 +51,6 @@
     const auto triangles = result_vertex_ranking.get_global_rank();
 
     std::cout << "Global triangles count: " << triangles << std::endl;
-<<<<<<< HEAD
-    /*auto arr = oneapi::dal::column_accessor<const std::int64_t>(triangles).pull();
-    const auto x = arr.get_data();
-
-=======
 
     // set algorithm parameters
     const auto tc_desc1 =
@@ -69,11 +64,4 @@
     const auto triangles1 = result_vertex_ranking1.get_global_rank();
 
     std::cout << "Global triangles count: " << triangles1 << std::endl;
-    /*auto arr = oneapi::dal::column_accessor<const std::int64_t>(triangles).pull();
-    const auto x = arr.get_data();
-
->>>>>>> 605f69f2
-    for(auto i = 0; i < get_vertex_count(my_graph); i++) {
-        std::cout << "Vertex " << i <<":/t" << x[i] << std::endl;
-    } */
 }