
#===============================================================================
# Copyright 2020-2021 Intel Corporation
#
# Licensed under the Apache License, Version 2.0 (the "License");
# you may not use this file except in compliance with the License.
# You may obtain a copy of the License at
#
#     http://www.apache.org/licenses/LICENSE-2.0
#
# Unless required by applicable law or agreed to in writing, software
# distributed under the License is distributed on an "AS IS" BASIS,
# WITHOUT WARRANTIES OR CONDITIONS OF ANY KIND, either express or implied.
# See the License for the specific language governing permissions and
# limitations under the License.
#===============================================================================

##  Content:
##     oneAPI Data Analytics Library examples list
##******************************************************************************

<<<<<<< HEAD
ONEDAL = column_accessor_homogen           \
         df_cls_dense_batch                \
         df_reg_dense_batch                \
         kmeans_lloyd_dense_batch          \
         kmeans_init_dense                 \
         knn_cls_kd_tree_dense_batch       \
         linear_kernel_dense_batch         \
         pca_dense_batch                   \
         rbf_kernel_dense_batch            \
         svm_two_class_thunder_dense_batch \
         svm_two_class_smo_dense_batch     \
         jaccard_batch                     \
         graph_service_functions           \
         graph_service_functions_mallocator           \
=======
ONEDAL = column_accessor_homogen             \
         directed_graph                      \
         df_cls_dense_batch                  \
         df_reg_dense_batch                  \
         graph_service_functions             \
         jaccard_batch                       \
         kmeans_lloyd_dense_batch            \
         kmeans_init_dense                   \
         knn_cls_brute_force_dense_batch     \
         knn_cls_kd_tree_dense_batch         \
         knn_search_brute_force_dense_batch  \
         linear_kernel_dense_batch           \
         load_graph                          \
         pca_dense_batch                     \
         polynomial_kernel_dense_batch       \
         sigmoid_kernel_dense_batch          \
         rbf_kernel_dense_batch              \
         shortest_paths_batch                \
         svm_nu_cls_thunder_dense_batch      \
         svm_nu_reg_thunder_dense_batch      \
         svm_two_class_thunder_dense_batch   \
         svm_two_class_smo_dense_batch       \
         svm_multi_class_thunder_dense_batch \
         svm_reg_thunder_dense_batch         \
         subgraph_isomorphism_batch          \
>>>>>>> a43329bc
         triangle_counting_batch<|MERGE_RESOLUTION|>--- conflicted
+++ resolved
@@ -19,22 +19,6 @@
 ##     oneAPI Data Analytics Library examples list
 ##******************************************************************************
 
-<<<<<<< HEAD
-ONEDAL = column_accessor_homogen           \
-         df_cls_dense_batch                \
-         df_reg_dense_batch                \
-         kmeans_lloyd_dense_batch          \
-         kmeans_init_dense                 \
-         knn_cls_kd_tree_dense_batch       \
-         linear_kernel_dense_batch         \
-         pca_dense_batch                   \
-         rbf_kernel_dense_batch            \
-         svm_two_class_thunder_dense_batch \
-         svm_two_class_smo_dense_batch     \
-         jaccard_batch                     \
-         graph_service_functions           \
-         graph_service_functions_mallocator           \
-=======
 ONEDAL = column_accessor_homogen             \
          directed_graph                      \
          df_cls_dense_batch                  \
@@ -60,5 +44,4 @@
          svm_multi_class_thunder_dense_batch \
          svm_reg_thunder_dense_batch         \
          subgraph_isomorphism_batch          \
->>>>>>> a43329bc
          triangle_counting_batch