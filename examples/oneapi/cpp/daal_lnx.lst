#===============================================================================
# Copyright 2014-2020 Intel Corporation
#
# Licensed under the Apache License, Version 2.0 (the "License");
# you may not use this file except in compliance with the License.
# You may obtain a copy of the License at
#
#     http://www.apache.org/licenses/LICENSE-2.0
#
# Unless required by applicable law or agreed to in writing, software
# distributed under the License is distributed on an "AS IS" BASIS,
# WITHOUT WARRANTIES OR CONDITIONS OF ANY KIND, either express or implied.
# See the License for the specific language governing permissions and
# limitations under the License.
#===============================================================================

##  Content:
##     Intel(R) Data Analytics Acceleration Library examples list
##******************************************************************************

<<<<<<< HEAD
DAAL = pca_cor_dense_batch \
       df_cls_dense_batch
=======
DAAL = pca_cor_dense_batch               \
       svm_two_class_thunder_dense_batch \
>>>>>>> 94ef7661
<|MERGE_RESOLUTION|>--- conflicted
+++ resolved
@@ -18,10 +18,6 @@
 ##     Intel(R) Data Analytics Acceleration Library examples list
 ##******************************************************************************
 
-<<<<<<< HEAD
-DAAL = pca_cor_dense_batch \
-       df_cls_dense_batch
-=======
 DAAL = pca_cor_dense_batch               \
        svm_two_class_thunder_dense_batch \
->>>>>>> 94ef7661
+       df_cls_dense_batch                \