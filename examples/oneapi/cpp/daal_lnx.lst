--- conflicted
+++ resolved
@@ -18,14 +18,9 @@
 ##     Intel(R) Data Analytics Acceleration Library examples list
 ##******************************************************************************
 
-<<<<<<< HEAD
-DAAL = knn_cls_kd_tree_dense_batch        \
-       pca_cor_dense_batch                \
-       svm_two_class_thunder_dense_batch  \
-=======
-DAAL = linear_kernel_dense_batch         \
+DAAL = knn_cls_kd_tree_dense_batch       \
+       linear_kernel_dense_batch         \
        pca_cor_dense_batch               \
        rbf_kernel_dense_batch            \
        svm_two_class_thunder_dense_batch \
        svm_two_class_smo_dense_batch
->>>>>>> a60fa3e6
