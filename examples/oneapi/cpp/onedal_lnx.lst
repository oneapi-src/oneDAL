#===============================================================================
# Copyright 2020-2021 Intel Corporation
#
# Licensed under the Apache License, Version 2.0 (the "License");
# you may not use this file except in compliance with the License.
# You may obtain a copy of the License at
#
#     http://www.apache.org/licenses/LICENSE-2.0
#
# Unless required by applicable law or agreed to in writing, software
# distributed under the License is distributed on an "AS IS" BASIS,
# WITHOUT WARRANTIES OR CONDITIONS OF ANY KIND, either express or implied.
# See the License for the specific language governing permissions and
# limitations under the License.
#===============================================================================

##  Content:
##     oneAPI Data Analytics Library examples list
##******************************************************************************

ONEDAL = column_accessor_homogen             \
         df_cls_dense_batch                  \
         df_reg_dense_batch                  \
         kmeans_lloyd_dense_batch            \
         kmeans_init_dense                   \
         knn_cls_kd_tree_dense_batch         \
         linear_kernel_dense_batch           \
         pca_dense_batch                     \
         polynomial_kernel_dense_batch       \
         rbf_kernel_dense_batch              \
         svm_nu_cls_thunder_dense_batch      \
         svm_nu_reg_thunder_dense_batch      \
         svm_two_class_thunder_dense_batch   \
         svm_two_class_smo_dense_batch       \
         svm_multi_class_thunder_dense_batch \
         svm_reg_thunder_dense_batch         \
         jaccard_batch                       \
         load_graph                          \
         graph_service_functions             \
<<<<<<< HEAD
         triangle_counting_batch             \
         subgraph_isomorphism_batch
=======
         directed_graph                      \
         triangle_counting_batch
>>>>>>> 3b543ec3
<|MERGE_RESOLUTION|>--- conflicted
+++ resolved
@@ -37,10 +37,6 @@
          jaccard_batch                       \
          load_graph                          \
          graph_service_functions             \
-<<<<<<< HEAD
+         directed_graph                      \
          triangle_counting_batch             \
-         subgraph_isomorphism_batch
-=======
-         directed_graph                      \
-         triangle_counting_batch
->>>>>>> 3b543ec3
+         subgraph_isomorphism_batch