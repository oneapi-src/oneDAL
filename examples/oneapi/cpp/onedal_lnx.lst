#===============================================================================
# Copyright 2020-2021 Intel Corporation
#
# Licensed under the Apache License, Version 2.0 (the "License");
# you may not use this file except in compliance with the License.
# You may obtain a copy of the License at
#
#     http://www.apache.org/licenses/LICENSE-2.0
#
# Unless required by applicable law or agreed to in writing, software
# distributed under the License is distributed on an "AS IS" BASIS,
# WITHOUT WARRANTIES OR CONDITIONS OF ANY KIND, either express or implied.
# See the License for the specific language governing permissions and
# limitations under the License.
#===============================================================================

##  Content:
##     oneAPI Data Analytics Library examples list
##******************************************************************************

ONEDAL = column_accessor_homogen             \
         df_cls_dense_batch                  \
         df_reg_dense_batch                  \
         directed_graph                      \
         graph_service_functions             \
         jaccard_batch                       \
         kmeans_lloyd_dense_batch            \
         kmeans_init_dense                   \
         knn_cls_brute_force_dense_batch     \
         knn_cls_kd_tree_dense_batch         \
         linear_kernel_dense_batch           \
         load_graph                          \
         pca_dense_batch                     \
         polynomial_kernel_dense_batch       \
         rbf_kernel_dense_batch              \
         shortest_paths_batch                \
         svm_nu_cls_thunder_dense_batch      \
         svm_nu_reg_thunder_dense_batch      \
         svm_two_class_thunder_dense_batch   \
         svm_two_class_smo_dense_batch       \
         svm_multi_class_thunder_dense_batch \
         svm_reg_thunder_dense_batch         \
<<<<<<< HEAD
         jaccard_batch                       \
         load_graph                          \
         graph_service_functions             \
         directed_graph                      \
         triangle_counting_batch             \
         subgraph_isomorphism_batch
=======
         subgraph_isomorphism_batch          \
         triangle_counting_batch             
>>>>>>> 912aa544
<|MERGE_RESOLUTION|>--- conflicted
+++ resolved
@@ -40,14 +40,5 @@
          svm_two_class_smo_dense_batch       \
          svm_multi_class_thunder_dense_batch \
          svm_reg_thunder_dense_batch         \
-<<<<<<< HEAD
-         jaccard_batch                       \
-         load_graph                          \
-         graph_service_functions             \
-         directed_graph                      \
-         triangle_counting_batch             \
-         subgraph_isomorphism_batch
-=======
          subgraph_isomorphism_batch          \
-         triangle_counting_batch             
->>>>>>> 912aa544
+         triangle_counting_batch             