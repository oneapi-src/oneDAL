--- conflicted
+++ resolved
@@ -158,11 +158,7 @@
 _make_ex: $(RES)
 
 vpath
-<<<<<<< HEAD
-vpath %.cpp $(addprefix ./source/,decision_forest kmeans kmeans_init knn linear_kernel pca rbf_kernel svm table jaccard graph triangle_counting subgraph_isomorphism)
-=======
-vpath %.cpp $(addprefix ./source/,decision_forest kmeans kmeans_init knn linear_kernel pca polynomial_kernel rbf_kernel svm table jaccard graph triangle_counting)
->>>>>>> fb49fc8a
+vpath %.cpp $(addprefix ./source/,decision_forest kmeans kmeans_init knn linear_kernel pca polynomial_kernel rbf_kernel svm table jaccard graph triangle_counting subgraph_isomorphism)
 
 .SECONDARY:
 $(RES_DIR)/%.exe: %.cpp | $(RES_DIR)/.
