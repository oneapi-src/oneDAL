#===============================================================================
# Copyright 2020 Intel Corporation
#
# Licensed under the Apache License, Version 2.0 (the "License");
# you may not use this file except in compliance with the License.
# You may obtain a copy of the License at
#
#     http://www.apache.org/licenses/LICENSE-2.0
#
# Unless required by applicable law or agreed to in writing, software
# distributed under the License is distributed on an "AS IS" BASIS,
# WITHOUT WARRANTIES OR CONDITIONS OF ANY KIND, either express or implied.
# See the License for the specific language governing permissions and
# limitations under the License.
#===============================================================================

##  Content:
##     oneAPI Data Analytics Library examples build and run
##******************************************************************************

help:
	@echo "Usage: make {libia32|soia32|libintel64|sointel64|help}"
	@echo "[example=name] [compiler=compiler_name] [mode=mode_name] [threading=threading_name]"
	@echo
	@echo "name              - example name. Please see daal.lst file"
	@echo
	@echo "compiler_name     - can be intel, gnu or clang. Default value is gnu."
	@echo
	@echo "threading_name    - can be parallel or sequential. Default value is parallel."
	@echo
	@echo "mode_name         - can be build or run. Default is run"

##------------------------------------------------------------------------------
## examples of using:
##
## make libia32 example=assoc_rules_apriori_batch  - build  by Intel(R) C++ Compiler (as default)
##                                 and  run  association_rules  example  for 32-bit
##                                 applications, static linking
##
## make soia32 compiler=gnu      - build by GNU C++ compiler and run all examples
##                                 of Intel(R) DAAL for
##                                 32-bit applications, dynamic linking
##
## make libintel64 compiler=gnu  - build by GNU C++ compiler and run all example
##                                 of Intel(R) DAAL for
##                                 Intel(R) 64 processor family applications,
##                                 static linking
##
## make sointel64                - build by Intel(R) C++ Compiler (as default)
##                                 and run all examples for Intel(R)64 processor
##                                 family  applications, dynamic linking
##
## make sointel64 mode=build     - build only (not run) by Intel(R) C++ Compiler
##                                 (as default) all examples for Intel(R)64
##                                 processor family  applications, dynamic linking
##
## make help                     - show help
##
##------------------------------------------------------------------------------

include daal.lst

ifndef example
    example = $(DAAL)
endif

ifneq ($(compiler),gnu)
    ifneq ($(compiler),clang)
        override compiler = intel
    endif
endif

ifneq ($(mode),build)
    override mode = run
endif

ifndef DAALROOT
    DAALROOT = ./../../..
endif
DAAL_PATH = $(DAALROOT)/lib/$(_IA)

ifndef TBBROOT
    TBBROOT = ./../../../../../tbb/latest
endif
TBB_PATH = $(TBBROOT)/lib/$(_IA)/gcc4.8

ifeq ($(RES_EXT),so)
    -B := -Bdynamic
else
    -B := -Bstatic
endif

ifeq ($(threading),sequential)
    THREADING_LIB := daal_sequential
else
    override threading = parallel
    THREADING_LIB := daal_thread
endif

COPTS := -std=c++17 \
         -pedantic \
         -Wall \
         -Wextra \
         -Werror \
         -Werror=return-type \
         -Werror=uninitialized \
         -Werror=unknown-pragmas \
         -Wno-unused-parameter \
         -I./source \
         -I"$(DAALROOT)/include"

LIBS := $(-B) -lonedal \
        $(-B) -ldaal_core \
        $(-B) -l$(THREADING_LIB) \
        -Bdynamic -ltbb \
        -Bdynamic -ltbbmalloc \
        -Bdynamic -lpthread \
        -Bdynamic -ldl

LOPTS := -L"$(DAAL_PATH)" \
         -L"$(TBB_PATH)" \
         $(LIBS)

RES_DIR=_results/$(compiler)_$(_IA)_$(threading)_$(RES_EXT)
RES = $(addprefix $(RES_DIR)/, $(if $(filter run, $(mode)), $(addsuffix .res ,$(example)), $(addsuffix .exe,$(example))))

ifeq ($(compiler),intel)
    CC = icc
    COPTS += $(if $(COVFILE), $(if $(filter ia32, $(_IA)), -m32, -m64))
endif

ifeq ($(compiler),gnu)
    CC = g++
    COPTS += $(if $(filter ia32, $(_IA)), -m32, -m64)
endif

ifeq ($(compiler),clang)
    gcc_toolchain := $(realpath $(dir $(shell which gcc))/..)
    CC = clang++ --gcc-toolchain=$(gcc_toolchain)
    COPTS += $(if $(filter ia32, $(_IA)), -m32, -m64)
endif

CC := $(if $(COVFILE), cov01 -1; covc -i  $(CC),$(CC))

libia32:
	$(MAKE) _make_ex _IA=ia32 RES_EXT=a
soia32:
	$(MAKE) _make_ex _IA=ia32 RES_EXT=so
libintel64:
	$(MAKE) _make_ex _IA=intel64 RES_EXT=a
sointel64:
	$(MAKE) _make_ex _IA=intel64 RES_EXT=so


_make_ex: $(RES)

vpath
<<<<<<< HEAD
vpath %.cpp $(addprefix ./source/,decision_forest linear_kernel pca rbf_kernel svm)
=======
vpath %.cpp $(addprefix ./source/,knn linear_kernel pca rbf_kernel svm tables)
>>>>>>> a04dca19

.SECONDARY:
$(RES_DIR)/%.exe: %.cpp | $(RES_DIR)/.
	$(CC) $(COPTS) $< -o $@ $(LOPTS)

$(RES_DIR)/%.res:  $(RES_DIR)/%.exe
	$< > $@

%/.:; mkdir -p $*<|MERGE_RESOLUTION|>--- conflicted
+++ resolved
@@ -155,11 +155,7 @@
 _make_ex: $(RES)
 
 vpath
-<<<<<<< HEAD
-vpath %.cpp $(addprefix ./source/,decision_forest linear_kernel pca rbf_kernel svm)
-=======
-vpath %.cpp $(addprefix ./source/,knn linear_kernel pca rbf_kernel svm tables)
->>>>>>> a04dca19
+vpath %.cpp $(addprefix ./source/,decision_forest knn linear_kernel pca rbf_kernel svm tables)
 
 .SECONDARY:
 $(RES_DIR)/%.exe: %.cpp | $(RES_DIR)/.
