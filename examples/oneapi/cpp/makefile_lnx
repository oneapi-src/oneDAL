#===============================================================================
# Copyright 2014-2020 Intel Corporation
#
# Licensed under the Apache License, Version 2.0 (the "License");
# you may not use this file except in compliance with the License.
# You may obtain a copy of the License at
#
#     http://www.apache.org/licenses/LICENSE-2.0
#
# Unless required by applicable law or agreed to in writing, software
# distributed under the License is distributed on an "AS IS" BASIS,
# WITHOUT WARRANTIES OR CONDITIONS OF ANY KIND, either express or implied.
# See the License for the specific language governing permissions and
# limitations under the License.
#===============================================================================

##  Content:
##     oneAPI Data Analytics Library examples build and run
##******************************************************************************

help:
	@echo "Usage: make {libia32|soia32|libintel64|sointel64|help}"
	@echo "[example=name] [compiler=compiler_name] [mode=mode_name] [threading=threading_name]"
	@echo
	@echo "name              - example name. Please see daal.lst file"
	@echo
	@echo "compiler_name     - can be intel, gnu or dpc++. Default value is dpc++."
	@echo "                    If dpc++ is specified "
	@echo
	@echo "threading_name    - can be parallel or sequential. Default value is parallel."
	@echo
	@echo "mode_name         - can be build or run. Default is run"

##------------------------------------------------------------------------------
## examples of using:
##
## make libia32 example=assoc_rules_apriori_batch  - build  by Intel(R) C++ Compiler (as default)
##                                 and  run  association_rules  example  for 32-bit
##                                 applications, static linking
##
## make soia32 compiler=gnu      - build by GNU C++ compiler and run all examples
##                                 of Intel(R) DAAL for
##                                 32-bit applications, dynamic linking
##
## make libintel64 compiler=gnu  - build by GNU C++ compiler and run all example
##                                 of Intel(R) DAAL for
##                                 Intel(R) 64 processor family applications,
##                                 static linking
##
## make sointel64                - build by Intel(R) C++ Compiler (as default)
##                                 and run all examples for Intel(R)64 processor
##                                 family  applications, dynamic linking
##
## make sointel64 mode=build     - build only (not run) by Intel(R) C++ Compiler
##                                 (as default) all examples for Intel(R)64
##                                 processor family  applications, dynamic linking
##
## make help                     - show help
##
##------------------------------------------------------------------------------

include daal.lst

ifndef example
    example = $(DAAL)
endif

ifneq ($(compiler),gnu)
    ifneq ($(compiler),clang)
        override compiler = intel
    endif
endif

ifneq ($(mode),build)
    override mode = run
endif

ifndef DAALROOT
    DAALROOT = ./../../..
endif
DAAL_PATH = $(DAALROOT)/lib/$(_IA)

ifndef TBBROOT
    TBBROOT = ./../../../../../tbb/latest
endif
TBB_PATH = $(TBBROOT)/lib/$(_IA)/gcc4.8

EXT_LIB := -lpthread -ldl

ifeq ($(threading),sequential)
    DAAL_LIB_T := $(DAAL_PATH)/libdaal_sequential.$(RES_EXT)
    EXT_LIB += $(addprefix -L,$(TBB_PATH)) -ltbb -ltbbmalloc
else
    override threading = parallel
    DAAL_LIB_T := $(DAAL_PATH)/libdaal_thread.$(RES_EXT)
    EXT_LIB += $(addprefix -L,$(TBB_PATH)) -ltbb -ltbbmalloc
endif

DAAL_LIB := "$(DAAL_PATH)/libonedal.$(RES_EXT)" \
            "$(DAAL_PATH)/libdaal_core.$(RES_EXT)" \
			"$(DAAL_LIB_T)"

COPTS := -std=c++17 \
         -pedantic \
         -Wall \
         -Wextra \
         -Werror \
         -Werror=return-type \
         -Werror=uninitialized \
         -Werror=unknown-pragmas \
         -Wno-unused-parameter \
<<<<<<< HEAD
         -I./source/utils \
		 -I"$(DAALROOT)/include"
=======
         -I./source
>>>>>>> 94ef7661

LOPTS := -Wl,--start-group $(DAAL_LIB) $(EXT_LIB) -Wl,--end-group

RES_DIR=_results/$(compiler)_$(_IA)_$(threading)_$(RES_EXT)
RES = $(addprefix $(RES_DIR)/, $(if $(filter run, $(mode)), $(addsuffix .res ,$(example)), $(addsuffix .exe,$(example))))

ifeq ($(compiler),intel)
    CC = icc
    COPTS += $(if $(COVFILE), $(if $(filter ia32, $(_IA)), -m32, -m64))
endif

ifeq ($(compiler),gnu)
    CC = g++
    COPTS += $(if $(filter ia32, $(_IA)), -m32, -m64)
endif

ifeq ($(compiler),clang)
    CC = clang++
    COPTS += $(if $(filter ia32, $(_IA)), -m32, -m64)
endif

CC := $(if $(COVFILE), cov01 -1; covc -i  $(CC),$(CC))


libia32:
	$(MAKE) _make_ex _IA=ia32 RES_EXT=a
soia32:
	$(MAKE) _make_ex _IA=ia32 RES_EXT=so
libintel64:
	$(MAKE) _make_ex _IA=intel64 RES_EXT=a
sointel64:
	$(MAKE) _make_ex _IA=intel64 RES_EXT=so


_make_ex: $(RES)

vpath
vpath %.cpp $(addprefix ./source/,pca svm)

.SECONDARY:
$(RES_DIR)/%.exe: %.cpp | $(RES_DIR)/.
	$(CC) $(COPTS) $< -o $@ $(LOPTS)

$(RES_DIR)/%.res:  $(RES_DIR)/%.exe
	$< > $@

%/.:; mkdir -p $*<|MERGE_RESOLUTION|>--- conflicted
+++ resolved
@@ -109,12 +109,8 @@
          -Werror=uninitialized \
          -Werror=unknown-pragmas \
          -Wno-unused-parameter \
-<<<<<<< HEAD
-         -I./source/utils \
+         -I./source \
 		 -I"$(DAALROOT)/include"
-=======
-         -I./source
->>>>>>> 94ef7661
 
 LOPTS := -Wl,--start-group $(DAAL_LIB) $(EXT_LIB) -Wl,--end-group
 
