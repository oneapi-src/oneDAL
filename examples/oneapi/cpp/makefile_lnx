#===============================================================================
# Copyright 2020-2021 Intel Corporation
#
# Licensed under the Apache License, Version 2.0 (the "License");
# you may not use this file except in compliance with the License.
# You may obtain a copy of the License at
#
#     http://www.apache.org/licenses/LICENSE-2.0
#
# Unless required by applicable law or agreed to in writing, software
# distributed under the License is distributed on an "AS IS" BASIS,
# WITHOUT WARRANTIES OR CONDITIONS OF ANY KIND, either express or implied.
# See the License for the specific language governing permissions and
# limitations under the License.
#===============================================================================

##  Content:
##     oneAPI Data Analytics Library examples build and run
##******************************************************************************

help:
	@echo "Usage: make {lib|so|libintel64|sointel64|help}"
	@echo "lib is alias for libintel64, so is alias for sointel64"
	@echo "[example=name] [compiler=compiler_name] [mode=mode_name] [threading=threading_name]"
	@echo
	@echo "name              - example name. Please see onedal.lst file"
	@echo
	@echo "compiler_name     - can be intel, gnu, clang or icx. Default value is intel."
	@echo
	@echo "threading_name    - can be parallel or sequential. Default value is parallel."
	@echo
	@echo "mode_name         - can be build or run. Default is run"

##------------------------------------------------------------------------------
## examples of using:
##
## make lib example=pca_cor_dense_batch - build  by Intel(R) C++ Compiler (as default)
##                                 and run pca_cor_dense_batch example, static linking
##
## make so compiler=gnu          - build by GNU C++ compiler and run all examples,
##                                 dynamic linking
##
## make libintel64 compiler=gnu  - build by GNU C++ compiler and run all examples,
##                                 static linking
##
## make sointel64                - build by Intel(R) C++ Compiler (as default)
##                                 and run all examples, dynamic linking
##
## make sointel64 mode=build     - build only (not run) by Intel(R) C++ Compiler
##                                 (as default) all examples, dynamic linking
##
## make help                     - show help
##
##------------------------------------------------------------------------------

include onedal.lst

ifndef example
    example = $(ONEDAL)
endif

ifneq ($(compiler),gnu)
    ifneq ($(compiler),clang)
        ifneq ($(compiler),icx)
            override compiler = intel
        endif
    endif
endif

ifneq ($(mode),build)
    override mode = run
endif

ifneq ($(threading),sequential)
    override threading = parallel
endif

ifndef DAALROOT
    DAALROOT = ./../../..
endif
DAAL_PATH = $(DAALROOT)/lib/intel64

ifndef TBBROOT
    TBBROOT = ./../../../../../tbb/latest
endif
TBB_PATH = $(TBBROOT)/lib/intel64/gcc4.8

onedal.so := -lonedal
onedal_core.so := -lonedal_core
onedal_thread.so := -lonedal_thread
onedal_sequential.so := -lonedal_sequential

onedal.a := "$(DAAL_PATH)/libonedal.a"
onedal_core.a := "$(DAAL_PATH)/libonedal_core.a"
onedal_thread.a := "$(DAAL_PATH)/libonedal_thread.a"
onedal_sequential.a := "$(DAAL_PATH)/libonedal_sequential.a"

onedal := $(onedal.$(RES_EXT))
onedal_core := $(onedal_core.$(RES_EXT))
onedal_thread := $(onedal_thread.$(RES_EXT))
onedal_sequential := $(onedal_sequential.$(RES_EXT))

onedal_threading.parallel := $(onedal_thread)
onedal_threading.sequential := $(onedal_sequential)
onedal_threading := $(onedal_threading.$(threading))

COPTS := -std=c++17 \
         -pedantic \
         -Wall \
         -Wextra \
         -Werror \
         -Wno-unused-parameter \
         -I./source \
         -I"$(DAALROOT)/include"

LIBS := $(onedal) \
        $(onedal_core) \
        $(onedal_threading) \
        -ltbb \
        -ltbbmalloc \
        -lpthread \
        -ldl

LOPTS := -L"$(DAAL_PATH)" \
         -L"$(TBB_PATH)" \
         $(LIBS)

RES_DIR=_results/$(compiler)_intel64_$(threading)_$(RES_EXT)
RES = $(addprefix $(RES_DIR)/, $(if $(filter run, $(mode)), $(addsuffix .res ,$(example)), $(addsuffix .exe,$(example))))

ifeq ($(compiler),intel)
    CC = icc -diag-disable=remark
endif

ifeq ($(compiler),gnu)
    CC = g++
endif

ifeq ($(compiler),clang)
    gcc_toolchain := $(realpath $(dir $(shell which gcc))/..)
    CC = clang++ --gcc-toolchain=$(gcc_toolchain)
endif

ifeq ($(compiler),icx)
    gcc_toolchain := $(realpath $(dir $(shell which gcc))/..)
    CC = icx --gcc-toolchain=$(gcc_toolchain)
    COPTS += -lstdc++
endif

CC := $(if $(COVFILE), cov01 -1; covc -i  $(CC),$(CC))

lib libintel64:
	$(MAKE) _make_ex RES_EXT=a
so sointel64:
	$(MAKE) _make_ex RES_EXT=so


_make_ex: $(RES)

vpath
<<<<<<< HEAD
vpath %.cpp $(addprefix ./source/,decision_forest kmeans kmeans_init knn linear_kernel pca rbf_kernel svm table jaccard subgraph_isomorphism graph)
=======
vpath %.cpp $(addprefix ./source/,decision_forest kmeans kmeans_init knn linear_kernel pca rbf_kernel svm table jaccard graph triangle_counting)
>>>>>>> 2569219d

.SECONDARY:
$(RES_DIR)/%.exe: %.cpp | $(RES_DIR)/.
	$(CC) $(COPTS) $< -o $@ $(LOPTS)

$(RES_DIR)/%.res:  $(RES_DIR)/%.exe
	$< > $@

%/.:; mkdir -p $*<|MERGE_RESOLUTION|>--- conflicted
+++ resolved
@@ -158,11 +158,7 @@
 _make_ex: $(RES)
 
 vpath
-<<<<<<< HEAD
-vpath %.cpp $(addprefix ./source/,decision_forest kmeans kmeans_init knn linear_kernel pca rbf_kernel svm table jaccard subgraph_isomorphism graph)
-=======
-vpath %.cpp $(addprefix ./source/,decision_forest kmeans kmeans_init knn linear_kernel pca rbf_kernel svm table jaccard graph triangle_counting)
->>>>>>> 2569219d
+vpath %.cpp $(addprefix ./source/,decision_forest kmeans kmeans_init knn linear_kernel pca rbf_kernel svm table jaccard subgraph_isomorphism triangle_counting graph)
 
 .SECONDARY:
 $(RES_DIR)/%.exe: %.cpp | $(RES_DIR)/.
