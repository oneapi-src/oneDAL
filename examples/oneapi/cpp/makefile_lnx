#===============================================================================
# Copyright 2014-2020 Intel Corporation
#
# Licensed under the Apache License, Version 2.0 (the "License");
# you may not use this file except in compliance with the License.
# You may obtain a copy of the License at
#
#     http://www.apache.org/licenses/LICENSE-2.0
#
# Unless required by applicable law or agreed to in writing, software
# distributed under the License is distributed on an "AS IS" BASIS,
# WITHOUT WARRANTIES OR CONDITIONS OF ANY KIND, either express or implied.
# See the License for the specific language governing permissions and
# limitations under the License.
#===============================================================================

##  Content:
##     Intel(R) Data Analytics Acceleration Library examples creation and run
##******************************************************************************

help:
	@echo "Usage: make {libia32|soia32|libintel64|sointel64|help}"
	@echo "[example=name] [compiler=compiler_name] [mode=mode_name] [threading=threading_name]"
	@echo
	@echo "name              - example name. Please see daal.lst file"
	@echo
	@echo "compiler_name     - can be intel, gnu or clang. Default value is intel."
	@echo "                    Intel(R) C++ Compiler as default"
	@echo
	@echo "threading_name    - can be parallel or sequential. Default value is parallel."
	@echo
	@echo "mode_name         - can be build or run. Default is run"

##------------------------------------------------------------------------------
## examples of using:
##
## make libia32 example=assoc_rules_apriori_batch  - build  by Intel(R) C++ Compiler (as default)
##                                 and  run  association_rules  example  for 32-bit
##                                 applications, static linking
##
## make soia32 compiler=gnu      - build by GNU C++ compiler and run all examples
##                                 of Intel(R) DAAL for
##                                 32-bit applications, dynamic linking
##
## make libintel64 compiler=gnu  - build by GNU C++ compiler and run all example
##                                 of Intel(R) DAAL for
##                                 Intel(R) 64 processor family applications,
##                                 static linking
##
## make sointel64                - build by Intel(R) C++ Compiler (as default)
##                                 and run all examples for Intel(R)64 processor
##                                 family  applications, dynamic linking
##
## make sointel64 mode=build     - build only (not run) by Intel(R) C++ Compiler
##                                 (as default) all examples for Intel(R)64
##                                 processor family  applications, dynamic linking
##
## make help                     - show help
##
##------------------------------------------------------------------------------

include daal.lst

ifndef example
    example = $(DAAL)
endif

ifneq ($(compiler),gnu)
    ifneq ($(compiler),clang)
        override compiler = intel
    endif
endif

ifneq ($(mode),build)
    override mode = run
endif

ifndef DAALROOT
    DAALROOT = ./../../..
endif
DAAL_PATH = "$(DAALROOT)/lib/$(_IA)"

ifndef TBBROOT
    TBBROOT = ./../../../../../tbb/latest
endif
TBB_PATH = "$(TBBROOT)/lib/$(_IA)/gcc4.8"

EXT_LIB := -lpthread -ldl

ifeq ($(threading),sequential)
    DAAL_LIB_T := $(DAAL_PATH)/libdaal_sequential.$(RES_EXT)
    EXT_LIB += $(addprefix -L,$(TBB_PATH)) -ltbb -ltbbmalloc
else
    override threading = parallel
    DAAL_LIB_T := $(DAAL_PATH)/libdaal_thread.$(RES_EXT)
    EXT_LIB += $(addprefix -L,$(TBB_PATH)) -ltbb -ltbbmalloc
endif

DAAL_LIB := $(DAAL_PATH)/libonedal.$(RES_EXT) \
            $(DAAL_PATH)/libdaal_core.$(RES_EXT) \
			$(DAAL_LIB_T)

COPTS := -std=c++17 \
         -pedantic \
         -Wall \
         -Wextra \
         -Werror \
         -Werror=return-type \
         -Werror=uninitialized \
         -Werror=unknown-pragmas \
         -Wno-unused-parameter \
         -I./source

LOPTS := -Wl,--start-group $(DAAL_LIB) $(EXT_LIB) -Wl,--end-group

RES_DIR=_results/$(compiler)_$(_IA)_$(threading)_$(RES_EXT)
RES = $(addprefix $(RES_DIR)/, $(if $(filter run, $(mode)), $(addsuffix .res ,$(example)), $(addsuffix .exe,$(example))))

ifeq ($(compiler),intel)
    CC = icc
    COPTS += $(if $(COVFILE), $(if $(filter ia32, $(_IA)), -m32, -m64))
endif

ifeq ($(compiler),gnu)
    CC = g++
    COPTS += $(if $(filter ia32, $(_IA)), -m32, -m64)
endif

ifeq ($(compiler),clang)
    CC = clang++
    COPTS += $(if $(filter ia32, $(_IA)), -m32, -m64)
endif

CC := $(if $(COVFILE), cov01 -1; covc -i  $(CC),$(CC))


libia32:
	$(MAKE) _make_ex _IA=ia32 RES_EXT=a
soia32:
	$(MAKE) _make_ex _IA=ia32 RES_EXT=so
libintel64:
	$(MAKE) _make_ex _IA=intel64 RES_EXT=a
sointel64:
	$(MAKE) _make_ex _IA=intel64 RES_EXT=so


_make_ex: $(RES)

vpath
<<<<<<< HEAD
vpath %.cpp $(addprefix ./source/,pca decision_forest)
=======
vpath %.cpp $(addprefix ./source/,pca svm)
>>>>>>> 94ef7661

.SECONDARY:
$(RES_DIR)/%.exe: %.cpp | $(RES_DIR)/.
	$(CC) $(COPTS) $< -o $@ $(LOPTS)

$(RES_DIR)/%.res:  $(RES_DIR)/%.exe
	$< > $@

%/.:; mkdir -p $*<|MERGE_RESOLUTION|>--- conflicted
+++ resolved
@@ -147,11 +147,7 @@
 _make_ex: $(RES)
 
 vpath
-<<<<<<< HEAD
-vpath %.cpp $(addprefix ./source/,pca decision_forest)
-=======
-vpath %.cpp $(addprefix ./source/,pca svm)
->>>>>>> 94ef7661
+vpath %.cpp $(addprefix ./source/,pca decision_forest svm)
 
 .SECONDARY:
 $(RES_DIR)/%.exe: %.cpp | $(RES_DIR)/.
