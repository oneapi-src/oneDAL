#===============================================================================
# Copyright 2012-2019 Intel Corporation
#
# Licensed under the Apache License, Version 2.0 (the "License");
# you may not use this file except in compliance with the License.
# You may obtain a copy of the License at
#
#     http://www.apache.org/licenses/LICENSE-2.0
#
# Unless required by applicable law or agreed to in writing, software
# distributed under the License is distributed on an "AS IS" BASIS,
# WITHOUT WARRANTIES OR CONDITIONS OF ANY KIND, either express or implied.
# See the License for the specific language governing permissions and
# limitations under the License.
#===============================================================================

# Modify letter case of argument
lcase = $(subst A,a,$(subst B,b,$(subst C,c,$(subst D,d,$(subst E,e,$(subst F,f,$(subst G,g,$(subst H,h,$(subst I,i,$(subst J,j,$(subst K,k,$(subst L,l,$(subst M,m,$(subst N,n,$(subst O,o,$(subst P,p,$(subst Q,q,$(subst R,r,$(subst S,s,$(subst T,t,$(subst U,u,$(subst V,v,$(subst W,w,$(subst X,x,$(subst Y,y,$(subst Z,z,$1))))))))))))))))))))))))))
ucase = $(subst a,A,$(subst b,B,$(subst c,C,$(subst d,D,$(subst e,E,$(subst f,F,$(subst g,G,$(subst h,H,$(subst i,I,$(subst j,J,$(subst k,K,$(subst l,L,$(subst m,M,$(subst n,N,$(subst o,O,$(subst p,P,$(subst q,Q,$(subst r,R,$(subst s,S,$(subst t,T,$(subst u,U,$(subst v,V,$(subst w,W,$(subst x,X,$(subst y,Y,$(subst z,Z,$1))))))))))))))))))))))))))

# new line character
define \n


endef

empty =
space = $(empty) $(empty)
comma = ,

# variable name to hold auxiliary (required by build system only) target's depedencies (as opposed to dependencies from which target is being built)
mkdeps-var-name = $@.mkdeps
# list of prerequisites without auxiliary dependencies
^.no-mkdeps = $(filter-out $($(mkdeps-var-name)),$^)
# Filter out words from the list (arg $2) containing particular substring (arg $1)
mktemp = $(shell f=$${TMP:+$${TMP//\\//}/}.mkl-tmp-$$$$-$$(date +'%s') && : > $$f && echo $$f)

filter-out-containing = $(foreach w,$2,$(if $(findstring $1,$(w)),,$(w)))
filter-containing = $(strip $(foreach w,$2,$(foreach s,$1,$(if $(findstring $s,$(w)),$(w),))))
# Get base name of executable file to be called in supplied macro
# Args:
#   $1: Command definition via GNU Make macro
get-command-name = $(patsubst %.exe,%,$(notdir $(subst \,/,$(firstword $(1)))))

# xargs analog for calling GNU Make macro
# Args:
#   $1: macro to call, can take up to 5 parameters, $6 parameter is not empty if there will be additional call.
#   $2: list of words to call macro on
# Limit on words passed to xarged commands:
xargs.limit = 120
xargs.limit+1 = 121
xargs = $(call $1,$(wordlist 1,$(xargs.limit),$2),$3,$4,$5,$6,$(word $(xargs.limit+1),$2))\
	$(if $(word $(xargs.limit+1),$2),$(call $0,$1,$(wordlist $(xargs.limit+1),$(words $2),$2),$3,$4,$5,$6))

# logged shell command execution
exec = $(if $(DEBUG_EXEC),$(info $1)$(info$(shell $1)),$(info$(shell $1)))

# create directory for the target if it does not exists
mkdir = $(if $(wildcard $(if $1,$1,$(@D))),,$(info $(mkdir.cmd))$(info$(shell $(mkdir.cmd))))
mkdir.cmd = mkdir -p $(if $1,$1,$(@D))

rm    = $(if $(wildcard $1),$(call exec,rm -f $1))

# Calculate md5 sum of the value passed as an argument
md5 = $(strip $(call md5.impl,$1,$(call mktemp)))
md5.impl = $(call xargs,md5.dump,$1,$2)md5:$(word 1,$(shell $(md5sum.cmd) $2 && rm $2))
md5.dump = $(shell printf -- "$1$(if $6, )" >> $2)
md5sum.cmd = $(md5sum.cmd.$(_OS))
md5sum.cmd.lnx = md5sum
md5sum.cmd.win = md5sum
md5sum.cmd.mac = md5 -q
md5sum.cmd.fbsd = md5 -q

# Enable compiler-provided defences as recommended by Intel Security Development Lifecycle document (SW.01)
secure.opts.icc.win = -GS
secure.opts.icc.lnx = -Wformat -Wformat-security -O2 -D_FORTIFY_SOURCE=2 -fstack-protector-strong
                                                                         # disabled due to known issue in compiler. see DPD200371640
<<<<<<< HEAD
secure.opts.icc.mac = -Wformat -Wformat-security -O2 -D_FORTIFY_SOURCE=2 -fstack-protector-strong
secure.opts.icc.fbsd = -Wformat -Wformat-security -O2 -D_FORTIFY_SOURCE=2 -fstack-protector-strong
=======
secure.opts.icc.mac = -Wformat -Wformat-security -O2 -D_FORTIFY_SOURCE=2 -fstack-protector
secure.opts.icc.fbsd = -Wformat -Wformat-security -O2 -D_FORTIFY_SOURCE=2 -fstack-protector
>>>>>>> c843a7f1
secure.opts.link.win = -DYNAMICBASE -NXCOMPAT $(if $(IA_is_ia32),-SAFESEH)
secure.opts.link.lnx = -z relro -z now -z noexecstack
secure.opts.link.mac =
secure.opts.link.fbsd = -z relro -z now -z noexecstack

RC.COMPILE = rc.exe $(RCOPT) -fo$@ $<

C.COMPILE = $(if $(COMPILER.$(_OS).$(COMPILER)),$(COMPILER.$(_OS).$(COMPILER)),$(error COMPILER.$(_OS).$(COMPILER) must be defined)) \
            -c $(secure.opts.icc.$(_OS)) $(COPT) $(INCLUDES) $1 $(-Fo)$@ $<

# Write target's dependencies to target file
# Args:
#   $1: [optional] word list to write into the file
#   $2: [optional] word separator (\n by default)
WRITE.PREREQS = $(if $@,$(info : Writing $(words $(write.prereqs.args)) prerequisites to $@ ..)$(call rm,$@)$(call write.prereqs.impl,$(write.prereqs.args),$(or $2,\n)): .. prerequisites written to $@)
write.prereqs.args = $(or $1,$(^.no-mkdeps))
write.prereqs.impl = $(call xargs,write.prereqs.dump,$1,$2)
write.prereqs.dump = $(call exec,printf -- "$(subst $(space),$2,$1)$(if $6,$2)" >> $@)

# Link static lib
LINK.STATIC = $(mkdir)$(call rm,$@)$(link.static.cmd)
link.static.cmd = $(call link.static.$(_OS),$(LOPT) $(or $1,$(^.no-mkdeps)))
link.static.lnx = $(if $(filter %.a,$1),$(link.static.lnx.script),$(link.static.lnx.cmdline))
link.static.lnx.cmdline = $(if $(AR_is_command_line),${AR},ar) rs $@ $(1:%_link.txt=@%_link.txt)
link.static.fbsd = $(if $(filter %.a,$1),$(link.static.fbsd.script),$(link.static.fbsd.cmdline))
link.static.fbsd.cmdline = $(if $(AR_is_command_line),${AR},/usr/local/bin/ar) rs $@ $(1:%_link.txt=@%_link.txt)
.addlib = $(foreach lib,$(filter %.a,$1),addlib $(lib)\n)
.addmod = $(if $(filter %.o,$1),addmod $(filter %.o,$1))
.addlink = $(if $(filter %_link.txt,$1),addmod $(shell tr '\n' ', ' < $(filter %_link.txt,$1)))
link.static.lnx.script = printf "create $@\n$(call .addlib,$1)\n$(call .addmod,$1)\n$(call .addlink,$1)\nsave\n" | $(if $(AR_is_command_line),${AR},ar) -M
link.static.fbsd.script = printf "create $@\n$(call .addlib,$1)\n$(call .addmod,$1)\n$(call .addlink,$1)\nsave\n" | $(if $(AR_is_command_line),${AR},/usr/local/bin/ar) -M
link.static.win = lib $(link.static.win.$(COMPILER)) -nologo -out:$@ $(1:%_link.txt=@%_link.txt)
link.static.mac = libtool -V -static -o $@ $(1:%_link.txt=-filelist %_link.txt)

# Link dynamic lib
LINK.DYNAMIC = $(mkdir)$(call rm,$@)$(link.dynamic.cmd)
link.dynamic.cmd = $(call link.dynamic.$(_OS),$(secure.opts.link.$(_OS)) $(or $1,$(^.no-mkdeps)) $(LOPT))
link.dynamic.lnx = $(if $(link.dynamic.lnx.$(COMPILER)),$(link.dynamic.lnx.$(COMPILER)),$(error link.dynamic.lnx.$(COMPILER) must be defined)) -shared $(-sGRP) $(patsubst %_link.txt,@%_link.txt,$(patsubst %_link.def,@%_link.def,$1)) $(-eGRP) -o $@
link.dynamic.win = link $(link.dynamic.win.$(COMPILER)) -WX -nologo -map -dll $(-DEBL) $(patsubst %_link.txt,@%_link.txt,$(patsubst %_link.def,-DEF:%_link.def,$1)) -out:$@
link.dynamic.mac = $(if $(link.dynamic.mac.$(COMPILER)),$(link.dynamic.mac.$(COMPILER)),$(error link.dynamic.mac.$(COMPILER) must be defined)) \
                   -undefined dynamic_lookup -dynamiclib -Wl,-flat_namespace -Wl,-install_name,@rpath/$(@F) -Wl,-current_version,$(MAJOR).$(MINOR).$(UPDATE) -Wl,-compatibility_version,1.0.0 -Wl,-headerpad_max_install_names $(patsubst %_link.txt,-filelist %_link.txt,$(patsubst %_link.def,@%_link.def,$1)) -o $@
link.dynamic.fbsd = $(if $(link.dynamic.fbsd.$(COMPILER)),$(link.dynamic.fbsd.$(COMPILER)),$(error link.dynamic.fbsd.$(COMPILER) must be defined)) -shared $(-sGRP) $(patsubst %_link.txt,@%_link.txt,$(patsubst %_link.def,@%_link.def,$1)) $(-eGRP) -o $@
#TODO think on dependence from include sequence for $(if $(link.dynamic.lnx.$(COMPILER)),...)

LINK.DYNAMIC.POST = $(call link.dynamic.post.$(_OS))
link.dynamic.post.lnx =
link.dynamic.post.win =
link.dynamic.post.mac = install_name_tool -change "libtbb.dylib" "@rpath/libtbb.dylib" $@;             \
                        install_name_tool -change "libtbbmalloc.dylib" "@rpath/libtbbmalloc.dylib" $@; \
                        install_name_tool -add_rpath "@loader_path/../../tbb/lib" $@;          \
                        install_name_tool -add_rpath "@loader_path/" $@;                       \
                        install_name_tool -add_rpath "@executable_path/" $@;                   \
                        install_name_tool -add_rpath "." $@
link.dynamic.post.fbsd =

info.building.%:; $(info ========= Building $* =========)
%/.:; mkdir -p $*

# symbols dump
nm = $(if $(OS_is_win),dumpbin -symbols $@ | grep ' External ' | grep -v ' __ImageBase$$' | grep -v '(.string.)' ,nm $@ )

# sed's -b option for binary files on win
sed.-b = $(if $(OS_is_win),-b)

# sed's -i option for inplace file changes
sed.-i = $(sed.-i.$(_OS))
sed.-i.mac = -i.bak
sed.-i.win = -i
sed.-i.lnx = -i
sed.-i.fbsd = -i.bak

# sed's -b option
sed.-b = $(sed.-b.$(_OS))
sed.-b.mac =
sed.-b.win = -b
sed.-b.lnx =
sed.-b.fbsd =

# sed's EOL
sed.eol = $(sed.eol.$(_OS))
sed.eol.mac =
sed.eol.win = \r
sed.eol.lnx =
sed.eol.fbsd =

# sed
PATCHBIN = $(patchbin.cmd)
patchbin.cmd = cp $< $@.patchbin.tmp && $(patchbin.workaround.$(_OS)) sed -n $(sed.-i) $(sed.-b) -e $(PATCHBIN.OPTS) -e "w $@" $@.patchbin.tmp && rm -f $@.patchbin.tmp || { rm -f $@ $@.patchbin.tmp; false; }
patchbin.workaround.mac = LANG=C<|MERGE_RESOLUTION|>--- conflicted
+++ resolved
@@ -75,13 +75,12 @@
 secure.opts.icc.win = -GS
 secure.opts.icc.lnx = -Wformat -Wformat-security -O2 -D_FORTIFY_SOURCE=2 -fstack-protector-strong
                                                                          # disabled due to known issue in compiler. see DPD200371640
-<<<<<<< HEAD
 secure.opts.icc.mac = -Wformat -Wformat-security -O2 -D_FORTIFY_SOURCE=2 -fstack-protector-strong
 secure.opts.icc.fbsd = -Wformat -Wformat-security -O2 -D_FORTIFY_SOURCE=2 -fstack-protector-strong
-=======
+
 secure.opts.icc.mac = -Wformat -Wformat-security -O2 -D_FORTIFY_SOURCE=2 -fstack-protector
 secure.opts.icc.fbsd = -Wformat -Wformat-security -O2 -D_FORTIFY_SOURCE=2 -fstack-protector
->>>>>>> c843a7f1
+
 secure.opts.link.win = -DYNAMICBASE -NXCOMPAT $(if $(IA_is_ia32),-SAFESEH)
 secure.opts.link.lnx = -z relro -z now -z noexecstack
 secure.opts.link.mac =
