--- conflicted
+++ resolved
@@ -16,33 +16,20 @@
 *******************************************************************************/
 
 #ifdef DAAL_SYCL_INTERFACE
-    #ifndef __DAAL_ONEAPI_INTERNAL_EXECUTION_CONTEXT_SYCL_H__
-        #define __DAAL_ONEAPI_INTERNAL_EXECUTION_CONTEXT_SYCL_H__
-
-        #include <vector>
-        #include <cstring>
-        #include <CL/cl.h>
-        #include <CL/sycl.hpp>
-
-<<<<<<< HEAD
+#ifndef __DAAL_ONEAPI_INTERNAL_EXECUTION_CONTEXT_SYCL_H__
+#define __DAAL_ONEAPI_INTERNAL_EXECUTION_CONTEXT_SYCL_H__
+
+#include <vector>
+#include <cstring>
+#include <CL/cl.h>
+#include <CL/sycl.hpp>
+
 #include "services/daal_string.h"
 #include "oneapi/internal/execution_context.h"
 #include "oneapi/internal/kernel_scheduler_sycl.h"
 #include "oneapi/internal/math/blas_executor.h"
 #include "oneapi/internal/math/lapack_executor.h"
 #include "oneapi/internal/error_handling.h"
-=======
-        #if defined(__SYCL_COMPILER_VERSION) && (__SYCL_COMPILER_VERSION >= 20191024)
-            #define DAAL_SYCL_INTERFACE_REVERSED_RANGE
-        #endif
-
-        #include "services/daal_string.h"
-        #include "oneapi/internal/execution_context.h"
-        #include "oneapi/internal/types_utils_cxx11.h"
-        #include "oneapi/internal/math/blas_executor.h"
-        #include "oneapi/internal/math/lapack_executor.h"
-        #include "oneapi/internal/error_handling.h"
->>>>>>> b354b68f
 
 namespace daal
 {
@@ -52,185 +39,6 @@
 {
 namespace interface1
 {
-<<<<<<< HEAD
-=======
-/** @ingroup oneapi_internal
- * @{
- */
-
-/**
- *  <a name="DAAL-CLASS-ONEAPI-INTERNAL__OPENCLRESOURCEREF"></a>
- *  \brief RAII container for OpenCL* resource
- */
-template <typename OpenClType, typename OpenClRetain, typename OpenClRelease>
-class OpenClResourceRef : public Base
-{
-public:
-    OpenClResourceRef() : _resource(nullptr) {}
-
-    OpenClResourceRef(OpenClType & resource) : _resource(resource) {}
-
-    OpenClResourceRef(const OpenClResourceRef & other)
-    {
-        _resource = other._resource;
-        OpenClRetain()(_resource);
-    }
-
-    OpenClResourceRef(OpenClResourceRef && other) { _resource = other.release(); }
-
-    ~OpenClResourceRef() { reset(); }
-
-    operator bool() const { return get() == nullptr; }
-
-    OpenClResourceRef & operator=(OpenClResourceRef other) { return swap(other); }
-
-    OpenClResourceRef & operator=(OpenClResourceRef && other)
-    {
-        _resource = other.release();
-        return *this;
-    }
-
-    OpenClResourceRef & swap(OpenClResourceRef & other)
-    {
-        OpenClType tmp  = _resource;
-        _resource       = other._resource;
-        other._resource = tmp;
-        return *this;
-    }
-
-    OpenClType release()
-    {
-        OpenClType tmp = _resource;
-        _resource      = nullptr;
-        return tmp;
-    }
-
-    void reset(OpenClType resource = nullptr)
-    {
-        OpenClRelease()(_resource);
-        _resource = resource;
-    }
-
-    OpenClType get() const { return _resource; }
-
-private:
-    OpenClType _resource;
-};
-
-        #define DAAL_DECLARE_OPENCL_OPERATOR(type_, name_) \
-            struct OpenCl##name_                           \
-            {                                              \
-                void operator()(type_ p) { cl##name_(p); } \
-            }
-
-DAAL_DECLARE_OPENCL_OPERATOR(cl_program, RetainProgram);
-DAAL_DECLARE_OPENCL_OPERATOR(cl_program, ReleaseProgram);
-DAAL_DECLARE_OPENCL_OPERATOR(cl_kernel, RetainKernel);
-DAAL_DECLARE_OPENCL_OPERATOR(cl_kernel, ReleaseKernel);
-
-        #undef DAAL_DECLARE_OPENCL_OPERATOR
-
-/**
- *  <a name="DAAL-CLASS-ONEAPI-INTERNAL__OPENCLPROGRAMREF"></a>
- *  \brief RAII container for OpenCL* program
- */
-class OpenClProgramRef : public OpenClResourceRef<cl_program, OpenClRetainProgram, OpenClReleaseProgram>
-{
-public:
-    OpenClProgramRef() = default;
-
-    explicit OpenClProgramRef(cl_context clContext, cl_device_id clDevice, const char * programName, const char * programSrc, const char * options,
-                              services::Status * status = nullptr)
-    {
-        _progamName            = programName;
-        cl_int err             = 0;
-        const char * sources[] = { programSrc };
-        const size_t lengths[] = { std::strlen(programSrc) };
-        reset(clCreateProgramWithSource(clContext, 1, sources, lengths, &err));
-        DAAL_CHECK_OPENCL(err, status)
-
-        err = clBuildProgram(get(), 1, &clDevice, options, nullptr, nullptr);
-
-        #ifdef DAAL_EXECUTION_CONTEXT_VERBOSE
-        if (err == CL_BUILD_PROGRAM_FAILURE)
-        {
-            size_t logLen = 0;
-            clGetProgramBuildInfo(get(), clDevice, CL_PROGRAM_BUILD_LOG, 0, nullptr, &logLen);
-            services::Collection<char> buildLogCollection(logLen);
-            char * buildLog = buildLogCollection.data();
-            if (buildLog == nullptr)
-            {
-                printf("common_ocl.ocdBuildProgramFromFile() - Heap Overflow! Cannot allocate space for buildLog.");
-                DAAL_CHECK_OPENCL(err, status)
-            }
-            clGetProgramBuildInfo(get(), clDevice, CL_PROGRAM_BUILD_LOG, logLen, (void *)buildLog, nullptr);
-            printf("CL Error %d: Failed to build program! Log:\n%s", err, buildLog);
-        }
-        #endif
-        DAAL_CHECK_OPENCL(err, status)
-    }
-
-    const char * getName() const { return _progamName.c_str(); }
-
-private:
-    services::String _progamName;
-};
-
-/**
- *  <a name="DAAL-CLASS-ONEAPI-INTERNAL__OPENCLKERNELREF"></a>
- *  \brief RAII container for OpenCL* kernel
- */
-class OpenClKernelRef : public OpenClResourceRef<cl_kernel, OpenClRetainKernel, OpenClReleaseKernel>
-{
-public:
-    OpenClKernelRef() = default;
-
-    explicit OpenClKernelRef(cl_program clProgram, const char * kernelName, services::Status * status = nullptr)
-    {
-        cl_int err = 0;
-        reset(clCreateKernel(clProgram, kernelName, &err));
-        DAAL_CHECK_OPENCL(err, status)
-    }
-};
-
-/**
- *  <a name="DAAL-CLASS-ONEAPI-INTERNAL__OPENCLKERNEL"></a>
- *  \brief Adapter for OpenCL* kernel
- */
-class OpenClKernel : public Base, public KernelIface
-{
-public:
-    explicit OpenClKernel(ExecutionTargetId executionTarget, const OpenClProgramRef & programRef, const OpenClKernelRef & kernelRef)
-        : _executionTarget(executionTarget), _clProgramRef(programRef), _clKernelRef(kernelRef)
-    {}
-
-    void schedule(KernelSchedulerIface & scheduler, const KernelRange & range, const KernelArguments & args,
-                  services::Status * status = nullptr) const DAAL_C11_OVERRIDE
-    {
-        scheduler.schedule(*this, range, args, status);
-    }
-
-    void schedule(KernelSchedulerIface & scheduler, const KernelNDRange & range, const KernelArguments & args,
-                  services::Status * status = nullptr) const DAAL_C11_OVERRIDE
-    {
-        scheduler.schedule(*this, range, args, status);
-    }
-
-    ExecutionTargetId getTarget() const { return _executionTarget; }
-
-    const OpenClKernelRef & getRef() const { return _clKernelRef; }
-
-private:
-    ExecutionTargetId _executionTarget;
-    OpenClProgramRef _clProgramRef;
-    OpenClKernelRef _clKernelRef;
-};
-
-/**
- *  <a name="DAAL-CLASS-ONEAPI-INTERNAL__OPENCLKERNELFACTORY"></a>
- *  \brief Implementation of OpenCL* kernel factory
- */
->>>>>>> b354b68f
 class OpenClKernelFactory : public Base, public ClKernelFactoryIface
 {
 public:
@@ -330,278 +138,6 @@
     cl::sycl::queue & _deviceQueue;
 };
 
-<<<<<<< HEAD
-=======
-/**
- *  <a name="DAAL-CLASS-ONEAPI-INTERNAL__SYCLBUFFERSTORAGE"></a>
- *  \brief Storage for sycl buffer
- */
-class SyclBufferStorage
-{
-public:
-    template <typename T>
-    void add(const cl::sycl::buffer<T, 1> & buffer)
-    {
-        _buffers.push_back(services::internal::Any(buffer));
-    }
-
-private:
-    std::vector<services::internal::Any> _buffers;
-};
-
-/**
- *  <a name="DAAL-CLASS-ONEAPI-INTERNAL__SYCLKERNELSCHEDULER"></a>
- *  \brief Scheduler for SYCL* kernels
- */
-class SyclKernelScheduler : public Base, public KernelSchedulerIface
-{
-private:
-    class ArgHandler
-    {
-    public:
-        explicit ArgHandler(cl::sycl::handler & cgh, const KernelArgument & arg, size_t idx, SyclBufferStorage & storage,
-                            services::Status * status = nullptr)
-            : _cgh(cgh), _arg(arg), _idx(idx), _storage(storage), _status(status)
-        {}
-
-        template <typename T>
-        void operator()(Typelist<T>)
-        {
-            try
-            {
-                // TODO: Implement verbose mode?
-                // if (TypeIds::id<T>() == TypeIds::float32)
-                // {
-                //     if (_arg.isBuffer())
-                //     {
-                //         printf("ArgHandler: float buffer\n");
-                //     }
-                //     else
-                //     {
-                //         printf("ArgHandler: float scalar\n");
-                //     }
-                // }
-
-                if (_arg.argType() == KernelArgumentTypes::publicBuffer)
-                {
-                    auto syclBuffer = _arg.get<services::Buffer<T> >().toSycl();
-                    _storage.add(syclBuffer); // we need this storage to keep all sycl buffers alive until kernel run
-                    switch (_arg.accessMode())
-                    {
-                    case AccessModeIds::read: _cgh.set_arg((int)_idx, syclBuffer.template get_access<cl::sycl::access::mode::read>(_cgh)); break;
-
-                    case AccessModeIds::write: _cgh.set_arg((int)_idx, syclBuffer.template get_access<cl::sycl::access::mode::write>(_cgh)); break;
-
-                    case AccessModeIds::readwrite:
-                        _cgh.set_arg((int)_idx, syclBuffer.template get_access<cl::sycl::access::mode::read_write>(_cgh));
-                        break;
-                    }
-                }
-                else if (_arg.argType() == KernelArgumentTypes::privateBuffer)
-                {
-                    // Expression _cgh.set_arg(_idx,
-                    //                         cl::sycl::accessor<T, 1,
-                    //                         cl::sycl::access::mode::read_write,
-                    //                         cl::sycl::access::target::local>(bufferSize, _cgh))
-                    // does not compile due to bug in Intel SYCL implementation
-
-                    // auto localBuffer = _arg.get<LocalBuffer>();
-                    // auto bufferSize = cl::sycl::range<1>(localBuffer.size()*sizeof(T));
-                    // _cgh.set_arg(_idx,
-                    //              cl::sycl::accessor<T, 1,
-                    //                                 cl::sycl::access::mode::read_write,
-                    //                                 cl::sycl::access::target::local>(bufferSize, _cgh));
-
-                    DAAL_ASSERT(!"Local buffers are not supported!");
-                }
-                else if (_arg.argType() == KernelArgumentTypes::publicConstant)
-                {
-                    // Expression _cgh.set_arg(_idx, _arg.get<T>()) does not compile due to
-                    // bug in Intel SYCL implementation
-                    T value = _arg.get<T>();
-                    _cgh.set_arg((int)_idx, value);
-                }
-                else
-                {
-                    if (_status != nullptr)
-                    {
-                        _status->add(services::ErrorID::ErrorMethodNotImplemented);
-                    }
-                }
-            }
-            catch (cl::sycl::exception const & e)
-            {
-                convertSyclExceptionToStatus(e, _status);
-            }
-        }
-
-    private:
-        cl::sycl::handler & _cgh;
-        const KernelArgument & _arg;
-        size_t _idx;
-        SyclBufferStorage & _storage;
-        services::Status * _status;
-    };
-
-public:
-    explicit SyclKernelScheduler(cl::sycl::queue & deviceQueue) : _deviceQueue(deviceQueue) {}
-
-    void schedule(const OpenClKernel & kernel, const KernelRange & range, const KernelArguments & args,
-                  services::Status * status = nullptr) DAAL_C11_OVERRIDE
-    {
-        schedule_impl(kernel, range, args, status);
-    }
-
-    void schedule(const OpenClKernel & kernel, const KernelNDRange & range, const KernelArguments & args,
-                  services::Status * status = nullptr) DAAL_C11_OVERRIDE
-    {
-        schedule_impl(kernel, range, args, status);
-    }
-
-private:
-    template <typename TRange>
-    void schedule_impl(const OpenClKernel & kernel, const TRange & range, const KernelArguments & args, services::Status * status = nullptr)
-    {
-        switch (kernel.getTarget())
-        {
-        case ExecutionTargetIds::device: scheduleOnDevice(_deviceQueue, kernel, range, args, status); break;
-
-        case ExecutionTargetIds::host:
-            if (status != nullptr)
-            {
-                status->add(services::ErrorID::ErrorMethodNotImplemented);
-            }
-            DAAL_ASSERT(!"Not implemented");
-            break;
-
-        default:
-            if (status != nullptr)
-            {
-                status->add(services::ErrorID::UnknownError);
-            }
-            DAAL_ASSERT(!"Unexpected");
-            break;
-        }
-    }
-
-    void scheduleOnDevice(cl::sycl::queue & queue, const OpenClKernel & kernel, const KernelRange & range, const KernelArguments & args,
-                          services::Status * status = nullptr)
-    {
-        try
-        {
-            if (range.dimensions() == 1)
-            {
-                schedule(_deviceQueue, kernel, cl::sycl::range<1>(range.upper1()), args, status);
-            }
-            else if (range.dimensions() == 2)
-            {
-        #ifdef DAAL_SYCL_INTERFACE_REVERSED_RANGE
-                schedule(_deviceQueue, kernel, cl::sycl::range<2>(range.upper2(), range.upper1()), args, status);
-        #else
-                schedule(_deviceQueue, kernel, cl::sycl::range<2>(range.upper1(), range.upper2()), args, status);
-        #endif
-            }
-            else if (range.dimensions() == 3)
-            {
-                schedule(_deviceQueue, kernel, cl::sycl::range<3>(range.upper1(), range.upper2(), range.upper3()), args, status);
-            }
-            else
-            {
-                status->add(services::ErrorMethodNotImplemented);
-            }
-        }
-        catch (cl::sycl::exception const & e)
-        {
-            convertSyclExceptionToStatus(e, status);
-        }
-    }
-
-    void scheduleOnDevice(cl::sycl::queue & queue, const OpenClKernel & kernel, const KernelNDRange & range, const KernelArguments & args,
-                          services::Status * status = nullptr)
-    {
-        try
-        {
-            if (range.dimensions() == 1)
-            {
-                cl::sycl::range<1> global(range.global().upper1());
-                cl::sycl::range<1> local(range.local().upper1());
-                cl::sycl::nd_range<1> r(global, local);
-
-                schedule(_deviceQueue, kernel, r, args, status);
-            }
-            else if (range.dimensions() == 2)
-            {
-        #ifdef DAAL_SYCL_INTERFACE_REVERSED_RANGE
-                cl::sycl::range<2> global(range.global().upper2(), range.global().upper1());
-                cl::sycl::range<2> local(range.local().upper2(), range.local().upper1());
-        #else
-                cl::sycl::range<2> global(range.global().upper1(), range.global().upper2());
-                cl::sycl::range<2> local(range.local().upper1(), range.local().upper2());
-        #endif
-                cl::sycl::nd_range<2> r(global, local);
-
-                schedule(_deviceQueue, kernel, r, args, status);
-            }
-
-            /** This case was never used. Check order of indexing for 3D NDRange */
-            else if (range.dimensions() == 3)
-            {
-                cl::sycl::range<3> global(range.global().upper1(), range.global().upper2(), range.global().upper3());
-                cl::sycl::range<3> local(range.local().upper1(), range.local().upper2(), range.local().upper3());
-                cl::sycl::nd_range<3> r(global, local);
-
-                schedule(_deviceQueue, kernel, r, args, status);
-            }
-            else
-            {
-                status->add(services::ErrorMethodNotImplemented);
-            }
-        }
-        catch (cl::sycl::exception const & e)
-        {
-            convertSyclExceptionToStatus(e, status);
-        }
-    }
-
-    template <typename TRange>
-    void schedule(cl::sycl::queue & queue, const OpenClKernel & kernel, const TRange & range, const KernelArguments & args,
-                  services::Status * status = nullptr)
-    {
-        try
-        {
-            // TODO: Implement verbose mode?
-            cl::sycl::kernel syclKernel(kernel.getRef().get(), queue.get_context());
-            SyclBufferStorage syclStorage;
-            cl::sycl::event event = queue.submit([&](cl::sycl::handler & cgh) {
-                passArguments(cgh, args, syclStorage);
-                cgh.parallel_for(range, syclKernel);
-            });
-            event.wait_and_throw();
-        }
-        catch (cl::sycl::exception const & e)
-        {
-            convertSyclExceptionToStatus(e, status);
-        }
-    }
-
-    void passArguments(cl::sycl::handler & cgh, const KernelArguments & args, SyclBufferStorage & storage)
-    {
-        for (size_t i = 0; i < args.size(); i++)
-        {
-            const auto & arg = args.get(i);
-            TypeDispatcher::dispatch(arg.dataType(), ArgHandler(cgh, arg, i, storage));
-        }
-    }
-
-private:
-    cl::sycl::queue & _deviceQueue;
-};
-
-/**
- *  <a name="DAAL-CLASS-ONEAPI-INTERNAL__SYCLEXECUTIONCONTEXTIMPL"></a>
- *  \brief Implementation of SYCL* execution context
- */
->>>>>>> b354b68f
 class SyclExecutionContextImpl : public Base, public ExecutionContextIface
 {
 public:
