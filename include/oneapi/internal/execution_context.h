--- conflicted
+++ resolved
@@ -326,63 +326,6 @@
 class ExecutionContextIface
 {
 public:
-<<<<<<< HEAD
-    virtual ~ExecutionContextIface() { }
-
-    virtual void run(const KernelRange &range,
-                     const KernelPtr &kernel,
-                     const KernelArguments &args,
-                     services::Status *status = NULL) = 0;
-
-    virtual void run(const KernelNDRange &range,
-                     const KernelPtr &kernel,
-                     const KernelArguments &args,
-                     services::Status *status = NULL) = 0;
-
-    virtual void gemm(math::Transpose transa, math::Transpose transb,
-                      size_t m, size_t n, size_t k,
-                      double alpha,
-                      const UniversalBuffer &a_buffer, size_t lda, size_t offsetA,
-                      const UniversalBuffer &b_buffer, size_t ldb, size_t offsetB,
-                      double beta,
-                      UniversalBuffer &c_buffer, size_t ldc, size_t offsetC,
-                      services::Status *status = NULL) = 0;
-
-    virtual void syrk(math::UpLo upper_lower,
-                      math::Transpose trans,
-                      size_t n, size_t k,
-                      double alpha,
-                      const UniversalBuffer &a_buffer, size_t lda, size_t offsetA,
-                      double beta,
-                      UniversalBuffer &c_buffer, size_t ldc, size_t offsetC,
-                      services::Status *status = NULL) = 0;
-
-    virtual void potrf(math::UpLo uplo, size_t n,
-                       UniversalBuffer &a_buffer, size_t lda, services::Status *status = NULL) = 0;
-
-    virtual void potrs(math::UpLo uplo, size_t n, size_t ny,
-                       UniversalBuffer &a_buffer, size_t lda,
-                       UniversalBuffer &b_buffer, size_t ldb, services::Status *status = NULL) = 0;
-
-    virtual void copy(UniversalBuffer dest, size_t desOffset,
-        UniversalBuffer src, size_t srcOffset,
-        size_t count, services::Status *status) = 0;
-
-    virtual void fill(UniversalBuffer dest, double value,
-        services::Status *status) = 0;
-
-    virtual UniversalBuffer allocate(TypeId type, size_t bufferSize,
-                                     services::Status *status) = 0;
-
-    virtual ClKernelFactoryIface &getClKernelFactory() = 0;
-
-    virtual InfoDevice &getInfoDevice() = 0;
-
-    virtual void copy(UniversalBuffer dest, size_t desOffset,
-        void *src, size_t srcOffset,
-        size_t count, services::Status *status) = 0;
-
-=======
     virtual ~ExecutionContextIface() {}
 
     virtual void run(const KernelRange & range, const KernelPtr & kernel, const KernelArguments & args, services::Status * status = NULL) = 0;
@@ -410,7 +353,8 @@
     virtual ClKernelFactoryIface & getClKernelFactory() = 0;
 
     virtual InfoDevice & getInfoDevice() = 0;
->>>>>>> 38293680
+    
+    virtual void copy(UniversalBuffer dest, size_t desOffset, void *src, size_t srcOffset, size_t count, services::Status *status) = 0;
 };
 
 /**
