--- conflicted
+++ resolved
@@ -66,12 +66,8 @@
     Any(const T & value) : _value(new Value<T>(value))
     {}
 
-<<<<<<< HEAD
     Any(const Any &other) :
         _value(other._value ? other._value->copy() : NULL) { }
-=======
-    Any(const Any & other) : _value(other._value->copy()) {}
->>>>>>> 3517ac09
 
     ~Any() { delete _value; }
 
