--- conflicted
+++ resolved
@@ -396,7 +396,6 @@
     // Quality metrics errors -90201..-90301
     ErrorEmptyInputAlgorithmsCollection = -90201, /*!< Input algorithms collection is empty */
 
-<<<<<<< HEAD
     // Group of SYCL-related errors -90900..-90999
     ErrorEmptyBuffer = -90900,                                          /*!< Buffer is empty */
     ErrorAccessUSMPointerOnOtherDevice = -90901,                        /*!< Cannot access USM pointer from the other device */
@@ -404,13 +403,6 @@
     // Other errors: -100000..
     ErrorObjectDoesNotSupportSerialization = -100000,                   /*!< SerializationIface is not implemented or implemented incorrectly */
     ErrorExecutionContext = -100001,                                    /*!< Execution context errors*/
-=======
-    // Group of execution context errors -99999
-    ErrorExecutionContext = -99999, /*!< Execution context errors*/
-
-    // Other errors: -100000..
-    ErrorObjectDoesNotSupportSerialization = -100000, /*!< SerializationIface is not implemented or implemented incorrectly */
->>>>>>> b354b68f
 
     ErrorCouldntAttachCurrentThreadToJavaVM       = -110001, /*!< Couldn't attach current thread to Java VM */
     ErrorCouldntCreateGlobalReferenceToJavaObject = -110002, /*!< Couldn't create global reference to Java object */
