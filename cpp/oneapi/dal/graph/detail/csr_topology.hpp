/*******************************************************************************
* Copyright 2020-2021 Intel Corporation
*
* Licensed under the Apache License, Version 2.0 (the "License");
* you may not use this file except in compliance with the License.
* You may obtain a copy of the License at
*
*     http://www.apache.org/licenses/LICENSE-2.0
*
* Unless required by applicable law or agreed to in writing, software
* distributed under the License is distributed on an "AS IS" BASIS,
* WITHOUT WARRANTIES OR CONDITIONS OF ANY KIND, either express or implied.
* See the License for the specific language governing permissions and
* limitations under the License.
*******************************************************************************/

#pragma once

#include "oneapi/dal/common.hpp"
#include "oneapi/dal/detail/common.hpp"
#include "oneapi/dal/graph/common.hpp"
#include "oneapi/dal/graph/detail/container.hpp"

namespace oneapi::dal::preview::detail {

template <typename IndexType>
class topology {
public:
    using vertex_type = IndexType;
    using vertex_set = container<vertex_type>;
    using vertex_iterator = vertex_type*;
    using const_vertex_iterator = const vertex_type*;
    using vertex_size_type = std::int64_t;
    using vertex_edge_type = vertex_type;
    using vertex_edge_size_type = vertex_type;

    using edge_type = std::int64_t;
    using edge_set = container<edge_type>;

    using vertex_edge_set = container<vertex_edge_type>;
    using vertex_edge_iterator = vertex_edge_type*;
    using const_vertex_edge_iterator = const vertex_edge_type*;
    using edge_size_type = std::int64_t;

    // ranges
    using vertex_edge_range = range<vertex_edge_iterator>;
    using const_vertex_edge_range = range<const_vertex_edge_iterator>;

    topology() = default;
    ~topology() = default;

    inline void set_topology(vertex_size_type vertex_count,
                             edge_size_type edge_count,
                             edge_type* offsets,
                             vertex_type* neighbors,
                             edge_size_type neighbors_count,
                             vertex_type* degrees) {
        _vertex_count = vertex_count;
        _edge_count = edge_count;
        _rows = edge_set::wrap(offsets, vertex_count + 1);
        _degrees = vertex_set::wrap(degrees, vertex_count);
<<<<<<< HEAD
        _cols = vertex_set::wrap(neighbors, edge_count * 2);
=======
        _cols = vertex_set::wrap(neighbors, neighbors_count);
>>>>>>> 9a3fe200
        _rows_ptr = _rows.get_data();
        _cols_ptr = _cols.get_data();
        _degrees_ptr = _degrees.get_data();
    }

    inline void set_topology(vertex_size_type vertex_count,
                             edge_size_type edge_count,
                             const edge_type* offsets,
                             const vertex_type* neighbors,
                             edge_size_type neighbors_count,
                             const vertex_type* degrees) {
        _vertex_count = vertex_count;
        _edge_count = edge_count;
        _rows = edge_set::wrap(offsets, vertex_count + 1);
        _degrees = vertex_set::wrap(degrees, vertex_count);
<<<<<<< HEAD
        _cols = vertex_set::wrap(neighbors, edge_count * 2);
=======
        _cols = vertex_set::wrap(neighbors, neighbors_count);
>>>>>>> 9a3fe200
        _rows_ptr = _rows.get_data();
        _cols_ptr = _cols.get_data();
        _degrees_ptr = _degrees.get_data();
    }

    ONEDAL_FORCEINLINE std::int64_t get_vertex_count() const {
        return _vertex_count;
    }

    ONEDAL_FORCEINLINE std::int64_t get_edge_count() const {
        return _edge_count;
    }

    ONEDAL_FORCEINLINE auto get_vertex_degree(const IndexType& vertex) const noexcept
        -> vertex_edge_size_type {
        return _degrees_ptr[vertex];
    }

    ONEDAL_FORCEINLINE auto get_vertex_neighbors(const IndexType& vertex) const noexcept
        -> const_vertex_edge_range {
        const IndexType* vertex_neighbors_begin = _cols.get_data() + _rows[vertex];
        const IndexType* vertex_neighbors_end = _cols.get_data() + _rows[vertex + 1];
        return std::make_pair(vertex_neighbors_begin, vertex_neighbors_end);
    }

    ONEDAL_FORCEINLINE auto get_vertex_neighbors_begin(const IndexType& vertex) const noexcept
        -> const_vertex_edge_iterator {
        return _cols_ptr + _rows[vertex];
    }

    ONEDAL_FORCEINLINE auto get_vertex_neighbors_end(const IndexType& vertex) const noexcept
        -> const_vertex_edge_iterator {
        return _cols_ptr + _rows[vertex + 1];
    }
    vertex_set _cols;
    vertex_set _degrees;
    edge_set _rows;
    vertex_edge_set _rows_vertex;

    const vertex_type* _cols_ptr;
    const vertex_type* _degrees_ptr;
    const edge_type* _rows_ptr;

    std::int64_t _vertex_count = 0;
    std::int64_t _edge_count = 0;
};

} // namespace oneapi::dal::preview::detail<|MERGE_RESOLUTION|>--- conflicted
+++ resolved
@@ -59,11 +59,7 @@
         _edge_count = edge_count;
         _rows = edge_set::wrap(offsets, vertex_count + 1);
         _degrees = vertex_set::wrap(degrees, vertex_count);
-<<<<<<< HEAD
-        _cols = vertex_set::wrap(neighbors, edge_count * 2);
-=======
         _cols = vertex_set::wrap(neighbors, neighbors_count);
->>>>>>> 9a3fe200
         _rows_ptr = _rows.get_data();
         _cols_ptr = _cols.get_data();
         _degrees_ptr = _degrees.get_data();
@@ -79,11 +75,7 @@
         _edge_count = edge_count;
         _rows = edge_set::wrap(offsets, vertex_count + 1);
         _degrees = vertex_set::wrap(degrees, vertex_count);
-<<<<<<< HEAD
-        _cols = vertex_set::wrap(neighbors, edge_count * 2);
-=======
         _cols = vertex_set::wrap(neighbors, neighbors_count);
->>>>>>> 9a3fe200
         _rows_ptr = _rows.get_data();
         _cols_ptr = _cols.get_data();
         _degrees_ptr = _degrees.get_data();
