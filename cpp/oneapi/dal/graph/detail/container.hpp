--- conflicted
+++ resolved
@@ -74,18 +74,11 @@
 
 template <typename T, typename Alloc>
 struct construct {
-<<<<<<< HEAD
     template <typename T_ = T, std::enable_if_t<!is_trivial<T_>::value, bool> = true>
     void operator()(T* data_ptr, std::int64_t capacity, const Alloc& a) {
         for (int64_t i = 0; i < capacity; ++i) {
             new (data_ptr + i) T();
         }
-=======
-    T* operator()(std::int64_t capacity, Alloc& a) {
-        T* data_ptr = oneapi::dal::preview::detail::allocate(a, capacity);
-        data_ptr = new (data_ptr) T[capacity]();
-        return data_ptr;
->>>>>>> a3c2ac19
     }
 
     template <typename T_ = T, std::enable_if_t<is_trivial<T_>::value, bool> = true>
