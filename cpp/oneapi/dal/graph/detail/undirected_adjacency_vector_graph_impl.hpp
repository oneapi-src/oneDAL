/*******************************************************************************
* Copyright 2020-2021 Intel Corporation
*
* Licensed under the Apache License, Version 2.0 (the "License");
* you may not use this file except in compliance with the License.
* You may obtain a copy of the License at
*
*     http://www.apache.org/licenses/LICENSE-2.0
*
* Unless required by applicable law or agreed to in writing, software
* distributed under the License is distributed on an "AS IS" BASIS,
* WITHOUT WARRANTIES OR CONDITIONS OF ANY KIND, either express or implied.
* See the License for the specific language governing permissions and
* limitations under the License.
*******************************************************************************/

#pragma once

#include "oneapi/dal/common.hpp"
#include "oneapi/dal/detail/common.hpp"
#include "oneapi/dal/graph/common.hpp"
#include "oneapi/dal/graph/detail/container.hpp"
#include "oneapi/dal/graph/detail/csr_topology.hpp"

namespace oneapi::dal::preview::detail {

<<<<<<< HEAD
=======
template <typename IndexType>
constexpr bool is_valid_index_v = dal::detail::is_one_of_v<IndexType, std::int32_t>;

template <typename IndexType>
class topology {
public:
    using vertex_type = IndexType;
    using vertex_set = container<vertex_type>;
    using vertex_iterator = vertex_type*;
    using const_vertex_iterator = const vertex_type*;
    using vertex_size_type = std::int64_t;
    using vertex_edge_type = vertex_type;
    using vertex_edge_size_type = vertex_type;

    using edge_type = std::int64_t;
    using edge_set = container<edge_type>;

    using vertex_edge_set = container<vertex_edge_type>;
    using vertex_edge_iterator = vertex_edge_type*;
    using const_vertex_edge_iterator = const vertex_edge_type*;
    using edge_size_type = std::int64_t;

    // ranges
    using vertex_edge_range = range<vertex_edge_iterator>;
    using const_vertex_edge_range = range<const_vertex_edge_iterator>;

    topology() = default;
    virtual ~topology() = default;

    ONEDAL_FORCEINLINE std::int64_t get_vertex_count() const {
        return _vertex_count;
    }

    ONEDAL_FORCEINLINE std::int64_t get_edge_count() const {
        return _edge_count;
    }

    ONEDAL_FORCEINLINE auto get_vertex_degree(const IndexType& u) const noexcept
        -> vertex_edge_size_type {
        return _degrees_ptr[u];
    }

    ONEDAL_FORCEINLINE auto get_vertex_neighbors_begin(const IndexType& u) const noexcept
        -> const_vertex_edge_iterator {
        return _cols_ptr + _rows[u];
    }

    ONEDAL_FORCEINLINE auto get_vertex_neighbors_end(const IndexType& u) const noexcept
        -> const_vertex_edge_iterator {
        return _cols_ptr + _rows[u + 1];
    }

    ONEDAL_FORCEINLINE auto get_vertex_neighbors(const IndexType& u) const noexcept
        -> const_vertex_edge_range {
        return std::make_pair(get_vertex_neighbors_begin(u), get_vertex_neighbors_end(u));
    }

    vertex_set _cols;
    vertex_set _degrees;
    edge_set _rows;
    vertex_edge_set _rows_vertex;

    const vertex_type* _cols_ptr;
    const vertex_type* _degrees_ptr;
    const edge_type* _rows_ptr;

    std::int64_t _vertex_count = 0;
    std::int64_t _edge_count = 0;
};

>>>>>>> fa6e66b3
template <typename VertexValue>
using vertex_values = container<VertexValue>;

template <typename EdgeValue>
using edge_values = container<EdgeValue>;

template <typename VertexValue = empty_value,
          typename EdgeValue = empty_value,
          typename GraphValue = empty_value,
          typename IndexType = std::int32_t,
          typename Allocator = std::allocator<char>>
class ONEDAL_EXPORT undirected_adjacency_vector_graph_impl {
public:
    using allocator_type = Allocator;

    using topology_type = topology<IndexType>;

    // graph weight types
    using graph_user_value_type = GraphValue;
    using const_graph_user_value_type = const graph_user_value_type;

    using vertex_type = typename topology_type::vertex_type;
    using vertex_allocator_type =
        typename std::allocator_traits<Allocator>::template rebind_alloc<vertex_type>;

    using vertex_set = typename topology_type::vertex_set;
    using vertex_iterator = typename topology_type::vertex_iterator;
    using const_vertex_iterator = typename topology_type::const_vertex_iterator;
    using vertex_size_type = typename topology_type::vertex_size_type;

    using vertex_edge_type = typename topology_type::vertex_edge_type;
    using vertex_edge_size_type = typename topology_type::vertex_edge_size_type;
    using vertex_edge_set = typename topology_type::vertex_edge_set;
    using vertex_edge_iterator = typename topology_type::vertex_edge_iterator;
    using const_vertex_edge_iterator = typename topology_type::const_vertex_edge_iterator;
    using vertex_edge_allocator_type =
        typename std::allocator_traits<Allocator>::template rebind_alloc<vertex_edge_type>;

    using edge_type = typename topology_type::edge_type;
    using edge_allocator_type =
        typename std::allocator_traits<Allocator>::template rebind_alloc<edge_type>;
    using edge_set = typename topology_type::edge_set;

    using edge_size_type = typename topology_type::edge_size_type;

    using vertex_user_value_type = VertexValue;
    using vertex_user_value_allocator_type =
        typename std::allocator_traits<Allocator>::template rebind_alloc<vertex_user_value_type>;
    using vertex_user_value_set = container<vertex_user_value_type>;

    using edge_user_value_type = EdgeValue;
    using edge_user_value_allocator_type =
        typename std::allocator_traits<Allocator>::template rebind_alloc<edge_user_value_type>;
    using edge_user_value_set = container<edge_user_value_type>;

    // ranges
    using vertex_edge_range = typename topology_type::vertex_edge_range;
    using const_vertex_edge_range = typename topology_type::const_vertex_edge_range;

    undirected_adjacency_vector_graph_impl() = default;

    virtual ~undirected_adjacency_vector_graph_impl() {
        auto& cols = _topology._cols;
        auto& degrees = _topology._degrees;
        auto& rows = _topology._rows;
        auto& rows_vertex = _topology._rows_vertex;

        if (cols.has_mutable_data()) {
            oneapi::dal::preview::detail::deallocate(_vertex_allocator,
                                                     cols.get_mutable_data(),
                                                     cols.get_count());
        }
        if (degrees.has_mutable_data()) {
            oneapi::dal::preview::detail::deallocate(_vertex_allocator,
                                                     degrees.get_mutable_data(),
                                                     degrees.get_count());
        }
        if (rows.has_mutable_data()) {
            oneapi::dal::preview::detail::deallocate(_edge_allocator,
                                                     rows.get_mutable_data(),
                                                     rows.get_count());
        }
        if (rows_vertex.has_mutable_data()) {
            oneapi::dal::preview::detail::deallocate(_vertex_edge_allocator,
                                                     rows_vertex.get_mutable_data(),
                                                     rows_vertex.get_count());
        }

        if (_vertex_values.has_mutable_data()) {
            oneapi::dal::preview::detail::deallocate(_vertex_user_value_allocator,
                                                     _vertex_values.get_mutable_data(),
                                                     _vertex_values.get_count());
        }
        if (_edge_values.has_mutable_data()) {
            oneapi::dal::preview::detail::deallocate(_edge_user_value_allocator,
                                                     _edge_values.get_mutable_data(),
                                                     _edge_values.get_count());
        }
    }

    inline void set_topology(vertex_size_type vertex_count,
                             edge_size_type edge_count,
                             edge_type* offsets,
                             vertex_type* neighbors,
                             vertex_type* degrees) {
        _topology._vertex_count = vertex_count;
        _topology._edge_count = edge_count;
        _topology._rows = edge_set::wrap(offsets, vertex_count + 1);
        _topology._degrees = vertex_set::wrap(degrees, vertex_count);
        _topology._cols = vertex_set::wrap(neighbors, edge_count * 2);
        _topology._rows_ptr = _topology._rows.get_data();
        _topology._cols_ptr = _topology._cols.get_data();
        _topology._degrees_ptr = _topology._degrees.get_data();
    }

    inline topology<IndexType>& get_topology() {
        return _topology;
    }

    inline vertex_values<VertexValue>& get_vertex_values() {
        return _vertex_values;
    }

    inline edge_values<EdgeValue>& get_edge_values() {
        return _edge_values;
    }

    inline const topology<IndexType> get_topology() const {
        return _topology;
    }

    inline const vertex_values<VertexValue> get_vertex_values() const {
        return _vertex_values;
    }

    inline const edge_values<EdgeValue> get_edge_values() const {
        return _edge_values;
    }

    allocator_type _allocator;
    vertex_allocator_type _vertex_allocator{ _allocator };
    edge_allocator_type _edge_allocator{ _allocator };
    vertex_edge_allocator_type _vertex_edge_allocator{ _allocator };
    vertex_user_value_allocator_type _vertex_user_value_allocator{ _allocator };
    edge_user_value_allocator_type _edge_user_value_allocator{ _allocator };

private:
    topology<IndexType> _topology;
    vertex_values<VertexValue> _vertex_values;
    edge_values<EdgeValue> _edge_values;
};

} // namespace oneapi::dal::preview::detail<|MERGE_RESOLUTION|>--- conflicted
+++ resolved
@@ -24,79 +24,6 @@
 
 namespace oneapi::dal::preview::detail {
 
-<<<<<<< HEAD
-=======
-template <typename IndexType>
-constexpr bool is_valid_index_v = dal::detail::is_one_of_v<IndexType, std::int32_t>;
-
-template <typename IndexType>
-class topology {
-public:
-    using vertex_type = IndexType;
-    using vertex_set = container<vertex_type>;
-    using vertex_iterator = vertex_type*;
-    using const_vertex_iterator = const vertex_type*;
-    using vertex_size_type = std::int64_t;
-    using vertex_edge_type = vertex_type;
-    using vertex_edge_size_type = vertex_type;
-
-    using edge_type = std::int64_t;
-    using edge_set = container<edge_type>;
-
-    using vertex_edge_set = container<vertex_edge_type>;
-    using vertex_edge_iterator = vertex_edge_type*;
-    using const_vertex_edge_iterator = const vertex_edge_type*;
-    using edge_size_type = std::int64_t;
-
-    // ranges
-    using vertex_edge_range = range<vertex_edge_iterator>;
-    using const_vertex_edge_range = range<const_vertex_edge_iterator>;
-
-    topology() = default;
-    virtual ~topology() = default;
-
-    ONEDAL_FORCEINLINE std::int64_t get_vertex_count() const {
-        return _vertex_count;
-    }
-
-    ONEDAL_FORCEINLINE std::int64_t get_edge_count() const {
-        return _edge_count;
-    }
-
-    ONEDAL_FORCEINLINE auto get_vertex_degree(const IndexType& u) const noexcept
-        -> vertex_edge_size_type {
-        return _degrees_ptr[u];
-    }
-
-    ONEDAL_FORCEINLINE auto get_vertex_neighbors_begin(const IndexType& u) const noexcept
-        -> const_vertex_edge_iterator {
-        return _cols_ptr + _rows[u];
-    }
-
-    ONEDAL_FORCEINLINE auto get_vertex_neighbors_end(const IndexType& u) const noexcept
-        -> const_vertex_edge_iterator {
-        return _cols_ptr + _rows[u + 1];
-    }
-
-    ONEDAL_FORCEINLINE auto get_vertex_neighbors(const IndexType& u) const noexcept
-        -> const_vertex_edge_range {
-        return std::make_pair(get_vertex_neighbors_begin(u), get_vertex_neighbors_end(u));
-    }
-
-    vertex_set _cols;
-    vertex_set _degrees;
-    edge_set _rows;
-    vertex_edge_set _rows_vertex;
-
-    const vertex_type* _cols_ptr;
-    const vertex_type* _degrees_ptr;
-    const edge_type* _rows_ptr;
-
-    std::int64_t _vertex_count = 0;
-    std::int64_t _edge_count = 0;
-};
-
->>>>>>> fa6e66b3
 template <typename VertexValue>
 using vertex_values = container<VertexValue>;
 
