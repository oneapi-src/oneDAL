--- conflicted
+++ resolved
@@ -60,30 +60,6 @@
         return _edge_count;
     }
 
-    /*
-ONEDAL_FORCEINLINE auto get_vertex_degree(const IndexType& vertex) const noexcept ->
-    edge_size_type {
-    return _degrees[vertex];
-}
-
-ONEDAL_FORCEINLINE auto get_vertex_neighbors(const IndexType& vertex) const noexcept ->
-    const_vertex_edge_range {
-    const IndexType* vertex_neighbors_begin = _cols.get_data() + _rows[vertex];
-    const IndexType* vertex_neighbors_end =
-        _cols.get_data() + _rows[vertex + 1];
-    return std::make_pair(vertex_neighbors_begin, vertex_neighbors_end);
-}
-
-ONEDAL_FORCEINLINE auto get_vertex_neighbors_begin(const IndexType& vertex) const noexcept ->
-    const_vertex_edge_iterator {
-    return _cols.get_data() + _rows[vertex];
-}
-
-ONEDAL_FORCEINLINE auto get_vertex_neighbors_end(const IndexType& vertex) const noexcept ->
-    const_vertex_edge_iterator {
-    return _cols.get_data() + _rows[vertex + 1];
-}*/
-
     ONEDAL_FORCEINLINE auto get_vertex_degree(const IndexType& vertex) const noexcept
         -> edge_size_type {
         return _degrees_ptr[vertex];
@@ -270,34 +246,4 @@
     edge_values<EdgeValue> _edge_values;
 };
 
-<<<<<<< HEAD
-=======
-template <typename IndexType>
-constexpr std::int64_t get_topology_vertex_count(const topology<IndexType>& _topology) {
-    return _topology._vertex_count;
-}
-
-template <typename IndexType>
-constexpr std::int64_t get_topology_edge_count(const topology<IndexType>& _topology) {
-    return _topology._edge_count;
-}
-
-template <typename IndexType>
-constexpr auto get_topology_vertex_degree(const topology<IndexType>& _topology,
-                                          const IndexType& vertex) noexcept ->
-    typename topology<IndexType>::vertex_edge_size_type {
-    return _topology._degrees[vertex];
-}
-
-template <typename IndexType>
-constexpr auto get_topology_vertex_neighbors(const topology<IndexType>& _topology,
-                                             const IndexType& vertex) noexcept ->
-    typename topology<IndexType>::const_vertex_edge_range {
-    const IndexType* vertex_neighbors_begin = _topology._cols.get_data() + _topology._rows[vertex];
-    const IndexType* vertex_neighbors_end =
-        _topology._cols.get_data() + _topology._rows[vertex + 1];
-    return std::make_pair(vertex_neighbors_begin, vertex_neighbors_end);
-}
-
->>>>>>> a6c030cc
 } // namespace oneapi::dal::preview::detail