--- conflicted
+++ resolved
@@ -101,7 +101,6 @@
 template <typename Graph>
 constexpr auto get_vertex_degree(const Graph &g, vertex_type<Graph> u)
     -> vertex_edge_size_type<Graph> {
-<<<<<<< HEAD
     static_assert(is_undirected<Graph>, "get_vertex_degree requires graph undirectness");
     if (u < 0 || (vertex_size_type<Graph>)u >= detail::get_vertex_count_impl(g)) {
         throw out_of_range(dal::detail::error_messages::
@@ -114,23 +113,17 @@
 constexpr auto get_vertex_outward_degree(const Graph &g, vertex_type<Graph> u)
     -> vertex_outward_edge_size_type<Graph> {
     static_assert(is_directed<Graph>, "get_vertex_out_degree requires graph directness");
-=======
->>>>>>> fa6e66b3
     if (u < 0 || (vertex_size_type<Graph>)u >= detail::get_vertex_count_impl(g)) {
         throw out_of_range(dal::detail::error_messages::
                                vertex_index_out_of_range_expect_from_zero_to_vertex_count());
     }
-<<<<<<< HEAD
     return detail::get_vertex_outward_degree_impl(g, u);
-=======
     return detail::get_vertex_degree_impl(g, u);
->>>>>>> fa6e66b3
 }
 
 template <typename Graph>
 constexpr auto get_vertex_neighbors(const Graph &g, vertex_type<Graph> u)
     -> const_vertex_edge_range_type<Graph> {
-<<<<<<< HEAD
     static_assert(is_undirected<Graph>, "get_vertex_neighbors requires graph undirectness");
     if (u < 0 || (vertex_size_type<Graph>)u >= detail::get_vertex_count_impl(g)) {
         throw out_of_range(dal::detail::error_messages::
@@ -143,17 +136,11 @@
 constexpr auto get_vertex_outward_neighbors(const Graph &g, vertex_type<Graph> u)
     -> const_vertex_outward_edge_range_type<Graph> {
     static_assert(is_directed<Graph>, "get_vertex_out_neighbors requires graph directness");
-=======
->>>>>>> fa6e66b3
     if (u < 0 || (vertex_size_type<Graph>)u >= detail::get_vertex_count_impl(g)) {
         throw out_of_range(dal::detail::error_messages::
                                vertex_index_out_of_range_expect_from_zero_to_vertex_count());
     }
-<<<<<<< HEAD
     return detail::get_vertex_outward_neighbors_impl(g, u);
-=======
-    return detail::get_vertex_neighbors_impl(g, u);
->>>>>>> fa6e66b3
 }
 
 } // namespace oneapi::dal::preview