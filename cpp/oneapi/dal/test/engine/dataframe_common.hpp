/*******************************************************************************
* Copyright 2021 Intel Corporation
*
* Licensed under the Apache License, Version 2.0 (the "License");
* you may not use this file except in compliance with the License.
* You may obtain a copy of the License at
*
*     http://www.apache.org/licenses/LICENSE-2.0
*
* Unless required by applicable law or agreed to in writing, software
* distributed under the License is distributed on an "AS IS" BASIS,
* WITHOUT WARRANTIES OR CONDITIONS OF ANY KIND, either express or implied.
* See the License for the specific language governing permissions and
* limitations under the License.
*******************************************************************************/

#pragma once

#include <any>
#include <string>
#include <vector>
#include <memory>
#include <optional>

#include "oneapi/dal/array.hpp"
#include "oneapi/dal/table/common.hpp"
#include "oneapi/dal/test/engine/common.hpp"
#include "oneapi/dal/io/csv.hpp"

namespace oneapi::dal::test::engine {

#define GENERATE_DATAFRAME(...) \
    GENERATE_COPY(as<oneapi::dal::test::engine::dataframe_builder>{}, __VA_ARGS__).build()

enum class table_kind { homogen };

enum class table_float_type { f32, f64 };

class table_id {
public:
    template <typename Float>
    static table_id homogen() {
        static_assert(dal::detail::is_floating_point<Float>());
        if constexpr (std::is_same_v<Float, float>) {
            return table_id{ table_kind::homogen, table_float_type::f32 };
        }
        return table_id{ table_kind::homogen, table_float_type::f64 };
    }

    table_kind get_kind() const {
        return kind_;
    }

    table_float_type get_float_type() const {
        return float_type_;
    }

private:
    explicit table_id(table_kind kind, table_float_type float_type)
            : kind_(kind),
              float_type_(float_type) {}

    table_kind kind_;
    table_float_type float_type_;
};

class dataframe_impl {
public:
    explicit dataframe_impl(const array<float>& data,
                            std::int64_t row_count,
                            std::int64_t column_count)
            : array_(data),
              row_count_(row_count),
              column_count_(column_count) {}

    dataframe_impl(const dataframe_impl&) = delete;
    dataframe_impl& operator=(const dataframe_impl&) = delete;

    std::int64_t get_count() const {
        return array_.get_count();
    }

    std::size_t get_size() const {
        return array_.get_size();
    }

    std::int64_t get_row_count() const {
        return row_count_;
    }

    std::int64_t get_column_count() const {
        return column_count_;
    }

    const array<float>& get_array() const {
        return array_;
    }

    array<float>& get_array() {
        return array_;
    }

    dataframe_impl* copy() const {
        auto array_copy = array<float>::empty(array_.get_count());
        float* array_copy_data = array_copy.get_mutable_data();
        const float* array_data = array_.get_data();
        for (std::int64_t i = 0; i < array_.get_count(); i++) {
            array_copy_data[i] = array_data[i];
        }
        return new dataframe_impl{ array_copy, row_count_, column_count_ };
    }

    template <typename T>
    void add_field(const std::string& name, T&& value) {
        user_fields_.insert_or_assign(name, std::any{ std::forward<T>(value) });
    }

    void remove_field(const std::string& name) {
        user_fields_.erase(name);
    }

    template <typename T>
    std::optional<T> get_field(const std::string& name) const {
        const auto it = user_fields_.find(name);
        if (it == user_fields_.end()) {
            return std::nullopt;
        }

        try {
            return std::any_cast<T>(it->second);
        }
        catch (const std::bad_any_cast&) {
            return std::nullopt;
        }
    }

private:
    array<float> array_;
    std::int64_t row_count_;
    std::int64_t column_count_;
    std::unordered_map<std::string, std::any> user_fields_;
};

class dataframe {
public:
    explicit dataframe(const array<float>& data, std::int64_t row_count, std::int64_t column_count)
            : dataframe(new dataframe_impl{ data, row_count, column_count }) {}

    explicit dataframe(dataframe_impl* impl) : impl_(impl) {}

    table get_table(host_test_policy& policy, const table_id& id, range r = { 0, 0 }) const;

#ifdef ONEDAL_DATA_PARALLEL
<<<<<<< HEAD
    table get_table(device_test_policy& policy,
                    const table_id& id,
                    sycl::usm::alloc alloc = sycl::usm::alloc::shared) const;
=======
    table get_table(device_test_policy& policy, const table_id& id, range r = { 0, 0 }) const;
>>>>>>> 263dd64e
#endif

    table get_table(const table_id& id, range r = { 0, 0 }) const {
        host_test_policy policy;
        return get_table(policy, id, r);
    }

    std::int64_t get_row_count() const {
        return impl_->get_row_count();
    }

    std::int64_t get_column_count() const {
        return impl_->get_column_count();
    }

    std::size_t get_count() const {
        return impl_->get_count();
    }

    std::size_t get_size() const {
        return impl_->get_size();
    }

    const array<float>& get_array() const {
        return impl_->get_array();
    }

    template <typename T>
    void add_field(const std::string& name, T&& value) const {
        impl_->add_field(name, std::forward<T>(value));
    }

    void remove_field(const std::string& name) const {
        impl_->remove_field(name);
    }

    template <typename T>
    std::optional<T> get_field(const std::string& name) const {
        return impl_->template get_field<T>(name);
    }

    template <typename T, typename Op>
    T get_or_add_field(const std::string& name, Op&& op) const {
        const auto optional_value = impl_->template get_field<T>(name);
        if (optional_value) {
            return optional_value.value();
        }
        else {
            const auto value = op();
            impl_->add_field(name, value);
            return value;
        }
    }

private:
    mutable dal::detail::pimpl<dataframe_impl> impl_;
};

class dataframe_builder_action {
public:
    virtual ~dataframe_builder_action() = default;
    virtual std::string get_opcode() const = 0;
    virtual dataframe_impl* execute(dataframe_impl* df) const = 0;
};

class dataframe_builder_program {
public:
    dataframe_builder_program() = default;
    dataframe_builder_program(const dataframe_builder_program&) = delete;
    dataframe_builder_program& operator=(const dataframe_builder_program&) = delete;

    template <typename Action, typename... Args>
    void add(Args&&... args) {
        actions_.emplace_back(new Action{ std::forward<Args>(args)... });
        code_ += actions_.back()->get_opcode();
    }

    dataframe execute() const;

    const std::string& get_code() const {
        return code_;
    }

private:
    std::string code_;
    std::vector<std::unique_ptr<dataframe_builder_action>> actions_;
};

class dataframe_builder_impl {
public:
    explicit dataframe_builder_impl(std::int64_t row_count, std::int64_t column_count);
    explicit dataframe_builder_impl(const std::string& dataset);
    dataframe_builder_impl(const dataframe_builder_impl&) = delete;
    dataframe_builder_impl& operator=(const dataframe_builder_impl&) = delete;

    dataframe_builder_program& get_program() {
        return program_;
    }

private:
    dataframe_builder_program program_;
};

class dataframe_builder {
public:
    explicit dataframe_builder(std::int64_t row_count, std::int64_t column_count)
            : impl_(new dataframe_builder_impl{ row_count, column_count }) {}

<<<<<<< HEAD
    dataframe_builder& fill(double vaue);

    dataframe_builder& fill_diag(double vaue);
=======
    explicit dataframe_builder(const std::string& dataset)
            : impl_(new dataframe_builder_impl{ dataset }) {}
>>>>>>> 263dd64e

    dataframe_builder& fill_uniform(double a, double b, std::int64_t seed = 7777);

    dataframe build() const;

protected:
    dal::detail::pimpl<dataframe_builder_impl> impl_;
};

} // namespace oneapi::dal::test::engine<|MERGE_RESOLUTION|>--- conflicted
+++ resolved
@@ -148,19 +148,16 @@
 
     explicit dataframe(dataframe_impl* impl) : impl_(impl) {}
 
-    table get_table(host_test_policy& policy, const table_id& id, range r = { 0, 0 }) const;
+    table get_table(host_test_policy& policy, const table_id& id, const range& r = { 0, 0 }) const;
 
 #ifdef ONEDAL_DATA_PARALLEL
-<<<<<<< HEAD
     table get_table(device_test_policy& policy,
                     const table_id& id,
+                    const range& r = { 0, 0 },
                     sycl::usm::alloc alloc = sycl::usm::alloc::shared) const;
-=======
-    table get_table(device_test_policy& policy, const table_id& id, range r = { 0, 0 }) const;
->>>>>>> 263dd64e
 #endif
 
-    table get_table(const table_id& id, range r = { 0, 0 }) const {
+    table get_table(const table_id& id, const range& r = { 0, 0 }) const {
         host_test_policy policy;
         return get_table(policy, id, r);
     }
@@ -266,14 +263,12 @@
     explicit dataframe_builder(std::int64_t row_count, std::int64_t column_count)
             : impl_(new dataframe_builder_impl{ row_count, column_count }) {}
 
-<<<<<<< HEAD
-    dataframe_builder& fill(double vaue);
-
-    dataframe_builder& fill_diag(double vaue);
-=======
     explicit dataframe_builder(const std::string& dataset)
             : impl_(new dataframe_builder_impl{ dataset }) {}
->>>>>>> 263dd64e
+
+    dataframe_builder& fill(double value);
+
+    dataframe_builder& fill_diag(double value);
 
     dataframe_builder& fill_uniform(double a, double b, std::int64_t seed = 7777);
 
