/*******************************************************************************
* Copyright 2021 Intel Corporation
*
* Licensed under the Apache License, Version 2.0 (the "License");
* you may not use this file except in compliance with the License.
* You may obtain a copy of the License at
*
*     http://www.apache.org/licenses/LICENSE-2.0
*
* Unless required by applicable law or agreed to in writing, software
* distributed under the License is distributed on an "AS IS" BASIS,
* WITHOUT WARRANTIES OR CONDITIONS OF ANY KIND, either express or implied.
* See the License for the specific language governing permissions and
* limitations under the License.
*******************************************************************************/

#include "oneapi/dal/test/engine/dataframe_common.hpp"

#include <list>
#include <unordered_map>

#include "oneapi/dal/detail/common.hpp"
#include "oneapi/dal/table/row_accessor.hpp"
#include "oneapi/dal/table/detail/table_builder.hpp"
#include "oneapi/dal/test/engine/dataframe_actions.hpp"

namespace oneapi::dal::test::engine {

class dataframe_builder_cache_entry {
public:
    dataframe_builder_cache_entry(const dataframe& df, std::size_t generation)
            : df_(df),
              generation_(generation) {}

    const dataframe& get_df() const {
        return df_;
    }

    std::size_t get_generation() const {
        return generation_;
    }

    void decrement_generation(std::size_t decrement) {
        ONEDAL_ASSERT(generation_ >= decrement);
        generation_ -= decrement;
    }

private:
    dataframe df_;
    std::size_t generation_;
};

class dataframe_builder_cache {
public:
    using cache_entry = dataframe_builder_cache_entry;

    static dataframe_builder_cache& get_instance() {
        static dataframe_builder_cache cache;
        return cache;
    }

    std::tuple<dataframe, bool> lookup(const dataframe_builder_program& program) {
        const auto it = map_.find(program.get_code());
        if (it == map_.end()) {
            const auto df = program.execute();
            store(program.get_code(), df);
            return { df, false };
        }
        return { it->second.get_df(), true };
    }

    double get_occupied_size_mb() const {
        return cache_size_ / 1024.0 / 1024.0;
    }

private:
    dataframe_builder_cache() = default;

    void store(const std::string& key, const dataframe& df) {
        try_remove_stale_elements(df.get_size());

        // We store new entry even if its size does not fit the cache
        // until new entry comes
        map_.emplace(key, cache_entry{ df, size_stack.size() });
        size_stack.push_back(df.get_size());
        cache_size_ += df.get_size();

#ifdef ONEDAL_DEBUG
        check_cache_invariants();
#endif
    }

    void try_remove_stale_elements(std::size_t new_entry_size) {
        ONEDAL_ASSERT(size_stack.size() == map_.size());

        // Do nothing if cache is empty
        if (size_stack.size() == 0) {
            return;
        }

        // Do nothing if cache allows storing more elements
        if (cache_size_ + new_entry_size <= max_cache_size_) {
            return;
        }

        // If new entry is too large, remove all entries
        if (new_entry_size >= max_cache_size_) {
            return clear();
        }

        // If new_entry_size leads to overflow, remove all entries
        if (cache_size_ + new_entry_size < cache_size_) {
            return clear();
        }

        // Compute generation cut point -- all entries below
        // the cut point are considered stale and shall be removed
        std::size_t cut_generation = 0;
        std::size_t cache_size_after_removal = cache_size_;
        for (std::size_t entry_size : size_stack) {
            cache_size_after_removal -= entry_size;
            if (cache_size_after_removal + new_entry_size < max_cache_size_) {
                break;
            }
            cut_generation++;
        }
        ONEDAL_ASSERT(cache_size_after_removal < cache_size_);
        ONEDAL_ASSERT(cut_generation < size_stack.size());

        // Remove stale entry sizes from stack
        for (std::size_t i = 0; i <= cut_generation; i++) {
            size_stack.pop_front();
        }

        // Remove stale entries from map
        for (auto it = map_.begin(); it != map_.end();) {
            const std::size_t gen = it->second.get_generation();
            if (gen <= cut_generation) {
                it = map_.erase(it);
            }
            else {
                it->second.decrement_generation(cut_generation + 1);
                ++it;
            }
        }

        cache_size_ = cache_size_after_removal;
    }

    void clear() {
        map_.clear();
        size_stack.clear();
        cache_size_ = 0;
    }

#ifdef ONEDAL_DEBUG
    void check_cache_invariants() const {
        ONEDAL_ASSERT(size_stack.size() == map_.size());

        std::vector<size_t> size_stack_vec;
        size_stack_vec.reserve(size_stack.size());
        for (std::size_t size : size_stack) {
            size_stack_vec.push_back(size);
        }

        std::size_t check_cache_size = 0;
        for (const auto& pair : map_) {
            const std::size_t gen = pair.second.get_generation();
            ONEDAL_ASSERT(gen < size_stack_vec.size());

            std::size_t df_size = pair.second.get_df().get_size();
            std::size_t gen_size = size_stack_vec[gen];
            ONEDAL_ASSERT(df_size == gen_size);

            check_cache_size += df_size;
        }
        ONEDAL_ASSERT(check_cache_size == cache_size_);
    }
#endif

    std::size_t cache_size_ = 0;
    std::list<size_t> size_stack;
    std::unordered_map<std::string, cache_entry> map_;

    // Default max cache size is 500Mb
    std::size_t max_cache_size_ = 500 * 1024 * 1024;
};

static dataframe_builder_cache& get_dataframe_builder_cache() {
    return dataframe_builder_cache::get_instance();
}

<<<<<<< HEAD
=======
class dataframe_builder_action_allocate : public dataframe_builder_action {
public:
    explicit dataframe_builder_action_allocate(std::int64_t row_count, std::int64_t column_count)
            : row_count_(row_count),
              column_count_(column_count) {
        if (row_count == 0 || column_count == 0) {
            throw invalid_argument{ fmt::format(
                "Invalid dataframe shape, row and column count must be positive, "
                "but got row_count = {}, column_count = {}",
                row_count,
                column_count) };
        }
    }

    std::string get_opcode() const override {
        return fmt::format("allocate({},{})", row_count_, column_count_);
    }

    dataframe_impl* execute(dataframe_impl* df) const override {
        delete df;
        const auto arr = array<float>::empty(row_count_ * column_count_);
        return new dataframe_impl{ arr, row_count_, column_count_ };
    }

private:
    std::int64_t row_count_;
    std::int64_t column_count_;
};

class dataframe_builder_action_read_external_dataset : public dataframe_builder_action {
private:
    enum dataset_extensions { csv };

public:
    explicit dataframe_builder_action_read_external_dataset(const std::string& dataset)
            : dataset_(dataset) {
        dataset_ = trim_path_left(dataset_);
        dataset_ = trim_path_right(dataset_);
    }

    std::string get_opcode() const override {
        return fmt::format("read_external_dataset({})", dataset_);
    }

    dataframe_impl* execute(dataframe_impl* df) const override {
        delete df;

        std::string datasets_root = get_dataset_root();

        if (get_extension(dataset_) == dataset_extensions::csv) {
            const auto data_table =
                dal::read<dal::table>(dal::csv::data_source{ datasets_root + '/' + dataset_ });

            return new dataframe_impl{ dal::row_accessor<const float>{ data_table }.pull(),
                                       data_table.get_row_count(),
                                       data_table.get_column_count() };
        }
        else {
            throw internal_error{ fmt::format("{} dataset extension was not handled",
                                              get_extension(dataset_)) };
        }
    }

private:
    std::string trim_path_left(const std::string& path) const {
        std::string tmp(path);
        if (tmp.size() > 0 && tmp[0] == '/') {
            tmp.erase(0, 1);
        }
        return tmp;
    }

    std::string trim_path_right(const std::string& path) const {
        std::string tmp(path);
        if (tmp.size() > 0 && tmp[tmp.size() - 1] == '/') {
            tmp.erase(tmp.size() - 1, 1);
        }
        return tmp;
    }

    std::string get_dataset_root() const {
        const char* dataset_root_ptr = std::getenv("DAAL_DATASETS");
        if (dataset_root_ptr == nullptr) {
            throw invalid_argument{ "DAAL_DATASETS environment variable is unset" };
        }
        return trim_path_right(dataset_root_ptr);
    }

    dataset_extensions get_extension(const std::string& path) const {
        std::int64_t dot = static_cast<std::int64_t>(path.size()) - 1;
        while (dot >= 0 && path[dot] != '.') {
            --dot;
        }

        if (dot >= 0) {
            const std::string extension =
                path.substr(dot, static_cast<std::int64_t>(path.size()) - dot);
            if (extension == ".csv") {
                return dataset_extensions::csv;
            }
            throw unimplemented{ fmt::format("{} dataset extension is not supported", extension) };
        }
        throw invalid_argument{ "Dataset doesn't have any extension" };
    }

    std::string dataset_;
};

class dataframe_builder_action_fill_uniform : public dataframe_builder_action {
public:
    explicit dataframe_builder_action_fill_uniform(double a, double b, std::int64_t seed)
            : a_(a),
              b_(b),
              seed_(seed) {
        if (a >= b) {
            throw invalid_argument{ fmt::format("Invalid uniform distribution interval, "
                                                "expected b > a, but got a = {}, b = {}",
                                                a,
                                                b) };
        }
    }

    std::string get_opcode() const override {
        return fmt::format("fill_uniform({},{},{})", a_, b_, seed_);
    }

    dataframe_impl* execute(dataframe_impl* df) const override {
        if (!df) {
            throw invalid_argument{ "Action fill_uniform got null dataframe" };
        }

        float* data = df->get_array().need_mutable_data().get_mutable_data();

        // TODO: Migrate to MKL's random generators
        std::mt19937 rng(seed_);

        std::uniform_real_distribution<float> distr(a_, b_);
        for (std::int64_t i = 0; i < df->get_count(); i++) {
            data[i] = distr(rng);
        }

        return df;
    }

private:
    double a_ = 0.0;
    double b_ = 1.0;
    std::int64_t seed_ = 7777;
};

>>>>>>> 263dd64e
dataframe dataframe_builder_program::execute() const {
    dataframe_impl* impl = nullptr;
    for (const auto& action : actions_) {
        impl = action->execute(impl);
    }
    return dataframe{ impl };
}

dataframe_builder_impl::dataframe_builder_impl(std::int64_t row_count, std::int64_t column_count) {
    program_.add<dataframe_builder_action_allocate>(row_count, column_count);
}

<<<<<<< HEAD
dataframe_builder& dataframe_builder::fill(double value) {
    impl_->get_program().add<dataframe_builder_action_fill>(value);
    return *this;
}

dataframe_builder& dataframe_builder::fill_diag(double value) {
    impl_->get_program().add<dataframe_builder_action_fill_diag>(value);
    return *this;
=======
dataframe_builder_impl::dataframe_builder_impl(const std::string& dataset) {
    program_.add<dataframe_builder_action_read_external_dataset>(dataset);
>>>>>>> 263dd64e
}

dataframe_builder& dataframe_builder::fill_uniform(double a, double b, std::int64_t seed) {
    impl_->get_program().add<dataframe_builder_action_fill_uniform>(a, b, seed);
    return *this;
}

dataframe dataframe_builder::build() const {
    const auto& program = impl_->get_program();
    const auto df_hit = get_dataframe_builder_cache().lookup(program);
#ifdef ONEDAL_DEBUG_DATAFRAMES_CACHE
    const std::string hit_or_miss = std::get<1>(df_hit) ? "hit" : "miss";
    fmt::print("{}\t{}\t{:.2f}Mb\n",
               hit_or_miss,
               program.get_code(),
               get_dataframe_builder_cache().get_occupied_size_mb());
#endif
    return std::get<0>(df_hit);
}

template <typename Float, typename... Args>
static homogen_table wrap_to_homogen_table(host_test_policy& policy,
                                           const array<Float>& data,
                                           std::int64_t row_count,
                                           std::int64_t column_count) {
    return dal::detail::homogen_table_builder{}.reset(data, row_count, column_count).build();
}

#ifdef ONEDAL_DATA_PARALLEL
template <typename Float, typename... Args>
static homogen_table wrap_to_homogen_table(device_test_policy& policy,
                                           const array<Float>& data,
                                           std::int64_t row_count,
                                           std::int64_t column_count,
                                           Args&&... args) {
    return dal::detail::homogen_table_builder{}
        .set_data_type(dal::detail::make_data_type<Float>())
        .allocate(policy.get_queue(), row_count, column_count, std::forward<Args>(args)...)
        .copy_data(policy.get_queue(), data.get_data(), row_count, column_count)
        .build();
}
#endif

static array<double> convert_to_f64(const array<float>& data) {
    auto data_f64 = array<double>::empty(data.get_count());

    const float* data_ptr = data.get_data();
    double* data_f64_ptr = data_f64.get_mutable_data();

    for (std::int64_t i = 0; i < data.get_count(); i++) {
        data_f64_ptr[i] = data_ptr[i];
    }

    return data_f64;
}

<<<<<<< HEAD
template <typename Policy, typename... Args>
static homogen_table build_homogen_table(Policy& policy,
                                         const array<float>& data,
                                         const table_id& id,
                                         std::int64_t row_count,
                                         std::int64_t column_count,
                                         Args&&... args) {
=======
template <typename Policy>
static homogen_table wrap_to_homogen_table(Policy& policy,
                                           const array<float>& data,
                                           const table_id& id,
                                           std::int64_t row_count,
                                           std::int64_t column_count) {
>>>>>>> 263dd64e
    if (id.get_float_type() == table_float_type::f32) {
        return wrap_to_homogen_table(policy,
                                     data,
                                     row_count,
                                     column_count,
                                     std::forward<Args>(args)...);
    }
    else if (id.get_float_type() == table_float_type::f64) {
        auto data_f64 = convert_to_f64(data);
        return wrap_to_homogen_table(policy,
                                     data_f64,
                                     row_count,
                                     column_count,
                                     std::forward<Args>(args)...);
    }
    else {
        throw unimplemented{ "Only f32 and f64 floating point types are supported" };
    }
}

<<<<<<< HEAD
template <typename Policy, typename... Args>
static table build_table(Policy& policy, const dataframe& df, const table_id& id, Args&&... args) {
=======
template <typename Policy>
static homogen_table build_homogen_table(Policy& policy,
                                         const array<float>& data,
                                         const table_id& id,
                                         std::int64_t row_count,
                                         std::int64_t column_count,
                                         std::int64_t first_column_idx,
                                         std::int64_t last_column_idx) {
    const std::int64_t actual_column_count = column_count;
    const std::int64_t required_column_count = last_column_idx - first_column_idx;

    ONEDAL_ASSERT(required_column_count >= 0);

    if (first_column_idx == 0 && actual_column_count == required_column_count) {
        return wrap_to_homogen_table(policy, data, id, row_count, required_column_count);
    }
    else {
        auto dst = array<float>::empty(row_count * required_column_count);
        float* dst_ptr = dst.get_mutable_data();
        const float* src_ptr = data.get_data();

        for (std::int64_t i = 0; i < row_count; ++i) {
            for (std::int64_t j = 0; j < required_column_count; ++j) {
                dst_ptr[i * required_column_count + j] =
                    src_ptr[i * actual_column_count + first_column_idx + j];
            }
        }

        return wrap_to_homogen_table(policy, dst, id, row_count, required_column_count);
    }
}

template <typename Policy>
static table build_table(Policy& policy, const dataframe& df, const table_id& id, range r) {
    std::int64_t first_column_idx = r.start_idx;
    std::int64_t last_column_idx = r.end_idx;

    if (last_column_idx <= 0) {
        last_column_idx += df.get_column_count();
    }

>>>>>>> 263dd64e
    const auto data = df.get_array();
    const std::int64_t row_count = df.get_row_count();
    const std::int64_t column_count = df.get_column_count();

    if (first_column_idx < 0) {
        throw invalid_argument{ "first_column_idx should be >= 0" };
    }
    if (first_column_idx >= last_column_idx) {
        throw invalid_argument{ "first_column_idx should be < last_column_idx" };
    }
    if (last_column_idx > column_count) {
        throw invalid_argument{ "last_column_idx should be <= data column count" };
    }

    if (id.get_kind() == table_kind::homogen) {
        return build_homogen_table(policy,
                                   data,
                                   id,
                                   row_count,
                                   column_count,
<<<<<<< HEAD
                                   std::forward<Args>(args)...);
=======
                                   first_column_idx,
                                   last_column_idx);
>>>>>>> 263dd64e
    }
    else {
        throw unimplemented{ "Only homogen table is supported" };
    }
}

table dataframe::get_table(host_test_policy& policy, const table_id& id, range r) const {
    return build_table(policy, *this, id, r);
}

#ifdef ONEDAL_DATA_PARALLEL
<<<<<<< HEAD
table dataframe::get_table(device_test_policy& policy,
                           const table_id& id,
                           sycl::usm::alloc alloc) const {
    return build_table(policy, *this, id, alloc);
=======
table dataframe::get_table(device_test_policy& policy, const table_id& id, range r) const {
    return build_table(policy, *this, id, r);
>>>>>>> 263dd64e
}
#endif

} // namespace oneapi::dal::test::engine<|MERGE_RESOLUTION|>--- conflicted
+++ resolved
@@ -190,159 +190,6 @@
     return dataframe_builder_cache::get_instance();
 }
 
-<<<<<<< HEAD
-=======
-class dataframe_builder_action_allocate : public dataframe_builder_action {
-public:
-    explicit dataframe_builder_action_allocate(std::int64_t row_count, std::int64_t column_count)
-            : row_count_(row_count),
-              column_count_(column_count) {
-        if (row_count == 0 || column_count == 0) {
-            throw invalid_argument{ fmt::format(
-                "Invalid dataframe shape, row and column count must be positive, "
-                "but got row_count = {}, column_count = {}",
-                row_count,
-                column_count) };
-        }
-    }
-
-    std::string get_opcode() const override {
-        return fmt::format("allocate({},{})", row_count_, column_count_);
-    }
-
-    dataframe_impl* execute(dataframe_impl* df) const override {
-        delete df;
-        const auto arr = array<float>::empty(row_count_ * column_count_);
-        return new dataframe_impl{ arr, row_count_, column_count_ };
-    }
-
-private:
-    std::int64_t row_count_;
-    std::int64_t column_count_;
-};
-
-class dataframe_builder_action_read_external_dataset : public dataframe_builder_action {
-private:
-    enum dataset_extensions { csv };
-
-public:
-    explicit dataframe_builder_action_read_external_dataset(const std::string& dataset)
-            : dataset_(dataset) {
-        dataset_ = trim_path_left(dataset_);
-        dataset_ = trim_path_right(dataset_);
-    }
-
-    std::string get_opcode() const override {
-        return fmt::format("read_external_dataset({})", dataset_);
-    }
-
-    dataframe_impl* execute(dataframe_impl* df) const override {
-        delete df;
-
-        std::string datasets_root = get_dataset_root();
-
-        if (get_extension(dataset_) == dataset_extensions::csv) {
-            const auto data_table =
-                dal::read<dal::table>(dal::csv::data_source{ datasets_root + '/' + dataset_ });
-
-            return new dataframe_impl{ dal::row_accessor<const float>{ data_table }.pull(),
-                                       data_table.get_row_count(),
-                                       data_table.get_column_count() };
-        }
-        else {
-            throw internal_error{ fmt::format("{} dataset extension was not handled",
-                                              get_extension(dataset_)) };
-        }
-    }
-
-private:
-    std::string trim_path_left(const std::string& path) const {
-        std::string tmp(path);
-        if (tmp.size() > 0 && tmp[0] == '/') {
-            tmp.erase(0, 1);
-        }
-        return tmp;
-    }
-
-    std::string trim_path_right(const std::string& path) const {
-        std::string tmp(path);
-        if (tmp.size() > 0 && tmp[tmp.size() - 1] == '/') {
-            tmp.erase(tmp.size() - 1, 1);
-        }
-        return tmp;
-    }
-
-    std::string get_dataset_root() const {
-        const char* dataset_root_ptr = std::getenv("DAAL_DATASETS");
-        if (dataset_root_ptr == nullptr) {
-            throw invalid_argument{ "DAAL_DATASETS environment variable is unset" };
-        }
-        return trim_path_right(dataset_root_ptr);
-    }
-
-    dataset_extensions get_extension(const std::string& path) const {
-        std::int64_t dot = static_cast<std::int64_t>(path.size()) - 1;
-        while (dot >= 0 && path[dot] != '.') {
-            --dot;
-        }
-
-        if (dot >= 0) {
-            const std::string extension =
-                path.substr(dot, static_cast<std::int64_t>(path.size()) - dot);
-            if (extension == ".csv") {
-                return dataset_extensions::csv;
-            }
-            throw unimplemented{ fmt::format("{} dataset extension is not supported", extension) };
-        }
-        throw invalid_argument{ "Dataset doesn't have any extension" };
-    }
-
-    std::string dataset_;
-};
-
-class dataframe_builder_action_fill_uniform : public dataframe_builder_action {
-public:
-    explicit dataframe_builder_action_fill_uniform(double a, double b, std::int64_t seed)
-            : a_(a),
-              b_(b),
-              seed_(seed) {
-        if (a >= b) {
-            throw invalid_argument{ fmt::format("Invalid uniform distribution interval, "
-                                                "expected b > a, but got a = {}, b = {}",
-                                                a,
-                                                b) };
-        }
-    }
-
-    std::string get_opcode() const override {
-        return fmt::format("fill_uniform({},{},{})", a_, b_, seed_);
-    }
-
-    dataframe_impl* execute(dataframe_impl* df) const override {
-        if (!df) {
-            throw invalid_argument{ "Action fill_uniform got null dataframe" };
-        }
-
-        float* data = df->get_array().need_mutable_data().get_mutable_data();
-
-        // TODO: Migrate to MKL's random generators
-        std::mt19937 rng(seed_);
-
-        std::uniform_real_distribution<float> distr(a_, b_);
-        for (std::int64_t i = 0; i < df->get_count(); i++) {
-            data[i] = distr(rng);
-        }
-
-        return df;
-    }
-
-private:
-    double a_ = 0.0;
-    double b_ = 1.0;
-    std::int64_t seed_ = 7777;
-};
-
->>>>>>> 263dd64e
 dataframe dataframe_builder_program::execute() const {
     dataframe_impl* impl = nullptr;
     for (const auto& action : actions_) {
@@ -355,7 +202,6 @@
     program_.add<dataframe_builder_action_allocate>(row_count, column_count);
 }
 
-<<<<<<< HEAD
 dataframe_builder& dataframe_builder::fill(double value) {
     impl_->get_program().add<dataframe_builder_action_fill>(value);
     return *this;
@@ -364,10 +210,10 @@
 dataframe_builder& dataframe_builder::fill_diag(double value) {
     impl_->get_program().add<dataframe_builder_action_fill_diag>(value);
     return *this;
-=======
+}
+
 dataframe_builder_impl::dataframe_builder_impl(const std::string& dataset) {
     program_.add<dataframe_builder_action_read_external_dataset>(dataset);
->>>>>>> 263dd64e
 }
 
 dataframe_builder& dataframe_builder::fill_uniform(double a, double b, std::int64_t seed) {
@@ -424,22 +270,13 @@
     return data_f64;
 }
 
-<<<<<<< HEAD
 template <typename Policy, typename... Args>
-static homogen_table build_homogen_table(Policy& policy,
-                                         const array<float>& data,
-                                         const table_id& id,
-                                         std::int64_t row_count,
-                                         std::int64_t column_count,
-                                         Args&&... args) {
-=======
-template <typename Policy>
-static homogen_table wrap_to_homogen_table(Policy& policy,
-                                           const array<float>& data,
-                                           const table_id& id,
-                                           std::int64_t row_count,
-                                           std::int64_t column_count) {
->>>>>>> 263dd64e
+static homogen_table convert_to_homogen_table(Policy& policy,
+                                              const array<float>& data,
+                                              const table_id& id,
+                                              std::int64_t row_count,
+                                              std::int64_t column_count,
+                                              Args&&... args) {
     if (id.get_float_type() == table_float_type::f32) {
         return wrap_to_homogen_table(policy,
                                      data,
@@ -460,25 +297,26 @@
     }
 }
 
-<<<<<<< HEAD
 template <typename Policy, typename... Args>
-static table build_table(Policy& policy, const dataframe& df, const table_id& id, Args&&... args) {
-=======
-template <typename Policy>
 static homogen_table build_homogen_table(Policy& policy,
                                          const array<float>& data,
                                          const table_id& id,
                                          std::int64_t row_count,
                                          std::int64_t column_count,
                                          std::int64_t first_column_idx,
-                                         std::int64_t last_column_idx) {
+                                         std::int64_t last_column_idx,
+                                         Args&&... args) {
     const std::int64_t actual_column_count = column_count;
     const std::int64_t required_column_count = last_column_idx - first_column_idx;
-
     ONEDAL_ASSERT(required_column_count >= 0);
 
     if (first_column_idx == 0 && actual_column_count == required_column_count) {
-        return wrap_to_homogen_table(policy, data, id, row_count, required_column_count);
+        return convert_to_homogen_table(policy,
+                                        data,
+                                        id,
+                                        row_count,
+                                        required_column_count,
+                                        std::forward<Args>(args)...);
     }
     else {
         auto dst = array<float>::empty(row_count * required_column_count);
@@ -492,12 +330,21 @@
             }
         }
 
-        return wrap_to_homogen_table(policy, dst, id, row_count, required_column_count);
-    }
-}
-
-template <typename Policy>
-static table build_table(Policy& policy, const dataframe& df, const table_id& id, range r) {
+        return convert_to_homogen_table(policy,
+                                        dst,
+                                        id,
+                                        row_count,
+                                        required_column_count,
+                                        std::forward<Args>(args)...);
+    }
+}
+
+template <typename Policy, typename... Args>
+static table build_table(Policy& policy,
+                         const dataframe& df,
+                         const table_id& id,
+                         const range& r,
+                         Args&&... args) {
     std::int64_t first_column_idx = r.start_idx;
     std::int64_t last_column_idx = r.end_idx;
 
@@ -505,7 +352,6 @@
         last_column_idx += df.get_column_count();
     }
 
->>>>>>> 263dd64e
     const auto data = df.get_array();
     const std::int64_t row_count = df.get_row_count();
     const std::int64_t column_count = df.get_column_count();
@@ -526,32 +372,25 @@
                                    id,
                                    row_count,
                                    column_count,
-<<<<<<< HEAD
+                                   first_column_idx,
+                                   last_column_idx,
                                    std::forward<Args>(args)...);
-=======
-                                   first_column_idx,
-                                   last_column_idx);
->>>>>>> 263dd64e
     }
     else {
         throw unimplemented{ "Only homogen table is supported" };
     }
 }
 
-table dataframe::get_table(host_test_policy& policy, const table_id& id, range r) const {
+table dataframe::get_table(host_test_policy& policy, const table_id& id, const range& r) const {
     return build_table(policy, *this, id, r);
 }
 
 #ifdef ONEDAL_DATA_PARALLEL
-<<<<<<< HEAD
 table dataframe::get_table(device_test_policy& policy,
                            const table_id& id,
+                           const range& r,
                            sycl::usm::alloc alloc) const {
-    return build_table(policy, *this, id, alloc);
-=======
-table dataframe::get_table(device_test_policy& policy, const table_id& id, range r) const {
-    return build_table(policy, *this, id, r);
->>>>>>> 263dd64e
+    return build_table(policy, *this, id, r, alloc);
 }
 #endif
 
