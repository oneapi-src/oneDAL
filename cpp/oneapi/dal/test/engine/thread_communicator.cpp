--- conflicted
+++ resolved
@@ -155,19 +155,11 @@
     });
 }
 
-<<<<<<< HEAD
-void thread_communicator_send_receive_replace::operator()(byte_t* buf,
-                                                          std::int64_t count,
-                                                          const data_type& dtype,
-                                                          std::int64_t destination_rank,
-                                                          std::int64_t source_rank) {
-=======
 void thread_communicator_sendrecv_replace::operator()(byte_t* buf,
                                                       std::int64_t count,
                                                       const data_type& dtype,
                                                       std::int64_t destination_rank,
                                                       std::int64_t source_rank) {
->>>>>>> 79d84879
     ONEDAL_ASSERT(buf);
 
     const std::int64_t rank = ctx_.get_this_thread_rank();
