--- conflicted
+++ resolved
@@ -46,12 +46,7 @@
     else {
         if (!block.is_data_owner() || block.get_capacity() < block_size) {
             block.reset(block_size);
-<<<<<<< HEAD
         } else if (block.get_count() < block_size) {
-=======
-        }
-        else if (block.get_size() < block_size) {
->>>>>>> 134a651d
             block.resize(block_size);
         }
 
@@ -128,12 +123,7 @@
     else {
         if (!block.is_data_owner() || block.get_capacity() < block_size) {
             block.reset(block_size);
-<<<<<<< HEAD
         } else if (block.get_count() < block_size) {
-=======
-        }
-        else if (block.get_size() < block_size) {
->>>>>>> 134a651d
             block.resize(block_size);
         }
 
