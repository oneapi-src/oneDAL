/*******************************************************************************
* Copyright 2020 Intel Corporation
*
* Licensed under the Apache License, Version 2.0 (the "License");
* you may not use this file except in compliance with the License.
* You may obtain a copy of the License at
*
*     http://www.apache.org/licenses/LICENSE-2.0
*
* Unless required by applicable law or agreed to in writing, software
* distributed under the License is distributed on an "AS IS" BASIS,
* WITHOUT WARRANTIES OR CONDITIONS OF ANY KIND, either express or implied.
* See the License for the specific language governing permissions and
* limitations under the License.
*******************************************************************************/

#include "oneapi/dal/data/detail/undirected_adjacency_array_graph_impl.hpp"

namespace oneapi::dal::preview {

template class ONEAPI_DAL_EXPORT
    detail::undirected_adjacency_array_graph_impl<empty_value,
                                                  empty_value,
                                                  empty_value,
                                                  std::int32_t,
<<<<<<< HEAD
                                                  std::allocator<empty_value>>;
=======
                                                  std::allocator<char>>;
>>>>>>> fe12d5d8
} // namespace oneapi::dal::preview<|MERGE_RESOLUTION|>--- conflicted
+++ resolved
@@ -23,9 +23,5 @@
                                                   empty_value,
                                                   empty_value,
                                                   std::int32_t,
-<<<<<<< HEAD
-                                                  std::allocator<empty_value>>;
-=======
                                                   std::allocator<char>>;
->>>>>>> fe12d5d8
 } // namespace oneapi::dal::preview