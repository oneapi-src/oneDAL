/*******************************************************************************
* Copyright 2020 Intel Corporation
*
* Licensed under the Apache License, Version 2.0 (the "License");
* you may not use this file except in compliance with the License.
* You may obtain a copy of the License at
*
*     http://www.apache.org/licenses/LICENSE-2.0
*
* Unless required by applicable law or agreed to in writing, software
* distributed under the License is distributed on an "AS IS" BASIS,
* WITHOUT WARRANTIES OR CONDITIONS OF ANY KIND, either express or implied.
* See the License for the specific language governing permissions and
* limitations under the License.
*******************************************************************************/

#pragma once

#include "oneapi/dal/common.hpp"
#include "oneapi/dal/data/array.hpp"
#include "oneapi/dal/data/detail/graph_container.hpp"
#include "oneapi/dal/detail/common.hpp"

namespace oneapi::dal::preview::detail {

template <typename Graph>
typename Graph::pimpl& get_impl(Graph& graph) {
    return graph.impl_;
}

template <typename Graph>
const typename Graph::pimpl& get_impl(const Graph& graph) {
    return graph.impl_;
}

template <typename VertexValue = empty_value,
          typename EdgeValue   = empty_value,
          typename GraphValue  = empty_value,
          typename IndexType   = std::int32_t,
<<<<<<< HEAD
          typename Allocator   = std::allocator<empty_value>>
=======
          typename Allocator   = std::allocator<char>>
>>>>>>> fe12d5d8
class ONEAPI_DAL_EXPORT undirected_adjacency_array_graph_impl {
public:
    using allocator_type = Allocator;

    using vertex_type = IndexType;
    using vertex_allocator_type =
        typename std::allocator_traits<Allocator>::template rebind_alloc<vertex_type>;
    using vertex_set       = detail::graph_container<vertex_type, vertex_allocator_type>;
    using vertex_size_type = typename vertex_set::size_type;

    using edge_type = IndexType;
    using edge_allocator_type =
        typename std::allocator_traits<Allocator>::template rebind_alloc<edge_type>;
    using edge_set       = detail::graph_container<edge_type, edge_allocator_type>;
    using edge_size_type = typename edge_set::size_type;

    using vertex_user_value_type = VertexValue;
    using vertex_user_value_allocator_type =
        typename std::allocator_traits<Allocator>::template rebind_alloc<vertex_user_value_type>;
    using vertex_user_value_set =
        detail::graph_container<vertex_user_value_type, vertex_user_value_allocator_type>;

    using edge_user_value_type = EdgeValue;
    using edge_user_value_allocator_type =
        typename std::allocator_traits<Allocator>::template rebind_alloc<edge_user_value_type>;
    using edge_user_value_set =
        detail::graph_container<edge_user_value_type, edge_user_value_allocator_type>;

    undirected_adjacency_array_graph_impl() = default;
    undirected_adjacency_array_graph_impl(allocator_type alloc);

    vertex_size_type _vertex_count;
    edge_size_type _edge_count;

    vertex_set _vertex_neighbors;
    vertex_set _degrees;
    edge_set _edge_offsets;

    vertex_user_value_set _vertex_value;
    edge_user_value_set _edge_value;

    allocator_type _allocator;
};
} // namespace oneapi::dal::preview::detail<|MERGE_RESOLUTION|>--- conflicted
+++ resolved
@@ -37,11 +37,7 @@
           typename EdgeValue   = empty_value,
           typename GraphValue  = empty_value,
           typename IndexType   = std::int32_t,
-<<<<<<< HEAD
-          typename Allocator   = std::allocator<empty_value>>
-=======
           typename Allocator   = std::allocator<char>>
->>>>>>> fe12d5d8
 class ONEAPI_DAL_EXPORT undirected_adjacency_array_graph_impl {
 public:
     using allocator_type = Allocator;
