/*******************************************************************************
* Copyright 2020 Intel Corporation
*
* Licensed under the Apache License, Version 2.0 (the "License");
* you may not use this file except in compliance with the License.
* You may obtain a copy of the License at
*
*     http://www.apache.org/licenses/LICENSE-2.0
*
* Unless required by applicable law or agreed to in writing, software
* distributed under the License is distributed on an "AS IS" BASIS,
* WITHOUT WARRANTIES OR CONDITIONS OF ANY KIND, either express or implied.
* See the License for the specific language governing permissions and
* limitations under the License.
*******************************************************************************/

<<<<<<< HEAD
#include "gtest/gtest.h"
#include "oneapi/dal/data/accessor.hpp"
=======
#include "oneapi/dal/accessor.hpp"
#include "gtest/gtest.h"
>>>>>>> 134a651d

using namespace oneapi::dal;
using std::int32_t;

TEST(column_accessor_test, can_get_first_column_from_homogen_table) {
    float data[] = { 1.f, 2.f, 3.f, 4.f, 5.f, 6.f, 7.f, 8.f };

    homogen_table t{ 4, 2, data };
    column_accessor<const float> acc{ t };
    auto col = acc.pull(0);

    ASSERT_EQ(col.get_count(), t.get_row_count());
    ASSERT_TRUE(col.is_data_owner());
    ASSERT_TRUE(col.has_mutable_data());

<<<<<<< HEAD
    for (std::int64_t i = 0; i < col.get_count(); i++) {
        ASSERT_FLOAT_EQ(col[i], t.get_data<float>()[i*t.get_column_count()]);
=======
    for (std::int64_t i = 0; i < col.get_size(); i++) {
        ASSERT_FLOAT_EQ(col[i], t.get_data<float>()[i * t.get_column_count()]);
>>>>>>> 134a651d
    }
}

TEST(column_accessor_test, can_get_second_column_from_homogen_table_with_conversion) {
    float data[] = { 1.f, 2.f, 3.f, 4.f, 5.f, 6.f, 7.f, 8.f };

    homogen_table t{ 4, 2, data };
    column_accessor<const double> acc{ t };
    auto col = acc.pull(1);

    ASSERT_EQ(col.get_count(), t.get_row_count());
    ASSERT_TRUE(col.is_data_owner());
    ASSERT_TRUE(col.has_mutable_data());

<<<<<<< HEAD
    for (std::int64_t i = 0; i < col.get_count(); i++) {
        ASSERT_DOUBLE_EQ(col[i], double(t.get_data<float>()[i*t.get_column_count() + 1]));
=======
    for (std::int64_t i = 0; i < col.get_size(); i++) {
        ASSERT_DOUBLE_EQ(col[i], double(t.get_data<float>()[i * t.get_column_count() + 1]));
>>>>>>> 134a651d
    }
}

TEST(column_accessor_test, can_get_first_column_from_homogen_table_with_subset_of_rows) {
    float data[] = { 1.f, 2.f, 3.f, 4.f, 5.f, 6.f, 7.f, 8.f };

    homogen_table t{ 4, 2, data };
    column_accessor<const float> acc{ t };
    auto col = acc.pull(0, { 1, 3 });

    ASSERT_EQ(col.get_count(), 2);
    ASSERT_TRUE(col.is_data_owner());
    ASSERT_TRUE(col.has_mutable_data());

<<<<<<< HEAD
    for (std::int64_t i = 0; i < col.get_count(); i++) {
        ASSERT_FLOAT_EQ(col[i], t.get_data<float>()[2 + i*t.get_column_count()]);
=======
    for (std::int64_t i = 0; i < col.get_size(); i++) {
        ASSERT_FLOAT_EQ(col[i], t.get_data<float>()[2 + i * t.get_column_count()]);
>>>>>>> 134a651d
    }
}

TEST(column_accessor_test, can_get_columns_from_homogen_table_builder) {
    homogen_table_builder b{ 3, 2, 0.0f };
    {
        column_accessor<double> acc{ b };
        for (std::int64_t col_idx = 0; col_idx < 2; col_idx++) {
            auto col = acc.pull(col_idx);

            ASSERT_EQ(col.get_count(), 3);
            col.unique();
            for (std::int64_t i = 0; i < col.get_count(); i++) {
                ASSERT_DOUBLE_EQ(col[i], 0.0);
                col[i] = col_idx + 1;
            }

            acc.push(col, col_idx);
        }
    }

    auto t = b.build();
    {
        column_accessor<const float> acc{ t };
        for (std::int64_t col_idx = 0; col_idx < 2; col_idx++) {
            const auto col = acc.pull(col_idx);

            ASSERT_EQ(col.get_count(), 3);
            for (std::int64_t i = 0; i < col.get_count(); i++) {
                ASSERT_FLOAT_EQ(col[i], col_idx + 1);
            }
        }
    }
}<|MERGE_RESOLUTION|>--- conflicted
+++ resolved
@@ -14,13 +14,8 @@
 * limitations under the License.
 *******************************************************************************/
 
-<<<<<<< HEAD
-#include "gtest/gtest.h"
-#include "oneapi/dal/data/accessor.hpp"
-=======
 #include "oneapi/dal/accessor.hpp"
 #include "gtest/gtest.h"
->>>>>>> 134a651d
 
 using namespace oneapi::dal;
 using std::int32_t;
@@ -36,13 +31,8 @@
     ASSERT_TRUE(col.is_data_owner());
     ASSERT_TRUE(col.has_mutable_data());
 
-<<<<<<< HEAD
     for (std::int64_t i = 0; i < col.get_count(); i++) {
-        ASSERT_FLOAT_EQ(col[i], t.get_data<float>()[i*t.get_column_count()]);
-=======
-    for (std::int64_t i = 0; i < col.get_size(); i++) {
         ASSERT_FLOAT_EQ(col[i], t.get_data<float>()[i * t.get_column_count()]);
->>>>>>> 134a651d
     }
 }
 
@@ -57,13 +47,8 @@
     ASSERT_TRUE(col.is_data_owner());
     ASSERT_TRUE(col.has_mutable_data());
 
-<<<<<<< HEAD
     for (std::int64_t i = 0; i < col.get_count(); i++) {
-        ASSERT_DOUBLE_EQ(col[i], double(t.get_data<float>()[i*t.get_column_count() + 1]));
-=======
-    for (std::int64_t i = 0; i < col.get_size(); i++) {
         ASSERT_DOUBLE_EQ(col[i], double(t.get_data<float>()[i * t.get_column_count() + 1]));
->>>>>>> 134a651d
     }
 }
 
@@ -78,13 +63,8 @@
     ASSERT_TRUE(col.is_data_owner());
     ASSERT_TRUE(col.has_mutable_data());
 
-<<<<<<< HEAD
     for (std::int64_t i = 0; i < col.get_count(); i++) {
-        ASSERT_FLOAT_EQ(col[i], t.get_data<float>()[2 + i*t.get_column_count()]);
-=======
-    for (std::int64_t i = 0; i < col.get_size(); i++) {
         ASSERT_FLOAT_EQ(col[i], t.get_data<float>()[2 + i * t.get_column_count()]);
->>>>>>> 134a651d
     }
 }
 
