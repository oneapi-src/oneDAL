/*******************************************************************************
* Copyright 2020 Intel Corporation
*
* Licensed under the Apache License, Version 2.0 (the "License");
* you may not use this file except in compliance with the License.
* You may obtain a copy of the License at
*
*     http://www.apache.org/licenses/LICENSE-2.0
*
* Unless required by applicable law or agreed to in writing, software
* distributed under the License is distributed on an "AS IS" BASIS,
* WITHOUT WARRANTIES OR CONDITIONS OF ANY KIND, either express or implied.
* See the License for the specific language governing permissions and
* limitations under the License.
*******************************************************************************/

#include "oneapi/dal/data/undirected_adjacency_array_graph.hpp"

namespace oneapi::dal::preview {

template <typename VertexValue,
          typename EdgeValue,
          typename GraphValue,
          typename IndexType,
          typename Allocator>
undirected_adjacency_array_graph<VertexValue, EdgeValue, GraphValue, IndexType, Allocator>::
    undirected_adjacency_array_graph()
        : impl_(new detail::undirected_adjacency_array_graph_impl<VertexValue,
                                                                  EdgeValue,
                                                                  GraphValue,
                                                                  IndexType,
                                                                  Allocator>) {}

template class ONEAPI_DAL_EXPORT undirected_adjacency_array_graph<empty_value,
                                                                  empty_value,
                                                                  empty_value,
                                                                  std::int32_t,
                                                                  std::allocator<char>>;

using graph_default = undirected_adjacency_array_graph<empty_value,
                                                       empty_value,
                                                       empty_value,
                                                       std::int32_t,
                                                       std::allocator<char>>;
namespace detail {

template <typename Graph>
ONEAPI_DAL_EXPORT auto get_vertex_count_impl(const Graph &g) noexcept -> vertex_size_type<Graph> {
    const auto &layout = detail::get_impl(g);
    return layout->_vertex_count;
}

template ONEAPI_DAL_EXPORT auto get_vertex_count_impl<graph_default>(
    const graph_default &g) noexcept -> vertex_size_type<graph_default>;

template <typename Graph>
ONEAPI_DAL_EXPORT auto get_edge_count_impl(const Graph &g) noexcept -> edge_size_type<Graph> {
    const auto &layout = detail::get_impl(g);
    return layout->_edge_count;
}

template ONEAPI_DAL_EXPORT edge_size_type<graph_default> get_edge_count_impl(
    const graph_default &g);

<<<<<<< HEAD
template <typename G>
ONEAPI_DAL_EXPORT auto get_vertex_degree_impl(const G &g, const vertex_type<G> &vertex) noexcept
    -> edge_size_type<G> {
=======
template <typename Graph>
ONEAPI_DAL_EXPORT auto get_vertex_degree_impl(const Graph &g,
                                              const vertex_type<Graph> &vertex) noexcept
    -> vertex_edge_size_type<Graph> {
>>>>>>> 834eea5e
    const auto &layout = detail::get_impl(g);
    return layout->_vertexes[vertex + 1] - layout->_vertexes[vertex];
}

<<<<<<< HEAD
template ONEAPI_DAL_EXPORT edge_size_type<graph32> get_vertex_degree_impl(
    const graph32 &g,
    const vertex_type<graph32> &vertex);

template <typename G>
ONEAPI_DAL_EXPORT auto get_vertex_neighbors_impl(const G &g, const vertex_type<G> &vertex) noexcept
    -> const_edge_range_type<G> {
    const auto &layout = detail::get_impl(g);
    const_edge_iterator_type<G> vertex_neighbors_begin =
        layout->_edges.begin() + layout->_vertexes[vertex];
    const_edge_iterator_type<G> vertex_neighbors_end =
=======
template ONEAPI_DAL_EXPORT vertex_edge_size_type<graph_default> get_vertex_degree_impl(
    const graph_default &g,
    const vertex_type<graph_default> &vertex);

template <typename Graph>
ONEAPI_DAL_EXPORT auto get_vertex_neighbors_impl(const Graph &g,
                                                 const vertex_type<Graph> &vertex) noexcept
    -> const_vertex_edge_range_type<Graph> {
    const auto &layout = detail::get_impl(g);
    const_vertex_edge_iterator_type<Graph> vertex_neighbors_begin =
        layout->_edges.begin() + layout->_vertexes[vertex];
    const_vertex_edge_iterator_type<Graph> vertex_neighbors_end =
>>>>>>> 834eea5e
        layout->_edges.begin() + layout->_vertexes[vertex + 1];
    return std::make_pair(vertex_neighbors_begin, vertex_neighbors_end);
}

<<<<<<< HEAD
template ONEAPI_DAL_EXPORT const_edge_range_type<graph32> get_vertex_neighbors_impl(
    const graph32 &g,
    const vertex_type<graph32> &vertex);

template <typename G>
ONEAPI_DAL_EXPORT void convert_to_csr_impl(const edge_list<vertex_type<G>> &edges, G &g) {
    auto layout    = detail::get_impl(g);
    using int_t    = typename G::vertex_size_type;
    using vertex_t = typename G::vertex_type;

    layout->_vertex_count = 0;
    layout->_edge_count   = 0;

    vertex_t max_id = 0;

    for (auto edge : edges) {
        max_id = std::max(max_id, std::max(edge.first, edge.second));
        layout->_edge_count += 1;
    }

    layout->_vertex_count = max_id + 1;
    int_t *degrees        = (int_t *)malloc(layout->_vertex_count * sizeof(int_t));
    for (int_t u = 0; u < layout->_vertex_count; ++u) {
        degrees[u] = 0;
    }

    for (auto edge : edges) {
        degrees[edge.first]++;
        degrees[edge.second]++;
    }

    layout->_vertexes.resize(layout->_vertex_count + 1);
    auto _rows              = layout->_vertexes.data();
    int_t total_sum_degrees = 0;
    _rows[0]                = total_sum_degrees;

    for (int_t i = 0; i < layout->_vertex_count; ++i) {
        total_sum_degrees += degrees[i];
        _rows[i + 1] = total_sum_degrees;
    }

    free(degrees);
    layout->_edges.resize(_rows[layout->_vertex_count] + 1);
    auto _cols = layout->_edges.data();
    auto offests(layout->_vertexes);

    for (auto edge : edges) {
        _cols[offests[edge.first]++]  = edge.second;
        _cols[offests[edge.second]++] = edge.first;
    }
}

template ONEAPI_DAL_EXPORT void convert_to_csr_impl(const edge_list<vertex_type<graph32>> &edges,
                                                    graph32 &g);
=======
template ONEAPI_DAL_EXPORT const_vertex_edge_range_type<graph_default> get_vertex_neighbors_impl(
    const graph_default &g,
    const vertex_type<graph_default> &vertex);
} // namespace detail
>>>>>>> 834eea5e

} // namespace oneapi::dal::preview<|MERGE_RESOLUTION|>--- conflicted
+++ resolved
@@ -62,21 +62,13 @@
 template ONEAPI_DAL_EXPORT edge_size_type<graph_default> get_edge_count_impl(
     const graph_default &g);
 
-<<<<<<< HEAD
 template <typename G>
 ONEAPI_DAL_EXPORT auto get_vertex_degree_impl(const G &g, const vertex_type<G> &vertex) noexcept
     -> edge_size_type<G> {
-=======
-template <typename Graph>
-ONEAPI_DAL_EXPORT auto get_vertex_degree_impl(const Graph &g,
-                                              const vertex_type<Graph> &vertex) noexcept
-    -> vertex_edge_size_type<Graph> {
->>>>>>> 834eea5e
     const auto &layout = detail::get_impl(g);
     return layout->_vertexes[vertex + 1] - layout->_vertexes[vertex];
 }
 
-<<<<<<< HEAD
 template ONEAPI_DAL_EXPORT edge_size_type<graph32> get_vertex_degree_impl(
     const graph32 &g,
     const vertex_type<graph32> &vertex);
@@ -88,84 +80,12 @@
     const_edge_iterator_type<G> vertex_neighbors_begin =
         layout->_edges.begin() + layout->_vertexes[vertex];
     const_edge_iterator_type<G> vertex_neighbors_end =
-=======
-template ONEAPI_DAL_EXPORT vertex_edge_size_type<graph_default> get_vertex_degree_impl(
-    const graph_default &g,
-    const vertex_type<graph_default> &vertex);
-
-template <typename Graph>
-ONEAPI_DAL_EXPORT auto get_vertex_neighbors_impl(const Graph &g,
-                                                 const vertex_type<Graph> &vertex) noexcept
-    -> const_vertex_edge_range_type<Graph> {
-    const auto &layout = detail::get_impl(g);
-    const_vertex_edge_iterator_type<Graph> vertex_neighbors_begin =
-        layout->_edges.begin() + layout->_vertexes[vertex];
-    const_vertex_edge_iterator_type<Graph> vertex_neighbors_end =
->>>>>>> 834eea5e
         layout->_edges.begin() + layout->_vertexes[vertex + 1];
     return std::make_pair(vertex_neighbors_begin, vertex_neighbors_end);
 }
 
-<<<<<<< HEAD
-template ONEAPI_DAL_EXPORT const_edge_range_type<graph32> get_vertex_neighbors_impl(
-    const graph32 &g,
-    const vertex_type<graph32> &vertex);
-
-template <typename G>
-ONEAPI_DAL_EXPORT void convert_to_csr_impl(const edge_list<vertex_type<G>> &edges, G &g) {
-    auto layout    = detail::get_impl(g);
-    using int_t    = typename G::vertex_size_type;
-    using vertex_t = typename G::vertex_type;
-
-    layout->_vertex_count = 0;
-    layout->_edge_count   = 0;
-
-    vertex_t max_id = 0;
-
-    for (auto edge : edges) {
-        max_id = std::max(max_id, std::max(edge.first, edge.second));
-        layout->_edge_count += 1;
-    }
-
-    layout->_vertex_count = max_id + 1;
-    int_t *degrees        = (int_t *)malloc(layout->_vertex_count * sizeof(int_t));
-    for (int_t u = 0; u < layout->_vertex_count; ++u) {
-        degrees[u] = 0;
-    }
-
-    for (auto edge : edges) {
-        degrees[edge.first]++;
-        degrees[edge.second]++;
-    }
-
-    layout->_vertexes.resize(layout->_vertex_count + 1);
-    auto _rows              = layout->_vertexes.data();
-    int_t total_sum_degrees = 0;
-    _rows[0]                = total_sum_degrees;
-
-    for (int_t i = 0; i < layout->_vertex_count; ++i) {
-        total_sum_degrees += degrees[i];
-        _rows[i + 1] = total_sum_degrees;
-    }
-
-    free(degrees);
-    layout->_edges.resize(_rows[layout->_vertex_count] + 1);
-    auto _cols = layout->_edges.data();
-    auto offests(layout->_vertexes);
-
-    for (auto edge : edges) {
-        _cols[offests[edge.first]++]  = edge.second;
-        _cols[offests[edge.second]++] = edge.first;
-    }
-}
-
-template ONEAPI_DAL_EXPORT void convert_to_csr_impl(const edge_list<vertex_type<graph32>> &edges,
-                                                    graph32 &g);
-=======
-template ONEAPI_DAL_EXPORT const_vertex_edge_range_type<graph_default> get_vertex_neighbors_impl(
+template ONEAPI_DAL_EXPORT const_edge_range_type<graph_default> get_vertex_neighbors_impl(
     const graph_default &g,
     const vertex_type<graph_default> &vertex);
 } // namespace detail
->>>>>>> 834eea5e
-
 } // namespace oneapi::dal::preview