/*******************************************************************************
* Copyright 2020 Intel Corporation
*
* Licensed under the Apache License, Version 2.0 (the "License");
* you may not use this file except in compliance with the License.
* You may obtain a copy of the License at
*
*     http://www.apache.org/licenses/LICENSE-2.0
*
* Unless required by applicable law or agreed to in writing, software
* distributed under the License is distributed on an "AS IS" BASIS,
* WITHOUT WARRANTIES OR CONDITIONS OF ANY KIND, either express or implied.
* See the License for the specific language governing permissions and
* limitations under the License.
*******************************************************************************/

#pragma once

#include "oneapi/dal/data/detail/graph_container.hpp"
#include "oneapi/dal/data/detail/graph_service_functions_impl.hpp"
#include "oneapi/dal/data/detail/undirected_adjacency_array_graph_impl.hpp"
#include "oneapi/dal/data/graph_common.hpp"

namespace oneapi::dal::preview {

template <typename VertexValue = empty_value,
          typename EdgeValue   = empty_value,
          typename GraphValue  = empty_value,
          typename IndexType   = std::int32_t,
          typename Allocator   = std::allocator<char>>
class ONEAPI_DAL_EXPORT undirected_adjacency_array_graph {
public:
    using graph_type =
        undirected_adjacency_array_graph<VertexValue, EdgeValue, GraphValue, IndexType, Allocator>;
    using allocator_type = Allocator;

    // graph weight types
    using graph_user_value_type       = GraphValue;
    using const_graph_user_value_type = const graph_user_value_type;

    // vertex types
    using vertex_type       = IndexType;
    using const_vertex_type = const vertex_type;
    using vertex_allocator_type =
        typename std::allocator_traits<Allocator>::template rebind_alloc<vertex_type>;
    using vertex_set            = detail::graph_container<vertex_type, vertex_allocator_type>;
    using vertex_iterator       = typename vertex_set::iterator;
    using const_vertex_iterator = typename vertex_set::const_iterator;
    using vertex_size_type      = typename vertex_set::size_type;

    using vertex_key_type       = vertex_type;
    using const_vertex_key_type = const vertex_key_type;

    // vertex weight types
    using vertex_user_value_type       = VertexValue;
    using const_vertex_user_value_type = const vertex_user_value_type;
    using vertex_user_value_allocator_type =
        typename std::allocator_traits<Allocator>::template rebind_alloc<vertex_user_value_type>;
    using vertex_user_value_set =
        detail::graph_container<vertex_user_value_type, vertex_user_value_allocator_type>;

    // edge types
    using edge_type = IndexType;
    using edge_allocator_type =
        typename std::allocator_traits<Allocator>::template rebind_alloc<edge_type>;
    using edge_set            = detail::graph_container<edge_type, edge_allocator_type>;
    using edge_iterator       = typename edge_set::iterator;
    using const_edge_iterator = typename edge_set::const_iterator;
    using edge_size_type      = typename edge_set::size_type;

    // edge weight types
    using edge_user_value_type = EdgeValue;
    using edge_user_value_allocator_type =
        typename std::allocator_traits<Allocator>::template rebind_alloc<edge_user_value_type>;
    using edge_user_value_set =
        detail::graph_container<edge_user_value_type, edge_user_value_allocator_type>;

    using edge_key_type   = std::pair<vertex_key_type, vertex_key_type>;
    using edge_value_type = std::pair<edge_key_type, edge_user_value_type>;
    using edge_index      = IndexType;

    // vertex edge types
    using vertex_edge_size_type      = edge_size_type;
    using vertex_edge_iterator       = typename edge_set::iterator;
    using const_vertex_edge_iterator = typename edge_set::const_iterator;

    // ranges
    using edge_range              = range<edge_iterator>;
    using const_edge_range        = range<const_edge_iterator>;
    using vertex_edge_range       = range<vertex_edge_iterator>;
    using const_vertex_edge_range = range<const_vertex_edge_iterator>;

    static_assert(std::is_integral_v<vertex_type> && std::is_signed_v<vertex_type> && sizeof(vertex_type) == 4, "Wrong vertex type. It must be 4 bytes signed integer");

    undirected_adjacency_array_graph();
<<<<<<< HEAD
    undirected_adjacency_array_graph(undirected_adjacency_array_graph &&graph);
    undirected_adjacency_array_graph(undirected_adjacency_array_graph const &graph);
=======
    undirected_adjacency_array_graph(undirected_adjacency_array_graph&& graph)      = default;
    undirected_adjacency_array_graph(const undirected_adjacency_array_graph& graph) = default;
>>>>>>> 834eea5e

    undirected_adjacency_array_graph(allocator_type alloc){};
    undirected_adjacency_array_graph(const graph_user_value_type& graph_user_value,
                                     allocator_type allocator = allocator_type()){};
    undirected_adjacency_array_graph(graph_user_value_type&& graph_user_value,
                                     allocator_type allocator = allocator_type()){};

<<<<<<< HEAD
    undirected_adjacency_array_graph &operator=(undirected_adjacency_array_graph const &graph);
    undirected_adjacency_array_graph &operator=(undirected_adjacency_array_graph &&graph);
=======
    undirected_adjacency_array_graph& operator=(const undirected_adjacency_array_graph& graph) =
        default;
    undirected_adjacency_array_graph& operator=(undirected_adjacency_array_graph&& graph) = default;
>>>>>>> 834eea5e

    using pimpl =
        oneapi::dal::detail::pimpl<detail::undirected_adjacency_array_graph_impl<VertexValue,
                                                                                 EdgeValue,
                                                                                 GraphValue,
                                                                                 IndexType,
                                                                                 Allocator>>;

private:
    pimpl impl_;

    friend pimpl& detail::get_impl<graph_type>(graph_type& graph);

    friend const pimpl& detail::get_impl<graph_type>(const graph_type& graph);
};
} // namespace oneapi::dal::preview<|MERGE_RESOLUTION|>--- conflicted
+++ resolved
@@ -93,13 +93,8 @@
     static_assert(std::is_integral_v<vertex_type> && std::is_signed_v<vertex_type> && sizeof(vertex_type) == 4, "Wrong vertex type. It must be 4 bytes signed integer");
 
     undirected_adjacency_array_graph();
-<<<<<<< HEAD
     undirected_adjacency_array_graph(undirected_adjacency_array_graph &&graph);
     undirected_adjacency_array_graph(undirected_adjacency_array_graph const &graph);
-=======
-    undirected_adjacency_array_graph(undirected_adjacency_array_graph&& graph)      = default;
-    undirected_adjacency_array_graph(const undirected_adjacency_array_graph& graph) = default;
->>>>>>> 834eea5e
 
     undirected_adjacency_array_graph(allocator_type alloc){};
     undirected_adjacency_array_graph(const graph_user_value_type& graph_user_value,
@@ -107,14 +102,8 @@
     undirected_adjacency_array_graph(graph_user_value_type&& graph_user_value,
                                      allocator_type allocator = allocator_type()){};
 
-<<<<<<< HEAD
     undirected_adjacency_array_graph &operator=(undirected_adjacency_array_graph const &graph);
     undirected_adjacency_array_graph &operator=(undirected_adjacency_array_graph &&graph);
-=======
-    undirected_adjacency_array_graph& operator=(const undirected_adjacency_array_graph& graph) =
-        default;
-    undirected_adjacency_array_graph& operator=(undirected_adjacency_array_graph&& graph) = default;
->>>>>>> 834eea5e
 
     using pimpl =
         oneapi::dal::detail::pimpl<detail::undirected_adjacency_array_graph_impl<VertexValue,
