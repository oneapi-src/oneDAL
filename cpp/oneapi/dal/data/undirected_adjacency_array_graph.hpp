--- conflicted
+++ resolved
@@ -13,12 +13,9 @@
 * See the License for the specific language governing permissions and
 * limitations under the License.
 *******************************************************************************/
-<<<<<<< HEAD
-=======
 
 /// @file
 /// Contains the declaration of the undirected adjacency array graph
->>>>>>> fe12d5d8
 
 #pragma once
 
@@ -44,11 +41,7 @@
           typename EdgeValue   = empty_value,
           typename GraphValue  = empty_value,
           typename IndexType   = std::int32_t,
-<<<<<<< HEAD
-          typename Allocator   = std::allocator<empty_value>>
-=======
           typename Allocator   = std::allocator<char>>
->>>>>>> fe12d5d8
 class ONEAPI_DAL_EXPORT undirected_adjacency_array_graph {
 public:
     using graph_type =
@@ -171,24 +164,6 @@
     return layout->_vertex_count;
 }
 
-<<<<<<< HEAD
-template <typename G>
-ONEAPI_DAL_EXPORT auto get_vertex_count_impl(const G &g) noexcept -> vertex_size_type<G>;
-
-template <typename G>
-ONEAPI_DAL_EXPORT auto get_edge_count_impl(const G &g) noexcept -> edge_size_type<G>;
-
-template <typename G>
-ONEAPI_DAL_EXPORT auto get_vertex_degree_impl(const G &g, const vertex_type<G> &vertex) noexcept
-    -> vertex_edge_size_type<G>;
-
-template <typename G>
-ONEAPI_DAL_EXPORT auto get_vertex_neighbors_impl(const G &g, const vertex_type<G> &vertex) noexcept
-    -> const_vertex_edge_range_type<G>;
-
-template <typename G>
-ONEAPI_DAL_EXPORT void convert_to_csr_impl(const edge_list<vertex_type<G>> &edges, G &g);
-=======
 template <typename Graph>
 ONEAPI_DAL_EXPORT auto get_edge_count_impl(const Graph &g) noexcept -> edge_size_type<Graph> {
     const auto &layout = detail::get_impl(g);
@@ -202,7 +177,6 @@
     const auto &layout = detail::get_impl(g);
     return layout->_degrees[vertex];
 }
->>>>>>> fe12d5d8
 
 template <typename Graph>
 ONEAPI_DAL_EXPORT auto get_vertex_neighbors_impl(const Graph &g,
