/*******************************************************************************
* Copyright 2020 Intel Corporation
*
* Licensed under the Apache License, Version 2.0 (the "License");
* you may not use this file except in compliance with the License.
* You may obtain a copy of the License at
*
*     http://www.apache.org/licenses/LICENSE-2.0
*
* Unless required by applicable law or agreed to in writing, software
* distributed under the License is distributed on an "AS IS" BASIS,
* WITHOUT WARRANTIES OR CONDITIONS OF ANY KIND, either express or implied.
* See the License for the specific language governing permissions and
* limitations under the License.
*******************************************************************************/

/// @file
/// Contains the declaration of the undirected adjacency array graph

#pragma once

#include "oneapi/dal/data/detail/graph_container.hpp"
#include "oneapi/dal/data/detail/graph_service_functions_impl.hpp"
#include "oneapi/dal/data/detail/undirected_adjacency_array_graph_impl.hpp"
#include "oneapi/dal/data/graph_common.hpp"

namespace oneapi::dal::preview {

<<<<<<< HEAD
namespace detail {

template <typename G>
typename G::pimpl &get_impl(G &g) {
    return g.impl_;
}

template <typename G>
const typename G::pimpl &get_impl(const G &g) {
    return g.impl_;
}
} // namespace detail

/// Class for a data management component responsible for representation of data
/// in the graph format. The class is designed to minimize storage requirements 
/// and offer good performance characteristics. Graph is stored in 0-based CSR
/// format with ordered vertex keys within each row. Self-loops and multi-edges
/// are not supported.
///
/// @tparam VertexValue  Type of vertex properties
/// @tparam EdgeValue    Type of edge properties
/// @tparam GraphValue   Type of graph properties
/// @tparam IndexType    Type of vertex indices
/// @tparam Allocator    Type of the custom allocator
=======
>>>>>>> 834eea5e
template <typename VertexValue = empty_value,
          typename EdgeValue   = empty_value,
          typename GraphValue  = empty_value,
          typename IndexType   = std::int32_t,
          typename Allocator   = std::allocator<char>>
class ONEAPI_DAL_EXPORT undirected_adjacency_array_graph {
public:
    using graph_type =
        undirected_adjacency_array_graph<VertexValue, EdgeValue, GraphValue, IndexType, Allocator>;
    using allocator_type = Allocator;

    // graph weight types
    using graph_user_value_type       = GraphValue;
    using const_graph_user_value_type = const graph_user_value_type;

    // vertex types
    using vertex_type       = IndexType;
    using const_vertex_type = const vertex_type;
    using vertex_allocator_type =
        typename std::allocator_traits<Allocator>::template rebind_alloc<vertex_type>;
    using vertex_set            = detail::graph_container<vertex_type, vertex_allocator_type>;
    using vertex_iterator       = typename vertex_set::iterator;
    using const_vertex_iterator = typename vertex_set::const_iterator;
    using vertex_size_type      = typename vertex_set::size_type;

    using vertex_key_type       = vertex_type;
    using const_vertex_key_type = const vertex_key_type;

    // vertex weight types
    using vertex_user_value_type       = VertexValue;
    using const_vertex_user_value_type = const vertex_user_value_type;
    using vertex_user_value_allocator_type =
        typename std::allocator_traits<Allocator>::template rebind_alloc<vertex_user_value_type>;
    using vertex_user_value_set =
        detail::graph_container<vertex_user_value_type, vertex_user_value_allocator_type>;

    // edge types
    using edge_type = IndexType;
    using edge_allocator_type =
        typename std::allocator_traits<Allocator>::template rebind_alloc<edge_type>;
    using edge_set            = detail::graph_container<edge_type, edge_allocator_type>;
    using edge_iterator       = typename edge_set::iterator;
    using const_edge_iterator = typename edge_set::const_iterator;
    using edge_size_type      = typename edge_set::size_type;

    // edge weight types
    using edge_user_value_type = EdgeValue;
    using edge_user_value_allocator_type =
        typename std::allocator_traits<Allocator>::template rebind_alloc<edge_user_value_type>;
    using edge_user_value_set =
        detail::graph_container<edge_user_value_type, edge_user_value_allocator_type>;

    using edge_key_type   = std::pair<vertex_key_type, vertex_key_type>;
    using edge_value_type = std::pair<edge_key_type, edge_user_value_type>;
    using edge_index      = IndexType;

<<<<<<< HEAD
    // ranges
    using edge_range              = range<edge_iterator>;
    using const_edge_range        = range<const_edge_iterator>;

    /// Constructor for an empty undirected_adjacency_array_graph
    undirected_adjacency_array_graph();
=======
    // vertex edge types
    using vertex_edge_size_type      = edge_size_type;
    using vertex_edge_iterator       = typename edge_set::iterator;
    using const_vertex_edge_iterator = typename edge_set::const_iterator;

    // ranges
    using edge_range              = range<edge_iterator>;
    using const_edge_range        = range<const_edge_iterator>;
    using vertex_edge_range       = range<vertex_edge_iterator>;
    using const_vertex_edge_range = range<const_vertex_edge_iterator>;

    undirected_adjacency_array_graph();
    undirected_adjacency_array_graph(undirected_adjacency_array_graph&& graph)      = default;
    undirected_adjacency_array_graph(const undirected_adjacency_array_graph& graph) = default;
>>>>>>> 834eea5e

    /// Move constructor for undirected_adjacency_array_graph
    undirected_adjacency_array_graph(undirected_adjacency_array_graph&& graph)      = default;

    /// Copy constructor for undirected_adjacency_array_graph
    undirected_adjacency_array_graph(const undirected_adjacency_array_graph& graph) = default;

    /// Constructor for an empty undirected_adjacency_array_graph with specified allocator 
    undirected_adjacency_array_graph(allocator_type alloc){};
<<<<<<< HEAD

    /// Constructor for an empty undirected_adjacency_array_graph with specified graph properties
    /// and allocator
    undirected_adjacency_array_graph(const graph_user_value_type& graph_user_value,
                                     allocator_type allocator = allocator_type()){};
    
    /// Constructor for an empty undirected_adjacency_array_graph with move graph properties and 
    /// allocator
    undirected_adjacency_array_graph(graph_user_value_type&& graph_user_value,
                                     allocator_type allocator = allocator_type()){};

    /// Copy operator for undirected_adjacency_array_graph
    undirected_adjacency_array_graph &operator=(const undirected_adjacency_array_graph& graph) = default;
    
    /// Move operator for undirected_adjacency_array_graph
    undirected_adjacency_array_graph &operator=(undirected_adjacency_array_graph&& graph) = default;
=======
    undirected_adjacency_array_graph(const graph_user_value_type& graph_user_value,
                                     allocator_type allocator = allocator_type()){};
    undirected_adjacency_array_graph(graph_user_value_type&& graph_user_value,
                                     allocator_type allocator = allocator_type()){};

    undirected_adjacency_array_graph& operator=(const undirected_adjacency_array_graph& graph) =
        default;
    undirected_adjacency_array_graph& operator=(undirected_adjacency_array_graph&& graph) = default;
>>>>>>> 834eea5e

    using pimpl =
        oneapi::dal::detail::pimpl<detail::undirected_adjacency_array_graph_impl<VertexValue,
                                                                                 EdgeValue,
                                                                                 GraphValue,
                                                                                 IndexType,
                                                                                 Allocator>>;

private:
    pimpl impl_;

    friend pimpl& detail::get_impl<graph_type>(graph_type& graph);

    friend const pimpl& detail::get_impl<graph_type>(const graph_type& graph);
};
<<<<<<< HEAD

template <typename G>
ONEAPI_DAL_EXPORT auto get_vertex_count_impl(const G &g) noexcept -> vertex_size_type<G>;

template <typename G>
ONEAPI_DAL_EXPORT auto get_edge_count_impl(const G &g) noexcept -> edge_size_type<G>;

template <typename G>
ONEAPI_DAL_EXPORT auto get_vertex_degree_impl(const G &g, const vertex_type<G> &vertex) noexcept
    -> edge_size_type<G>;

template <typename G>
ONEAPI_DAL_EXPORT auto get_vertex_neighbors_impl(const G &g, const vertex_type<G> &vertex) noexcept
    -> const_edge_range_type<G>;

template <typename G>
ONEAPI_DAL_EXPORT void convert_to_csr_impl(const edge_list<vertex_type<G>> &edges, G &g);

template <typename VertexValue = empty_value,
          typename EdgeValue   = empty_value,
          typename GraphValue  = empty_value,
          typename IndexType   = std::int32_t,
          typename Allocator   = std::allocator<empty_value>>
using undirected_adjacency_array =
    undirected_adjacency_array_graph<VertexValue, EdgeValue, GraphValue, IndexType, Allocator>;

using graph = undirected_adjacency_array<>;

=======
>>>>>>> 834eea5e
} // namespace oneapi::dal::preview<|MERGE_RESOLUTION|>--- conflicted
+++ resolved
@@ -26,20 +26,6 @@
 
 namespace oneapi::dal::preview {
 
-<<<<<<< HEAD
-namespace detail {
-
-template <typename G>
-typename G::pimpl &get_impl(G &g) {
-    return g.impl_;
-}
-
-template <typename G>
-const typename G::pimpl &get_impl(const G &g) {
-    return g.impl_;
-}
-} // namespace detail
-
 /// Class for a data management component responsible for representation of data
 /// in the graph format. The class is designed to minimize storage requirements 
 /// and offer good performance characteristics. Graph is stored in 0-based CSR
@@ -51,8 +37,6 @@
 /// @tparam GraphValue   Type of graph properties
 /// @tparam IndexType    Type of vertex indices
 /// @tparam Allocator    Type of the custom allocator
-=======
->>>>>>> 834eea5e
 template <typename VertexValue = empty_value,
           typename EdgeValue   = empty_value,
           typename GraphValue  = empty_value,
@@ -109,29 +93,12 @@
     using edge_value_type = std::pair<edge_key_type, edge_user_value_type>;
     using edge_index      = IndexType;
 
-<<<<<<< HEAD
     // ranges
     using edge_range              = range<edge_iterator>;
     using const_edge_range        = range<const_edge_iterator>;
 
     /// Constructor for an empty undirected_adjacency_array_graph
     undirected_adjacency_array_graph();
-=======
-    // vertex edge types
-    using vertex_edge_size_type      = edge_size_type;
-    using vertex_edge_iterator       = typename edge_set::iterator;
-    using const_vertex_edge_iterator = typename edge_set::const_iterator;
-
-    // ranges
-    using edge_range              = range<edge_iterator>;
-    using const_edge_range        = range<const_edge_iterator>;
-    using vertex_edge_range       = range<vertex_edge_iterator>;
-    using const_vertex_edge_range = range<const_vertex_edge_iterator>;
-
-    undirected_adjacency_array_graph();
-    undirected_adjacency_array_graph(undirected_adjacency_array_graph&& graph)      = default;
-    undirected_adjacency_array_graph(const undirected_adjacency_array_graph& graph) = default;
->>>>>>> 834eea5e
 
     /// Move constructor for undirected_adjacency_array_graph
     undirected_adjacency_array_graph(undirected_adjacency_array_graph&& graph)      = default;
@@ -141,7 +108,6 @@
 
     /// Constructor for an empty undirected_adjacency_array_graph with specified allocator 
     undirected_adjacency_array_graph(allocator_type alloc){};
-<<<<<<< HEAD
 
     /// Constructor for an empty undirected_adjacency_array_graph with specified graph properties
     /// and allocator
@@ -158,16 +124,6 @@
     
     /// Move operator for undirected_adjacency_array_graph
     undirected_adjacency_array_graph &operator=(undirected_adjacency_array_graph&& graph) = default;
-=======
-    undirected_adjacency_array_graph(const graph_user_value_type& graph_user_value,
-                                     allocator_type allocator = allocator_type()){};
-    undirected_adjacency_array_graph(graph_user_value_type&& graph_user_value,
-                                     allocator_type allocator = allocator_type()){};
-
-    undirected_adjacency_array_graph& operator=(const undirected_adjacency_array_graph& graph) =
-        default;
-    undirected_adjacency_array_graph& operator=(undirected_adjacency_array_graph&& graph) = default;
->>>>>>> 834eea5e
 
     using pimpl =
         oneapi::dal::detail::pimpl<detail::undirected_adjacency_array_graph_impl<VertexValue,
@@ -183,35 +139,4 @@
 
     friend const pimpl& detail::get_impl<graph_type>(const graph_type& graph);
 };
-<<<<<<< HEAD
-
-template <typename G>
-ONEAPI_DAL_EXPORT auto get_vertex_count_impl(const G &g) noexcept -> vertex_size_type<G>;
-
-template <typename G>
-ONEAPI_DAL_EXPORT auto get_edge_count_impl(const G &g) noexcept -> edge_size_type<G>;
-
-template <typename G>
-ONEAPI_DAL_EXPORT auto get_vertex_degree_impl(const G &g, const vertex_type<G> &vertex) noexcept
-    -> edge_size_type<G>;
-
-template <typename G>
-ONEAPI_DAL_EXPORT auto get_vertex_neighbors_impl(const G &g, const vertex_type<G> &vertex) noexcept
-    -> const_edge_range_type<G>;
-
-template <typename G>
-ONEAPI_DAL_EXPORT void convert_to_csr_impl(const edge_list<vertex_type<G>> &edges, G &g);
-
-template <typename VertexValue = empty_value,
-          typename EdgeValue   = empty_value,
-          typename GraphValue  = empty_value,
-          typename IndexType   = std::int32_t,
-          typename Allocator   = std::allocator<empty_value>>
-using undirected_adjacency_array =
-    undirected_adjacency_array_graph<VertexValue, EdgeValue, GraphValue, IndexType, Allocator>;
-
-using graph = undirected_adjacency_array<>;
-
-=======
->>>>>>> 834eea5e
 } // namespace oneapi::dal::preview