/*******************************************************************************
* Copyright 2020 Intel Corporation
*
* Licensed under the Apache License, Version 2.0 (the "License");
* you may not use this file except in compliance with the License.
* You may obtain a copy of the License at
*
*     http://www.apache.org/licenses/LICENSE-2.0
*
* Unless required by applicable law or agreed to in writing, software
* distributed under the License is distributed on an "AS IS" BASIS,
* WITHOUT WARRANTIES OR CONDITIONS OF ANY KIND, either express or implied.
* See the License for the specific language governing permissions and
* limitations under the License.
*******************************************************************************/

#pragma once

#include <algorithm>
<<<<<<< HEAD
#include <stdexcept>
=======
#include <variant>
>>>>>>> 104e7e1f
#include "oneapi/dal/detail/common.hpp"

namespace oneapi::dal {

template <typename T>
class array {
    static_assert(!std::is_const_v<T>, "array class cannot have const-qualified type of data");

    template <typename U>
    friend class array;

    template <typename Y, typename U>
    friend array<Y> reinterpret_array_cast(const array<U>&);

    template <typename Y, typename U>
    friend array<Y> const_array_cast(const array<U>&);

public:
    using default_delete = std::default_delete<T[]>;

public:
    array() : data_owned_ptr_(nullptr), size_(0), capacity_(0) {}

    explicit array(std::int64_t element_count, T element = {}) // TODO: Use custom oneDAL allocator
            : data_owned_ptr_(new T[element_count], default_delete{}),
              data_(data_owned_ptr_.get()),
              size_(element_count),
              capacity_(element_count) {
        for (std::int64_t i = 0; i < size_; i++) {
            (*this)[i] = element;
        }
    }

    template <typename Deleter>
    explicit array(T* data, std::int64_t size, Deleter&& deleter)
            : data_owned_ptr_(data, std::forward<Deleter>(deleter)),
              data_(data),
              size_(size),
              capacity_(size) {}

    T* get_mutable_data() const {
        return std::get<T*>(data_); // TODO: convert to dal exception
    }

    const T* get_data() const {
        if (auto ptr_val = std::get_if<T*>(&data_)) {
            return *ptr_val;
        }
        else {
            return std::get<const T*>(data_);
        }
    }

    bool has_mutable_data() const {
        return std::holds_alternative<T*>(data_) && (get_mutable_data() != nullptr);
    }

    array& unique() {
        if (is_data_owner() || size_ == 0) {
            return *this;
        }
        else {
            auto immutable_data = get_data();
            auto copy_data      = new T[size_];

            for (std::int64_t i = 0; i < size_; i++) {
                copy_data[i] = immutable_data[i];
            }

            reset(copy_data, size_, default_delete{});
            return *this;
        }
    }

    std::int64_t get_size() const {
        return size_;
    }

    std::int64_t get_capacity() const {
        return capacity_;
    }

    bool is_data_owner() const {
        if (data_owned_ptr_ == nullptr) {
            return false;
        }
        else if (auto ptr_val = std::get_if<T*>(&data_)) {
            return *ptr_val == data_owned_ptr_.get();
        }
        else if (auto ptr_val = std::get_if<const T*>(&data_)) {
            return *ptr_val == data_owned_ptr_.get();
        }
        else {
            return false;
        }
    }

    void reset() {
        data_owned_ptr_.reset();
        data_     = std::variant<T*, const T*>();
        size_     = 0;
        capacity_ = 0;
    }

    void reset(std::int64_t size) {
        data_owned_ptr_.reset(new T[size], default_delete{});
        data_     = data_owned_ptr_.get();
        size_     = size;
        capacity_ = size;
    }

    template <typename Deleter>
    void reset(T* data, std::int64_t size, Deleter&& deleter) {
        // TODO: check input parameters
        data_owned_ptr_.reset(data, std::forward<Deleter>(deleter));
        data_     = data_owned_ptr_.get();
        size_     = size;
        capacity_ = size;
    }

    template <typename U = T*>
    void reset_not_owning(U data = nullptr, std::int64_t size = 0) {
        data_ = data;
        size_ = size;
    }

    void resize(std::int64_t size) {
        if (is_data_owner() == false) {
            throw std::runtime_error("cannot resize array with non-owning data");
        }
        else if (size <= 0) {
            reset_not_owning();
        }
        else if (get_capacity() < size) {
            T* new_data           = new T[size];
            std::int64_t min_size = std::min(size, get_size());

            for (std::int64_t i = 0; i < min_size; i++) {
                new_data[i] = (*this)[i];
            }

            try {
                reset(new_data, size, default_delete{});
            }
            catch (const std::exception&) {
                delete[] new_data;
                throw;
            }
        }
        else {
            size_ = size;
        }
    }

    const T& operator[](std::int64_t index) const {
        return get_data()[index];
    }

    T& operator[](std::int64_t index) {
        return get_mutable_data()[index];
    }

private:
    detail::shared<T> data_owned_ptr_;
    std::variant<T*, const T*> data_;

    std::int64_t size_;
    std::int64_t capacity_;
};

} // namespace oneapi::dal<|MERGE_RESOLUTION|>--- conflicted
+++ resolved
@@ -17,11 +17,8 @@
 #pragma once
 
 #include <algorithm>
-<<<<<<< HEAD
 #include <stdexcept>
-=======
 #include <variant>
->>>>>>> 104e7e1f
 #include "oneapi/dal/detail/common.hpp"
 
 namespace oneapi::dal {
