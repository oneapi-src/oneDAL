/*******************************************************************************
* Copyright 2020 Intel Corporation
*
* Licensed under the Apache License, Version 2.0 (the "License");
* you may not use this file except in compliance with the License.
* You may obtain a copy of the License at
*
*     http://www.apache.org/licenses/LICENSE-2.0
*
* Unless required by applicable law or agreed to in writing, software
* distributed under the License is distributed on an "AS IS" BASIS,
* WITHOUT WARRANTIES OR CONDITIONS OF ANY KIND, either express or implied.
* See the License for the specific language governing permissions and
* limitations under the License.
*******************************************************************************/

#pragma once

#include <algorithm>
<<<<<<< HEAD
#include <stdexcept> // TODO: change by onedal exceptions

=======
#include <variant>
>>>>>>> 134a651d
#include "oneapi/dal/detail/common.hpp"
#include "oneapi/dal/detail/memory.hpp"

namespace oneapi::dal {

template <typename T>
class array {
    static_assert(!std::is_const_v<T>, "array class cannot have const-qualified type of data");

    template <typename U>
    friend class array;

    template <typename Y, typename U>
    friend array<Y> reinterpret_array_cast(const array<U>&);

    template <typename Y, typename U>
    friend array<Y> const_array_cast(const array<U>&);

public:
    template <typename K>
    static array<T> full(std::int64_t count, K&& element) {
        return full_impl(detail::host_policy{},
            count, std::forward<K>(element), detail::host_only_alloc{});
    }

    static array<T> zeros(std::int64_t count) {
        return zeros_impl(detail::host_policy{}, count, detail::host_only_alloc{});
    }

#ifdef ONEAPI_DAL_DATA_PARALLEL
    template <typename K>
    static array<T> full(sycl::queue& queue,
                         std::int64_t count, K&& element,
                         sycl::usm::alloc kind = sycl::usm::alloc::shared) {
        return full_impl(queue, count, std::forward<K>(element), kind);
    }

    static array<T> zeros(sycl::queue& queue,
                          std::int64_t count,
                          sycl::usm::alloc kind = sycl::usm::alloc::shared) {
        return zeros_impl(queue, count, kind);
    }
#endif

public:
<<<<<<< HEAD
    array()
        : data_owned_ptr_(nullptr),
          count_(0),
          capacity_(0) {}

    explicit array(std::int64_t count)
        : array() {
        reset(count);
=======
    array() : data_owned_ptr_(nullptr), size_(0), capacity_(0) {}

    explicit array(std::int64_t element_count, T element = {}) // TODO: Use custom oneDAL allocator
            : data_owned_ptr_(new T[element_count], default_delete{}),
              data_(data_owned_ptr_.get()),
              size_(element_count),
              capacity_(element_count) {
        for (std::int64_t i = 0; i < size_; i++) {
            (*this)[i] = element;
        }
>>>>>>> 134a651d
    }

    template <typename U = T*,
              typename = std::enable_if_t<std::is_pointer_v<U>>>
    explicit array(U data, std::int64_t count)
        : data_owned_ptr_(nullptr),
          data_(data),
          count_(count),
          capacity_(0) {}

    template <typename Deleter>
<<<<<<< HEAD
    explicit array(T* data, std::int64_t count, Deleter&& deleter)
        : array() {
        reset(data, count, std::forward<Deleter>(deleter));
    }

#ifdef ONEAPI_DAL_DATA_PARALLEL
    explicit array(sycl::queue& queue,
                   std::int64_t count,
                   sycl::usm::alloc kind = sycl::usm::alloc::shared)
        : array() {
        reset(queue, count, kind);
    }

    explicit array(sycl::queue& queue,
                   T* data, std::int64_t count,
                   sycl::vector_class<sycl::event> dependencies = {})
        : array() {
            reset(queue, data, count, dependencies);
        }
#endif
=======
    explicit array(T* data, std::int64_t size, Deleter&& deleter)
            : data_owned_ptr_(data, std::forward<Deleter>(deleter)),
              data_(data),
              size_(size),
              capacity_(size) {}
>>>>>>> 134a651d

    T* get_mutable_data() const {
        return std::get<T*>(data_); // TODO: convert to dal exception
    }

    const T* get_data() const {
        if (auto ptr_val = std::get_if<T*>(&data_)) {
            return *ptr_val;
        }
        else {
            return std::get<const T*>(data_);
        }
    }

    bool has_mutable_data() const {
        return std::holds_alternative<T*>(data_) && (get_mutable_data() != nullptr);
    }

    array& unique() {
<<<<<<< HEAD
        return unique_impl(detail::host_policy{}, detail::host_only_alloc{});
    }
=======
        if (is_data_owner() || size_ == 0) {
            return *this;
        }
        else {
            auto immutable_data = get_data();
            auto copy_data      = new T[size_];
>>>>>>> 134a651d

#ifdef ONEAPI_DAL_DATA_PARALLEL
    array& unique(sycl::queue& queue,
                  sycl::usm::alloc kind = sycl::usm::alloc::shared) {
        return unique_impl(queue, kind);
    }
#endif

    std::int64_t get_count() const {
        return count_;
    }

    std::int64_t get_size() const {
        return count_ * sizeof(T);
    }

    std::int64_t get_capacity() const {
        return capacity_;
    }

    bool is_data_owner() const {
        if (data_owned_ptr_ == nullptr) {
            return false;
        }
        else if (auto ptr_val = std::get_if<T*>(&data_)) {
            return *ptr_val == data_owned_ptr_.get();
        }
        else if (auto ptr_val = std::get_if<const T*>(&data_)) {
            return *ptr_val == data_owned_ptr_.get();
        }
        else {
            return false;
        }
    }

    void reset() {
        data_owned_ptr_.reset();
<<<<<<< HEAD
        data_ = std::variant<T*, const T*>();
        count_ = 0;
        capacity_ = 0;
    }

    void reset(std::int64_t count) {
        reset_impl(detail::host_policy{}, count, detail::host_only_alloc{});
=======
        data_     = std::variant<T*, const T*>();
        size_     = 0;
        capacity_ = 0;
    }

    void reset(std::int64_t size) {
        data_owned_ptr_.reset(new T[size], default_delete{});
        data_     = data_owned_ptr_.get();
        size_     = size;
        capacity_ = size;
>>>>>>> 134a651d
    }

    template <typename Deleter>
    void reset(T* data, std::int64_t count, Deleter&& deleter) {
        // TODO: check input parameters
        data_owned_ptr_.reset(data, std::forward<Deleter>(deleter));
<<<<<<< HEAD
        data_ = data_owned_ptr_.get();
        count_ = count;
        capacity_ = count;
=======
        data_     = data_owned_ptr_.get();
        size_     = size;
        capacity_ = size;
>>>>>>> 134a651d
    }

#ifdef ONEAPI_DAL_DATA_PARALLEL
    void reset(sycl::queue& queue,
               std::int64_t count,
               sycl::usm::alloc kind = sycl::usm::alloc::shared) {
        reset_impl(queue, count, kind);
    }

    void reset(sycl::queue& queue,
               T* data, std::int64_t count,
               sycl::vector_class<sycl::event> dependencies = {}) {
        reset(data, count, detail::default_delete<T, decltype(queue)>{ queue });
        for (auto& event : dependencies) {
            event.wait();
        }
    }
#endif

    template <typename U = T*>
    void reset_not_owning(U data = nullptr, std::int64_t count = 0) {
        data_ = data;
        count_ = count;
    }

    void resize(std::int64_t count) {
        resize_impl(detail::host_policy{}, count, detail::host_only_alloc{});
    }

#ifdef ONEAPI_DAL_DATA_PARALLEL
    void resize(sycl::queue& queue,
                std::int64_t count,
                sycl::usm::alloc kind = sycl::usm::alloc::shared) {
        resize_impl(queue, count, kind);
    }
#endif

    const T& operator [](std::int64_t index) const {
        return get_data()[index];
    }

    T& operator [](std::int64_t index) {
        return get_mutable_data()[index];
    }

private:
    template <typename Policy, typename AllocKind>
    static array<T> zeros_impl(Policy&& policy, std::int64_t count, AllocKind&& kind) {
        auto* data = detail::malloc<T>(policy, count, kind);
        detail::memset(policy, data, 0, sizeof(T)*count);
        return array<T> { data, count, detail::default_delete<T, Policy>{ policy } };
    }

    template <typename K, typename Policy, typename AllocKind>
    static array<T> full_impl(Policy&& policy,
                              std::int64_t count, K&& element,
                              AllocKind&& kind) {
        auto* data = detail::malloc<T>(policy, count, kind);
        detail::fill(policy, data, count, element);
        return array<T> { data, count, detail::default_delete<T, Policy>{ policy } };
    }

private:
    template <typename Policy, typename AllocKind>
    array& unique_impl(Policy&& policy, AllocKind&& kind) {
        if (is_data_owner() || count_ == 0) {
            return *this;
        } else {
            auto immutable_data = get_data();
            auto copy_data = detail::malloc<T>(policy, count_, kind);
            detail::memcpy(policy, copy_data, immutable_data, sizeof(T)*count_);

            reset(copy_data, count_, detail::default_delete<T, Policy>{ policy });
            return *this;
        }
    }

    template <typename Policy, typename AllocKind>
    void reset_impl(Policy&& policy, std::int64_t count, AllocKind&& kind) {
        auto new_data = detail::malloc<T>(policy, count, kind);
        reset(new_data, count, detail::default_delete<T, Policy>{ policy });
    }

    template <typename Policy, typename AllocKind>
    void resize_impl(Policy&& policy, std::int64_t count, AllocKind&& kind) {
        if (is_data_owner() == false) {
            throw std::runtime_error("cannot resize array with non-owning data");
<<<<<<< HEAD
        } else if (count <= 0) {
            reset_not_owning();
        } else if (get_capacity() < count) {
            auto new_data = detail::malloc<T>(policy, count, kind);
            std::int64_t min_count = std::min(count, get_count());
            detail::memcpy(policy, new_data, this->get_data(), sizeof(T)*min_count);

            try {
                reset(new_data, count, detail::default_delete<T, Policy>{ policy });
            } catch (const std::exception&) {
                detail::free<T>(policy, new_data);
                throw;
            }

        } else {
            count_ = count;
        }
    }

=======
        }
        else if (size <= 0) {
            reset_not_owning();
        }
        else if (get_capacity() < size) {
            T* new_data           = new T[size];
            std::int64_t min_size = std::min(size, get_size());

            for (std::int64_t i = 0; i < min_size; i++) {
                new_data[i] = (*this)[i];
            }

            try {
                reset(new_data, size, default_delete{});
            }
            catch (const std::exception&) {
                delete[] new_data;
                throw;
            }
        }
        else {
            size_ = size;
        }
    }

    const T& operator[](std::int64_t index) const {
        return get_data()[index];
    }

    T& operator[](std::int64_t index) {
        return get_mutable_data()[index];
    }

>>>>>>> 134a651d
private:
    detail::shared<T> data_owned_ptr_;
    std::variant<T*, const T*> data_;

    std::int64_t count_;
    std::int64_t capacity_;
};

} // namespace oneapi::dal<|MERGE_RESOLUTION|>--- conflicted
+++ resolved
@@ -17,12 +17,9 @@
 #pragma once
 
 #include <algorithm>
-<<<<<<< HEAD
 #include <stdexcept> // TODO: change by onedal exceptions
-
-=======
 #include <variant>
->>>>>>> 134a651d
+
 #include "oneapi/dal/detail/common.hpp"
 #include "oneapi/dal/detail/memory.hpp"
 
@@ -68,27 +65,11 @@
 #endif
 
 public:
-<<<<<<< HEAD
-    array()
-        : data_owned_ptr_(nullptr),
-          count_(0),
-          capacity_(0) {}
+    array() : data_owned_ptr_(nullptr), count_(0), capacity_(0) {}
 
     explicit array(std::int64_t count)
         : array() {
         reset(count);
-=======
-    array() : data_owned_ptr_(nullptr), size_(0), capacity_(0) {}
-
-    explicit array(std::int64_t element_count, T element = {}) // TODO: Use custom oneDAL allocator
-            : data_owned_ptr_(new T[element_count], default_delete{}),
-              data_(data_owned_ptr_.get()),
-              size_(element_count),
-              capacity_(element_count) {
-        for (std::int64_t i = 0; i < size_; i++) {
-            (*this)[i] = element;
-        }
->>>>>>> 134a651d
     }
 
     template <typename U = T*,
@@ -100,7 +81,6 @@
           capacity_(0) {}
 
     template <typename Deleter>
-<<<<<<< HEAD
     explicit array(T* data, std::int64_t count, Deleter&& deleter)
         : array() {
         reset(data, count, std::forward<Deleter>(deleter));
@@ -121,13 +101,6 @@
             reset(queue, data, count, dependencies);
         }
 #endif
-=======
-    explicit array(T* data, std::int64_t size, Deleter&& deleter)
-            : data_owned_ptr_(data, std::forward<Deleter>(deleter)),
-              data_(data),
-              size_(size),
-              capacity_(size) {}
->>>>>>> 134a651d
 
     T* get_mutable_data() const {
         return std::get<T*>(data_); // TODO: convert to dal exception
@@ -147,17 +120,8 @@
     }
 
     array& unique() {
-<<<<<<< HEAD
         return unique_impl(detail::host_policy{}, detail::host_only_alloc{});
     }
-=======
-        if (is_data_owner() || size_ == 0) {
-            return *this;
-        }
-        else {
-            auto immutable_data = get_data();
-            auto copy_data      = new T[size_];
->>>>>>> 134a651d
 
 #ifdef ONEAPI_DAL_DATA_PARALLEL
     array& unique(sycl::queue& queue,
@@ -195,7 +159,6 @@
 
     void reset() {
         data_owned_ptr_.reset();
-<<<<<<< HEAD
         data_ = std::variant<T*, const T*>();
         count_ = 0;
         capacity_ = 0;
@@ -203,33 +166,15 @@
 
     void reset(std::int64_t count) {
         reset_impl(detail::host_policy{}, count, detail::host_only_alloc{});
-=======
-        data_     = std::variant<T*, const T*>();
-        size_     = 0;
-        capacity_ = 0;
-    }
-
-    void reset(std::int64_t size) {
-        data_owned_ptr_.reset(new T[size], default_delete{});
-        data_     = data_owned_ptr_.get();
-        size_     = size;
-        capacity_ = size;
->>>>>>> 134a651d
     }
 
     template <typename Deleter>
     void reset(T* data, std::int64_t count, Deleter&& deleter) {
         // TODO: check input parameters
         data_owned_ptr_.reset(data, std::forward<Deleter>(deleter));
-<<<<<<< HEAD
         data_ = data_owned_ptr_.get();
         count_ = count;
         capacity_ = count;
-=======
-        data_     = data_owned_ptr_.get();
-        size_     = size;
-        capacity_ = size;
->>>>>>> 134a651d
     }
 
 #ifdef ONEAPI_DAL_DATA_PARALLEL
@@ -317,7 +262,6 @@
     void resize_impl(Policy&& policy, std::int64_t count, AllocKind&& kind) {
         if (is_data_owner() == false) {
             throw std::runtime_error("cannot resize array with non-owning data");
-<<<<<<< HEAD
         } else if (count <= 0) {
             reset_not_owning();
         } else if (get_capacity() < count) {
@@ -337,41 +281,6 @@
         }
     }
 
-=======
-        }
-        else if (size <= 0) {
-            reset_not_owning();
-        }
-        else if (get_capacity() < size) {
-            T* new_data           = new T[size];
-            std::int64_t min_size = std::min(size, get_size());
-
-            for (std::int64_t i = 0; i < min_size; i++) {
-                new_data[i] = (*this)[i];
-            }
-
-            try {
-                reset(new_data, size, default_delete{});
-            }
-            catch (const std::exception&) {
-                delete[] new_data;
-                throw;
-            }
-        }
-        else {
-            size_ = size;
-        }
-    }
-
-    const T& operator[](std::int64_t index) const {
-        return get_data()[index];
-    }
-
-    T& operator[](std::int64_t index) {
-        return get_mutable_data()[index];
-    }
-
->>>>>>> 134a651d
 private:
     detail::shared<T> data_owned_ptr_;
     std::variant<T*, const T*> data_;
