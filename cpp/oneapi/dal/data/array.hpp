--- conflicted
+++ resolved
@@ -17,11 +17,7 @@
 #pragma once
 
 #include <algorithm>
-<<<<<<< HEAD
-#include <stdexcept>
-=======
 #include <stdexcept> // TODO: change by onedal exceptions
->>>>>>> 5b799829
 #include <variant>
 
 #include "oneapi/dal/detail/memory.hpp"
@@ -45,7 +41,9 @@
     template <typename K>
     static array<T> full(std::int64_t count, K&& element) {
         return full_impl(detail::host_seq_policy{},
-            count, std::forward<K>(element), detail::host_only_alloc{});
+                         count,
+                         std::forward<K>(element),
+                         detail::host_only_alloc{});
     }
 
     static array<T> zeros(std::int64_t count) {
@@ -56,7 +54,8 @@
 #ifdef ONEAPI_DAL_DATA_PARALLEL
     template <typename K>
     static array<T> full(sycl::queue& queue,
-                         std::int64_t count, K&& element,
+                         std::int64_t count,
+                         K&& element,
                          sycl::usm::alloc kind = sycl::usm::alloc::shared) {
         return full_impl(queue, count, std::forward<K>(element), kind);
     }
@@ -72,22 +71,19 @@
 public:
     array() : data_owned_ptr_(nullptr), count_(0), capacity_(0) {}
 
-    explicit array(std::int64_t count)
-        : array() {
+    explicit array(std::int64_t count) : array() {
         reset(count);
     }
 
-    template <typename U = T*,
-              typename = std::enable_if_t<std::is_pointer_v<U>>>
+    template <typename U = T*, typename = std::enable_if_t<std::is_pointer_v<U>>>
     explicit array(U data, std::int64_t count)
-        : data_owned_ptr_(nullptr),
-          data_(data),
-          count_(count),
-          capacity_(0) {}
+            : data_owned_ptr_(nullptr),
+              data_(data),
+              count_(count),
+              capacity_(0) {}
 
     template <typename Deleter>
-    explicit array(T* data, std::int64_t count, Deleter&& deleter)
-        : array() {
+    explicit array(T* data, std::int64_t count, Deleter&& deleter) : array() {
         reset(data, count, std::forward<Deleter>(deleter));
     }
 
@@ -95,16 +91,17 @@
     explicit array(sycl::queue& queue,
                    std::int64_t count,
                    sycl::usm::alloc kind = sycl::usm::alloc::shared)
-        : array() {
+            : array() {
         reset(queue, count, kind);
     }
 
     explicit array(sycl::queue& queue,
-                   T* data, std::int64_t count,
+                   T* data,
+                   std::int64_t count,
                    sycl::vector_class<sycl::event> dependencies = {})
-        : array() {
-            reset(queue, data, count, dependencies);
-        }
+            : array() {
+        reset(queue, data, count, dependencies);
+    }
 #endif
 
     T* get_mutable_data() const {
@@ -129,8 +126,7 @@
     }
 
 #ifdef ONEAPI_DAL_DATA_PARALLEL
-    array& unique(sycl::queue& queue,
-                  sycl::usm::alloc kind = sycl::usm::alloc::shared) {
+    array& unique(sycl::queue& queue, sycl::usm::alloc kind = sycl::usm::alloc::shared) {
         return unique_impl(queue, kind);
     }
 #endif
@@ -164,8 +160,8 @@
 
     void reset() {
         data_owned_ptr_.reset();
-        data_ = std::variant<T*, const T*>();
-        count_ = 0;
+        data_     = std::variant<T*, const T*>();
+        count_    = 0;
         capacity_ = 0;
     }
 
@@ -177,8 +173,8 @@
     void reset(T* data, std::int64_t count, Deleter&& deleter) {
         // TODO: check input parameters
         data_owned_ptr_.reset(data, std::forward<Deleter>(deleter));
-        data_ = data_owned_ptr_.get();
-        count_ = count;
+        data_     = data_owned_ptr_.get();
+        count_    = count;
         capacity_ = count;
     }
 
@@ -190,7 +186,8 @@
     }
 
     void reset(sycl::queue& queue,
-               T* data, std::int64_t count,
+               T* data,
+               std::int64_t count,
                sycl::vector_class<sycl::event> dependencies = {}) {
         reset(data, count, detail::default_delete<T, decltype(queue)>{ queue });
         for (auto& event : dependencies) {
@@ -201,7 +198,7 @@
 
     template <typename U = T*>
     void reset_not_owning(U data = nullptr, std::int64_t count = 0) {
-        data_ = data;
+        data_  = data;
         count_ = count;
     }
 
@@ -217,22 +214,20 @@
     }
 #endif
 
-    const T& operator [](std::int64_t index) const {
+    const T& operator[](std::int64_t index) const {
         return get_data()[index];
     }
 
-    T& operator [](std::int64_t index) {
+    T& operator[](std::int64_t index) {
         return get_mutable_data()[index];
     }
 
 private:
     template <typename K, typename Policy, typename AllocKind>
-    static array<T> full_impl(Policy&& policy,
-                              std::int64_t count, K&& element,
-                              AllocKind&& kind) {
+    static array<T> full_impl(Policy&& policy, std::int64_t count, K&& element, AllocKind&& kind) {
         auto* data = detail::malloc<T>(policy, count, kind);
         detail::fill(policy, data, count, element);
-        return array<T> { data, count, detail::default_delete<T, Policy>{ policy } };
+        return array<T>{ data, count, detail::default_delete<T, Policy>{ policy } };
     }
 
 private:
@@ -240,10 +235,11 @@
     array& unique_impl(Policy&& policy, AllocKind&& kind) {
         if (is_data_owner() || count_ == 0) {
             return *this;
-        } else {
+        }
+        else {
             auto immutable_data = get_data();
-            auto copy_data = detail::malloc<T>(policy, count_, kind);
-            detail::memcpy(policy, copy_data, immutable_data, sizeof(T)*count_);
+            auto copy_data      = detail::malloc<T>(policy, count_, kind);
+            detail::memcpy(policy, copy_data, immutable_data, sizeof(T) * count_);
 
             reset(copy_data, count_, detail::default_delete<T, Policy>{ policy });
             return *this;
@@ -260,21 +256,24 @@
     void resize_impl(Policy&& policy, std::int64_t count, AllocKind&& kind) {
         if (is_data_owner() == false) {
             throw std::runtime_error("cannot resize array with non-owning data");
-        } else if (count <= 0) {
+        }
+        else if (count <= 0) {
             reset_not_owning();
-        } else if (get_capacity() < count) {
-            auto new_data = detail::malloc<T>(policy, count, kind);
+        }
+        else if (get_capacity() < count) {
+            auto new_data          = detail::malloc<T>(policy, count, kind);
             std::int64_t min_count = std::min(count, get_count());
-            detail::memcpy(policy, new_data, this->get_data(), sizeof(T)*min_count);
+            detail::memcpy(policy, new_data, this->get_data(), sizeof(T) * min_count);
 
             try {
                 reset(new_data, count, detail::default_delete<T, Policy>{ policy });
-            } catch (const std::exception&) {
+            }
+            catch (const std::exception&) {
                 detail::free<T>(policy, new_data);
                 throw;
             }
-
-        } else {
+        }
+        else {
             count_ = count;
         }
     }
