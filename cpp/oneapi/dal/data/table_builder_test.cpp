/*******************************************************************************
* Copyright 2020 Intel Corporation
*
* Licensed under the Apache License, Version 2.0 (the "License");
* you may not use this file except in compliance with the License.
* You may obtain a copy of the License at
*
*     http://www.apache.org/licenses/LICENSE-2.0
*
* Unless required by applicable law or agreed to in writing, software
* distributed under the License is distributed on an "AS IS" BASIS,
* WITHOUT WARRANTIES OR CONDITIONS OF ANY KIND, either express or implied.
* See the License for the specific language governing permissions and
* limitations under the License.
*******************************************************************************/

<<<<<<< HEAD
#include "gtest/gtest.h"
#include "oneapi/dal/data/table_builder.hpp"
#include "oneapi/dal/data/accessor.hpp"
=======
#include "oneapi/dal/table_builder.hpp"
#include "gtest/gtest.h"
#include "oneapi/dal/accessor.hpp"
>>>>>>> 134a651d

using namespace oneapi::dal;

TEST(table_builder_test, can_modify_table) {
    float data[] = { 1.f, 2.f, 3.f, 4.f, 5.f, 6.f };

    float data2[] = { 1.f, 2.f, 3.f, 4.f, -5.f, -6.f };

    table t = homogen_table{ 3, 2, data };

    {
        table_builder b{ std::move(t) };
        row_accessor<float> acc{ b };

<<<<<<< HEAD
        auto arr = acc.pull({2, -1});
        ASSERT_EQ(arr.get_count(), 2);
=======
        auto arr = acc.pull({ 2, -1 });
        ASSERT_EQ(arr.get_size(), 2);
>>>>>>> 134a651d
        arr.unique();
        arr[0] = data2[2 * 2];
        arr[1] = data2[2 * 2 + 1];
        acc.push(arr, { 2, -1 });

        t = b.build();
    }

    row_accessor<const float> acc{ t };
    auto arr = acc.pull();

<<<<<<< HEAD
    for(std::int64_t i = 0; i < arr.get_count(); i++) {
=======
    for (std::int64_t i = 0; i < arr.get_size(); i++) {
>>>>>>> 134a651d
        ASSERT_FLOAT_EQ(arr.get_data()[i], data2[i]);
    }
}

TEST(homogen_table_builder_test, can_construct_table) {
    float data[] = { 1.f, 2.f, 3.f, 4.f, 5.f, 6.f };

    auto t = homogen_table_builder(3, 2, data).build();

    ASSERT_TRUE(t.has_data());
    ASSERT_EQ(3, t.get_row_count());
    ASSERT_EQ(2, t.get_column_count());

    auto meta = t.get_metadata();

    ASSERT_EQ(homogen_data_layout::row_major, meta.get_data_layout());

    for (std::int64_t i = 0; i < t.get_column_count(); i++) {
        ASSERT_EQ(data_type::float32, meta.get_feature(i).get_data_type());
        ASSERT_EQ(feature_type::ratio, meta.get_feature(i).get_type());
    }

    ASSERT_EQ(data, t.get_data<float>());
}<|MERGE_RESOLUTION|>--- conflicted
+++ resolved
@@ -14,15 +14,9 @@
 * limitations under the License.
 *******************************************************************************/
 
-<<<<<<< HEAD
-#include "gtest/gtest.h"
-#include "oneapi/dal/data/table_builder.hpp"
-#include "oneapi/dal/data/accessor.hpp"
-=======
 #include "oneapi/dal/table_builder.hpp"
 #include "gtest/gtest.h"
 #include "oneapi/dal/accessor.hpp"
->>>>>>> 134a651d
 
 using namespace oneapi::dal;
 
@@ -37,13 +31,8 @@
         table_builder b{ std::move(t) };
         row_accessor<float> acc{ b };
 
-<<<<<<< HEAD
-        auto arr = acc.pull({2, -1});
+        auto arr = acc.pull({ 2, -1 });
         ASSERT_EQ(arr.get_count(), 2);
-=======
-        auto arr = acc.pull({ 2, -1 });
-        ASSERT_EQ(arr.get_size(), 2);
->>>>>>> 134a651d
         arr.unique();
         arr[0] = data2[2 * 2];
         arr[1] = data2[2 * 2 + 1];
@@ -55,11 +44,7 @@
     row_accessor<const float> acc{ t };
     auto arr = acc.pull();
 
-<<<<<<< HEAD
     for(std::int64_t i = 0; i < arr.get_count(); i++) {
-=======
-    for (std::int64_t i = 0; i < arr.get_size(); i++) {
->>>>>>> 134a651d
         ASSERT_FLOAT_EQ(arr.get_data()[i], data2[i]);
     }
 }
