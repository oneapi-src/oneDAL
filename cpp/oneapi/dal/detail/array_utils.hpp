--- conflicted
+++ resolved
@@ -77,16 +77,6 @@
     return dal::array<T>{ ary, ary.get_data(), ary.get_count() };
 }
 
-<<<<<<< HEAD
-=======
-} // namespace v1
-using v1::array_via_policy;
-using v1::dispath_by_policy;
-using v1::reinterpret_array_cast;
-using v1::discard_mutable_data;
-
-namespace v2 {
-
 template <typename T>
 inline void copy_impl(detail::array_impl<T>& dst, const detail::array_impl<T>& src) {
     const auto size_in_bytes = src.get_size_in_bytes();
@@ -137,10 +127,4 @@
     return array<T>{ new array_impl<T>{ std::move(impl) } };
 }
 
-} // namespace v2
-
-using v2::copy;
-using v2::copy_impl;
-
->>>>>>> 79414b8d
 } // namespace oneapi::dal::detail