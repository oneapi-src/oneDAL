/*******************************************************************************
* Copyright 2020-2021 Intel Corporation
*
* Licensed under the Apache License, Version 2.0 (the "License");
* you may not use this file except in compliance with the License.
* You may obtain a copy of the License at
*
*     http://www.apache.org/licenses/LICENSE-2.0
*
* Unless required by applicable law or agreed to in writing, software
* distributed under the License is distributed on an "AS IS" BASIS,
* WITHOUT WARRANTIES OR CONDITIONS OF ANY KIND, either express or implied.
* See the License for the specific language governing permissions and
* limitations under the License.
*******************************************************************************/

#pragma once

#include <utility>
#include "oneapi/dal/detail/common.hpp"
#include "oneapi/dal/detail/error_messages.hpp"

namespace oneapi::dal::preview {
typedef void (*functype)(std::int32_t i, const void *a);
<<<<<<< HEAD

=======
typedef void (*functype_int64)(std::int64_t i, const void *a);
>>>>>>> 2569219d
typedef void (*functype_int32ptr)(const std::int32_t *i, const void *a);

typedef std::int64_t (*loop_functype_int32_int64)(std::int32_t start_idx,
                                                  std::int32_t end_idx,
                                                  std::int64_t value_for_reduce,
                                                  const void *a);

typedef std::int64_t (*loop_functype_int32ptr_int64)(const std::int32_t *begin,
                                                     const std::int32_t *end,
                                                     std::int64_t value_for_reduce,
                                                     const void *a);

typedef std::int64_t (*reduction_functype_int64)(std::int64_t a,
                                                 std::int64_t b,
                                                 const void *reduction);

typedef std::pair<std::int32_t, size_t> pair_int32_t_size_t;
} // namespace oneapi::dal::preview

extern "C" {
ONEDAL_EXPORT int _onedal_threader_get_max_threads();

ONEDAL_EXPORT int _onedal_threader_get_current_thread_index();

ONEDAL_EXPORT void _onedal_threader_for(std::int32_t n,
                                        std::int32_t threads_request,
                                        const void *a,
                                        oneapi::dal::preview::functype func);

<<<<<<< HEAD
=======
ONEDAL_EXPORT void _onedal_threader_for_int64(std::int64_t n,
                                              const void *a,
                                              oneapi::dal::preview::functype_int64 func);

>>>>>>> 2569219d
ONEDAL_EXPORT void _onedal_threader_for_simple(std::int32_t n,
                                               std::int32_t threads_request,
                                               const void *a,
                                               oneapi::dal::preview::functype func);

ONEDAL_EXPORT void _onedal_threader_for_int32ptr(const std::int32_t *begin,
                                                 const std::int32_t *end,
                                                 const void *a,
                                                 oneapi::dal::preview::functype_int32ptr func);

ONEDAL_EXPORT std::int64_t _onedal_parallel_reduce_int32_int64(
    std::int32_t n,
    std::int64_t init,
    const void *a,
    oneapi::dal::preview::loop_functype_int32_int64 loop_func,
    const void *b,
    oneapi::dal::preview::reduction_functype_int64 reduction_func);

ONEDAL_EXPORT std::int64_t _onedal_parallel_reduce_int32_int64_simple(
    std::int32_t n,
    std::int64_t init,
    const void *a,
    oneapi::dal::preview::loop_functype_int32_int64 loop_func,
    const void *b,
    oneapi::dal::preview::reduction_functype_int64 reduction_func);

ONEDAL_EXPORT std::int64_t _onedal_parallel_reduce_int32ptr_int64_simple(
    const std::int32_t *begin,
    const std::int32_t *end,
    std::int64_t init,
    const void *a,
    oneapi::dal::preview::loop_functype_int32ptr_int64 loop_func,
    const void *b,
    oneapi::dal::preview::reduction_functype_int64 reduction_func);
}

namespace oneapi::dal::detail {
inline int threader_get_max_threads() {
    return _onedal_threader_get_max_threads();
}

inline int threader_get_current_thread_index() {
    return _onedal_threader_get_current_thread_index();
}

template <typename F>
inline void threader_func(std::int32_t i, const void *a) {
    const F &lambda = *static_cast<const F *>(a);
    lambda(i);
}

template <typename F>
<<<<<<< HEAD
=======
inline void threader_func_int64(std::int64_t i, const void *a) {
    const F &lambda = *static_cast<const F *>(a);
    lambda(i);
}

template <typename F>
>>>>>>> 2569219d
inline void threader_func_int32ptr(const std::int32_t *i, const void *a) {
    const F &lambda = *static_cast<const F *>(a);
    lambda(i);
}

template <typename F>
inline ONEDAL_EXPORT void threader_for(std::int32_t n,
                                       std::int32_t threads_request,
                                       const F &lambda) {
    const void *a = static_cast<const void *>(&lambda);

    _onedal_threader_for(n, threads_request, a, threader_func<F>);
}

template <typename F>
<<<<<<< HEAD
=======
inline ONEDAL_EXPORT void threader_for_int64(std::int64_t n, const F &lambda) {
    const void *a = static_cast<const void *>(&lambda);

    _onedal_threader_for_int64(n, a, threader_func_int64<F>);
}

template <typename F>
>>>>>>> 2569219d
inline ONEDAL_EXPORT void threader_for_simple(std::int32_t n,
                                              std::int32_t threads_request,
                                              const F &lambda) {
    const void *a = static_cast<const void *>(&lambda);

    _onedal_threader_for_simple(n, threads_request, a, threader_func<F>);
}

template <typename F>
inline ONEDAL_EXPORT void threader_for_int32ptr(const std::int32_t *begin,
                                                const std::int32_t *end,
                                                const F &lambda) {
    const void *a = static_cast<const void *>(&lambda);

    _onedal_threader_for_int32ptr(begin, end, a, threader_func_int32ptr<F>);
}

template <typename F>
inline std::int64_t parallel_reduce_loop_int32_int64(std::int32_t start_idx,
                                                     std::int32_t end_idx,
                                                     std::int64_t value_for_reduce,
                                                     const void *a) {
    const F &lambda = *static_cast<const F *>(a);
    return lambda(start_idx, end_idx, value_for_reduce);
}

template <typename F>
inline std::int64_t parallel_reduce_loop_int32ptr_int64(const std::int32_t *start_idx,
                                                        const std::int32_t *end_idx,
                                                        std::int64_t value_for_reduce,
                                                        const void *a) {
    const F &lambda = *static_cast<const F *>(a);
    return lambda(start_idx, end_idx, value_for_reduce);
}

template <typename F>
inline std::int64_t parallel_reduce_reduction_int64(std::int64_t a,
                                                    std::int64_t b,
                                                    const void *reduction) {
    const F &lambda = *static_cast<const F *>(reduction);
    return lambda(a, b);
}

template <typename Value, typename Func, typename Reduction>
inline Value parallel_reduce_int32_int64_t(int32_t n,
                                           Value init,
                                           const Func &func,
                                           const Reduction &reduction) {
    const void *const lf = static_cast<const void *>(&func);
    const void *const rf = static_cast<const void *>(&reduction);

    return _onedal_parallel_reduce_int32_int64(n,
                                               init,
                                               lf,
                                               parallel_reduce_loop_int32_int64<Func>,
                                               rf,
                                               parallel_reduce_reduction_int64<Reduction>);
}

template <typename Value, typename Func, typename Reduction>
inline Value parallel_reduce_int32_int64_t_simple(int32_t n,
                                                  Value init,
                                                  const Func &func,
                                                  const Reduction &reduction) {
    const void *const lf = static_cast<const void *>(&func);
    const void *const rf = static_cast<const void *>(&reduction);

    return _onedal_parallel_reduce_int32_int64_simple(n,
                                                      init,
                                                      lf,
                                                      parallel_reduce_loop_int32_int64<Func>,
                                                      rf,
                                                      parallel_reduce_reduction_int64<Reduction>);
}

template <typename Value, typename Func, typename Reduction>
inline Value parallel_reduce_int32ptr_int64_t_simple(const std::int32_t *begin,
                                                     const std::int32_t *end,
                                                     Value init,
                                                     const Func &func,
                                                     const Reduction &reduction) {
    const void *const lf = static_cast<const void *>(&func);
    const void *const rf = static_cast<const void *>(&reduction);

    return _onedal_parallel_reduce_int32ptr_int64_simple(
        begin,
        end,
        init,
        lf,
        parallel_reduce_loop_int32ptr_int64<Func>,
        rf,
        parallel_reduce_reduction_int64<Reduction>);
}

template <typename F>
ONEDAL_EXPORT void parallel_sort(F *begin_ptr, F *end_ptr) {
    throw unimplemented(dal::detail::error_messages::unimplemented_sorting_procedure());
}

#define ONEDAL_PARALLEL_SORT_SPECIALIZATION_DECL(TYPE) \
    template <>                                        \
    ONEDAL_EXPORT void parallel_sort(TYPE *begin_ptr, TYPE *end_ptr);

ONEDAL_PARALLEL_SORT_SPECIALIZATION_DECL(std::int32_t)
ONEDAL_PARALLEL_SORT_SPECIALIZATION_DECL(std::uint64_t)
ONEDAL_PARALLEL_SORT_SPECIALIZATION_DECL(oneapi::dal::preview::pair_int32_t_size_t)

#undef ONEDAL_PARALLEL_SORT_SPECIALIZATION_DECL

} // namespace oneapi::dal::detail<|MERGE_RESOLUTION|>--- conflicted
+++ resolved
@@ -22,11 +22,7 @@
 
 namespace oneapi::dal::preview {
 typedef void (*functype)(std::int32_t i, const void *a);
-<<<<<<< HEAD
-
-=======
 typedef void (*functype_int64)(std::int64_t i, const void *a);
->>>>>>> 2569219d
 typedef void (*functype_int32ptr)(const std::int32_t *i, const void *a);
 
 typedef std::int64_t (*loop_functype_int32_int64)(std::int32_t start_idx,
@@ -56,13 +52,10 @@
                                         const void *a,
                                         oneapi::dal::preview::functype func);
 
-<<<<<<< HEAD
-=======
 ONEDAL_EXPORT void _onedal_threader_for_int64(std::int64_t n,
                                               const void *a,
                                               oneapi::dal::preview::functype_int64 func);
 
->>>>>>> 2569219d
 ONEDAL_EXPORT void _onedal_threader_for_simple(std::int32_t n,
                                                std::int32_t threads_request,
                                                const void *a,
@@ -115,15 +108,12 @@
 }
 
 template <typename F>
-<<<<<<< HEAD
-=======
 inline void threader_func_int64(std::int64_t i, const void *a) {
     const F &lambda = *static_cast<const F *>(a);
     lambda(i);
 }
 
 template <typename F>
->>>>>>> 2569219d
 inline void threader_func_int32ptr(const std::int32_t *i, const void *a) {
     const F &lambda = *static_cast<const F *>(a);
     lambda(i);
@@ -139,8 +129,6 @@
 }
 
 template <typename F>
-<<<<<<< HEAD
-=======
 inline ONEDAL_EXPORT void threader_for_int64(std::int64_t n, const F &lambda) {
     const void *a = static_cast<const void *>(&lambda);
 
@@ -148,7 +136,6 @@
 }
 
 template <typename F>
->>>>>>> 2569219d
 inline ONEDAL_EXPORT void threader_for_simple(std::int32_t n,
                                               std::int32_t threads_request,
                                               const F &lambda) {
