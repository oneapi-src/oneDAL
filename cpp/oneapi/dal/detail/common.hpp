/*******************************************************************************
* Copyright 2020 Intel Corporation
*
* Licensed under the Apache License, Version 2.0 (the "License");
* you may not use this file except in compliance with the License.
* You may obtain a copy of the License at
*
*     http://www.apache.org/licenses/LICENSE-2.0
*
* Unless required by applicable law or agreed to in writing, software
* distributed under the License is distributed on an "AS IS" BASIS,
* WITHOUT WARRANTIES OR CONDITIONS OF ANY KIND, either express or implied.
* See the License for the specific language governing permissions and
* limitations under the License.
*******************************************************************************/

#pragma once

#include <memory>
#include "oneapi/dal/common.hpp"

namespace oneapi::dal::detail {

template <typename T>
using shared = std::shared_ptr<T>;

template <typename T>
using pimpl = shared<T>;

template <typename T>
struct empty_deleter {
    void operator()(T*) const noexcept {}
};

struct pimpl_accessor {
    template <typename Object>
    auto& get_pimpl(Object&& object) const {
        return object.impl_;
    }

    template <typename Object>
    auto make_from_pimpl(typename Object::pimpl const& impl) {
        return Object{ impl };
    }

    template <typename Object>
    auto make_from_pointer(typename Object::pimpl::element_type* pointer) {
        using pimpl_t = typename Object::pimpl;
        return Object{ pimpl_t(pointer) };
    }
};

template <typename Impl, typename Object>
Impl& get_impl(Object&& object) {
    return static_cast<Impl&>(*pimpl_accessor().get_pimpl(object));
}

template <typename Object, typename Pimpl>
Object make_from_pimpl(const Pimpl& impl) {
    return pimpl_accessor().template make_from_pimpl<Object>(impl);
}

template <typename Object, typename Pimpl>
Object make_from_pointer(typename Object::pimpl::element_type* pointer) {
    return pimpl_accessor().template make_from_pointer<Object>(pointer);
}

<<<<<<< HEAD
struct host_policy{};

}  // namespace oneapi::dal::detail
=======
} // namespace oneapi::dal::detail
>>>>>>> 134a651d
<|MERGE_RESOLUTION|>--- conflicted
+++ resolved
@@ -65,10 +65,6 @@
     return pimpl_accessor().template make_from_pointer<Object>(pointer);
 }
 
-<<<<<<< HEAD
 struct host_policy{};
 
-}  // namespace oneapi::dal::detail
-=======
-} // namespace oneapi::dal::detail
->>>>>>> 134a651d
+}  // namespace oneapi::dal::detail