--- conflicted
+++ resolved
@@ -30,13 +30,8 @@
     }
 };
 
-<<<<<<< HEAD
-host_policy::host_policy(bool thread_pinning, int max_threads_per_core) : 
-    impl_(new host_policy_impl(thread_pinning, max_threads_per_core)) {}
-=======
 host_policy::host_policy(bool thread_pinning, int max_threads_per_core)
         : impl_(new host_policy_impl(thread_pinning, max_threads_per_core)) {}
->>>>>>> 64e741bd
 
 void host_policy::set_enabled_cpu_extensions_impl(const cpu_extension& extensions) noexcept {
     impl_->cpu_extensions_mask = extensions;
@@ -66,10 +61,6 @@
     return impl_->threading_parameters;
 }
 
-<<<<<<< HEAD
-
-=======
->>>>>>> 64e741bd
 #ifdef ONEDAL_DATA_PARALLEL
 void data_parallel_policy::init_impl(const sycl::queue& queue) {
     this->impl_ = nullptr; // reserved for future use
