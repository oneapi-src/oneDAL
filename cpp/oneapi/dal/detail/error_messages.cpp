--- conflicted
+++ resolved
@@ -169,17 +169,11 @@
 
 /* Subgraph Isomorphism */
 MSG(max_match_count_lt_zero, "Maximum number of match count less that zero")
-<<<<<<< HEAD
-MSG(unsupported_semantic_match, "Unsupported semantic match mode")
-MSG(subgraph_isomorphism_is_not_implemented_for_labeled_edges,
-    "Subgraph isomorphism is not implemented for labeled edges")
-=======
 MSG(empty_target_graph, "Empty target graph")
 MSG(empty_pattern_graph, "Empty pattern graph")
 MSG(subgraph_isomorphism_is_not_implemented_for_labeled_edges,
     "Subgraph isomorphism is not implemented for labeled edges")
 MSG(non_zero_max_match_count_is_not_supported, "Non-zero max_match_count is not supported")
->>>>>>> 912aa544
 
 /* PCA */
 MSG(component_count_lt_zero, "Component count is lower than zero")
