--- conflicted
+++ resolved
@@ -274,13 +274,12 @@
 MSG(invalid_number_of_classes, "Invalid number of classes")
 MSG(input_model_tree_has_invalid_size, "Input model tree size is invalid")
 
-<<<<<<< HEAD
 /* DBSCAN */
+MSG(weight_dimension_doesnt_match_data_dimension, "Weights dimensions doesn't match data dimensions")
 MSG(weights_column_count_ne_1, "Weights is not a single-column table")
-=======
+
 /* Louvain */
 MSG(louvain_algorithm_is_not_implemented, "Louvain algorithm is not implemented")
->>>>>>> 054ad4b7
 
 } // namespace v1
 } // namespace oneapi::dal::detail