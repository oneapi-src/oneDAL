/*******************************************************************************
* Copyright 2020-2021 Intel Corporation
*
* Licensed under the Apache License, Version 2.0 (the "License");
* you may not use this file except in compliance with the License.
* You may obtain a copy of the License at
*
*     http://www.apache.org/licenses/LICENSE-2.0
*
* Unless required by applicable law or agreed to in writing, software
* distributed under the License is distributed on an "AS IS" BASIS,
* WITHOUT WARRANTIES OR CONDITIONS OF ANY KIND, either express or implied.
* See the License for the specific language governing permissions and
* limitations under the License.
*******************************************************************************/

#include "oneapi/dal/detail/error_messages.hpp"

#define MSG(id, text)                           \
    const char* error_messages::id() noexcept { \
        return text;                            \
    }

namespace oneapi::dal::detail {
namespace v1 {

/* Common */
MSG(array_does_not_contain_mutable_data, "Array does not contain mutable data")
MSG(feature_index_is_out_of_range, "Feature index is out of range")
MSG(incompatible_array_reinterpret_cast_types,
    "Cannot reinterpret array to provided type, "
    "because resulting array size would not match source array size")
MSG(only_homogen_table_is_supported, "Only homogen table is supported")
MSG(overflow_found_in_multiplication_of_two_values,
    "Overflow found in multiplication of two values")
MSG(overflow_found_in_sum_of_two_values, "Overflow found in sum of two values")
MSG(unknown_status_code, "Unknown status code")
MSG(unsupported_data_layout, "Unsupported data layout")
MSG(unsupported_data_type, "Requested data type is not supported")
MSG(unsupported_device_type, "Requested device type is not supported")
MSG(small_data_block, "Data block size is smaller than expected")
MSG(invalid_data_block_size, "Invalid data block size")
MSG(method_not_implemented, "Method is not implemented")
MSG(unsupported_feature_type, "Feature type is not supported")
MSG(unknown_memcpy_error, "Unknown error during memory copying")
MSG(unknown_usm_pointer_type, "USM pointer type is unknown in the current context")
MSG(queues_in_different_contexts, "Provided queues are in different contexts")
MSG(unsupported_usm_alloc, "Requested USM alloc type is not supported")
MSG(page_size_leq_zero, "Page size is lower than or equal to zero")
MSG(invalid_key, "Cannot find the given key")
MSG(capacity_leq_zero, "Capacity is lower than or equal to zero")
MSG(empty_set_of_result_options, "Empty set of optional results")
MSG(result_option_have_not_been_computed, "Result option have not been computed")

/* Primitives */
MSG(invalid_number_of_elements_to_process, "Invalid number of elements to process")
MSG(invalid_number_of_elements_to_sort, "Invalid number of elements to sort")
MSG(failed_to_compute_eigenvectors, "Failed to compute eigenvectors")

/* Tables */
MSG(allocated_memory_size_is_not_enough_to_copy_data,
    "Allocated memory size is not enough to copy the data")
MSG(cannot_get_data_type_from_empty_metadata, "Cannot get data type from empty metadata")
MSG(cannot_get_feature_type_from_empty_metadata, "Cannot get feature type from empty metadata")
MSG(element_count_in_data_type_and_feature_type_arrays_does_not_match,
    "Element count in data type and feature type array does not match")
MSG(pulling_column_is_not_supported_for_dpc, "Pulling column is not supported for DPC++")
MSG(pulling_column_is_not_supported, "Pulling column is not supported")
MSG(pulling_rows_is_not_supported_for_dpc, "Pulling rows is not supported for DPC++")
MSG(pulling_rows_is_not_supported, "Pulling rows is not supported")
MSG(pushing_column_is_not_supported_for_dpc, "Pushing column is not supported for DPC++")
MSG(pushing_column_is_not_supported, "Pushing column is not supported")
MSG(pushing_rows_is_not_supported_for_dpc, "Pushing rows is not supported for DPC++")
MSG(pushing_rows_is_not_supported, "Pushing rows is not supported")
MSG(rc_and_cc_do_not_match_element_count_in_array,
    "Row count and column count do not match element count in array")
MSG(rc_leq_zero, "Row count is lower than or equal to zero")
MSG(cc_leq_zero, "Column count is lower than or equal to zero")
MSG(object_does_not_provide_read_access_to_rows,
    "Given object does not provide read access to rows")
MSG(object_does_not_provide_write_access_to_rows,
    "Given object does not provide write access to rows")
MSG(object_does_not_provide_read_access_to_columns,
    "Given object does not provide read access to columns")
MSG(object_does_not_provide_write_access_to_columns,
    "Given object does not provide write access to columns")
MSG(object_does_not_provide_access_to_rows_or_columns,
    "Given object does not provide access to rows or columns")
MSG(unsupported_conversion_types, "Unsupported conversion types")
MSG(row_indices_lt_min_value, "Row indices are less than the minimum acceptable value")
MSG(row_indices_gt_max_value, "Row indices are larger than the maximum acceptable value")
MSG(column_indices_lt_min_value, "Column indices are less than the minimum acceptable value")
MSG(column_indices_gt_max_value, "Column indices are larger than the maximum acceptable value")
MSG(zero_based_indexing_is_not_supported, "Zero-based indexing is not supported for csr table")
MSG(object_does_not_provide_read_access_to_csr,
    "Given object does not provide read access to the block of csr format")

/* Ranges */
MSG(invalid_range_of_rows, "Invalid range of rows")
MSG(invalid_range_of_columns, "Invalid range of columns")
MSG(column_index_out_of_range, "Column index out of range")

/* Graphs */
MSG(vertex_index_out_of_range_expect_from_zero_to_vertex_count,
    "Vertex index is out of range, expect index in [0, vertex_count)")
MSG(negative_vertex_id, "Negative vertex ID")
MSG(unimplemented_sorting_procedure, "Unimplemented sorting procedure")

/* IO */
MSG(file_not_found, "File not found")

/* Serialization */
MSG(object_is_not_serializable, "Object is not serializable")
MSG(archive_content_does_not_match_type, "Archive content does not match requested type")
MSG(archive_is_in_invalid_state,
    "Archive state is invalid. It may indicate that "
    "serialization or deserialization was interupted by an exception")

/* General algorithms */
MSG(accuracy_threshold_lt_zero, "Accuracy_threshold is lower than zero")
MSG(class_count_leq_one, "Class count is lower than or equal to one")
MSG(input_data_is_empty, "Input data is empty")
MSG(input_data_rc_neq_input_responses_rc,
    "Input data row count is not equal to input responses row count")
MSG(input_data_rc_neq_input_weights_rc,
    "Input data row count is not equal to input weights row count")
MSG(input_responses_are_empty, "Responses are empty")
MSG(input_responses_contain_only_one_unique_value_expect_two,
    "Input responses contain only one unique value, two unique values are expected")
MSG(input_responses_contain_wrong_unique_values_count_expect_two,
    "Input labels contain wrong number of unique values, two unique values are expected")
MSG(input_responses_table_has_wrong_cc_expect_one,
    "Input responses table has wrong column count, one column is expected")
MSG(iteration_count_lt_zero, "Iteration count is lower than zero")
MSG(max_iteration_count_leq_zero, "Max iteration count lower than or equal to zero")
MSG(max_iteration_count_lt_zero, "Max iteration count lower than zero")

/* K-Means */
MSG(cluster_count_leq_zero, "Cluster count is lower than or equal to zero")
MSG(cluster_count_exceeds_data_row_count, "Cluster count exceeds data row count")
MSG(cluster_count_gt_max_int32, "Cluster count is greater than max int32 value")
MSG(row_count_gt_max_int32, "Row count is greater than max int32 value")
MSG(input_initial_centroids_are_empty, "Input initial centroids are empty")
MSG(input_initial_centroids_cc_neq_input_data_cc,
    "Input initial centroids column count is not equal to input data column count")
MSG(input_initial_centroids_rc_neq_desc_cluster_count,
    "Input initial centroids row count is not equal to descriptor cluster count")
MSG(input_model_centroids_are_empty, "Input model centroids are empty")
MSG(input_model_centroids_cc_neq_input_data_cc,
    "Input model centroids column count is not equal to input data column count")
MSG(input_model_centroids_rc_neq_desc_cluster_count,
    "Input model centroids row count is not equal to descriptor cluster count")
MSG(kmeans_init_parallel_plus_dense_method_is_not_implemented_for_gpu,
    "K-Means init++ parallel dense method is not implemented for GPU")
MSG(kmeans_init_plus_plus_dense_method_is_not_implemented_for_gpu,
    "K-Means init++ dense method is not implemented for GPU")
MSG(objective_function_value_lt_zero, "Objective function value is lower than zero")

/* k-NN */
MSG(knn_kd_tree_method_is_not_implemented_for_gpu,
    "k-NN k-d tree method is not implemented for GPU")
MSG(knn_search_task_is_not_implemented_for_gpu, "k-NN search task is not implemented for GPU")
MSG(neighbor_count_lt_one, "Neighbor count lower than one")
MSG(unknown_distance_type,
    "Custom distances for k-NN is not supported, use one of the predefined distances instead.")
MSG(distance_is_not_supported_for_gpu, "Only Euclidean distances for k-NN is supported for GPU")
<<<<<<< HEAD
MSG(invalid_set_of_result_options_to_search, "Invalid set of optional results to search")
=======
MSG(incompatible_knn_model,
    "The provided model is incompatible with the selected k-NN task or method")
>>>>>>> 0b43b680

/* Minkowski distance */
MSG(invalid_minkowski_degree, "Minkowski degree should be greater than zero")

/* Jaccard */
MSG(column_begin_gt_column_end, "Column begin is greater than column end")
MSG(empty_edge_list, "Empty edge list")
MSG(interval_gt_vertex_count, "Interval is greater than vertex count")
MSG(negative_interval, "Negative interval")
MSG(row_begin_gt_row_end, "Row begin is greater than row end")
MSG(range_idx_gt_max_int32, "Range indexes are greater than max of int32")

/* Subgraph Isomorphism */
MSG(max_match_count_lt_zero, "Maximum number of match count less that zero")
MSG(empty_target_graph, "Empty target graph")
MSG(empty_pattern_graph, "Empty pattern graph")
MSG(subgraph_isomorphism_is_not_implemented_for_labeled_edges,
    "Subgraph isomorphism is not implemented for labeled edges")
MSG(incorrect_index_is_returned, "Internal error: incorrect index is returned")
MSG(invalid_vertex_edge_attributes, "Internal error: invalid vertex/edge attributes")
MSG(target_graph_is_smaller_than_pattern_graph, "Target graph is smaller than pattern graph")

/* PCA */
MSG(component_count_lt_zero, "Component count is lower than zero")
MSG(input_data_cc_lt_desc_component_count,
    "Input data column count is lower than component count provided in descriptor")
MSG(input_model_eigenvectors_cc_neq_input_data_cc,
    "Input model eigenvectors column count is not equal to input data column count")
MSG(input_model_eigenvectors_rc_neq_desc_component_count,
    "Eigenvectors' row count in input model is not equal to component count provided in descriptor")
MSG(input_model_eigenvectors_rc_neq_input_data_cc,
    "Eigenvectors' row count in input model is not equal to input data column count")
MSG(pca_svd_based_method_is_not_implemented_for_gpu,
    "PCA SVD-based method is not implemented for GPU")

/* Shortest Paths */
MSG(negative_source, "Source vertex is lower than zero")
MSG(source_gte_vertex_count, "Source vertex is out of range")
MSG(negative_delta, "Delta parameter is lower than zero")
MSG(nothing_to_compute, "Invalid combination of optional results: nothing to compute")
MSG(distances_are_uninitialized, "Distances are not set as an optional result")
MSG(predecessors_are_uninitialized, "Predecessors are not set as an optional result")

/* SVM */
MSG(c_leq_zero, "C is lower than or equal to zero")
MSG(cache_size_lt_zero, "Cache size is lower than zero")
MSG(degree_lt_zero, "Degree lower than zero")
MSG(input_model_coeffs_are_empty, "Input model coeffs are empty")
MSG(input_model_coeffs_rc_neq_input_model_support_vector_count,
    "Input model coeffs row count is not equal to support vector count provided in input model")
MSG(input_model_does_not_match_kernel_function, "Input model does not match kernel function type")
MSG(input_model_support_vectors_are_empty, "Input model support vectors are empty")
MSG(input_model_support_vectors_cc_neq_input_data_cc,
    "Input model support vectors column count is not equal to input data column count")
MSG(input_model_support_vectors_rc_neq_input_model_support_vector_count,
    "Support vectors row count is not equal to support vector count in input model")
MSG(nu_gt_one, "Nu is greater than one")
MSG(nu_leq_zero, "Nu is lower than or equal to zero")
MSG(nu_svm_smo_method_is_not_implemented_for_gpu, "nuSVM SMO method is not implemented for GPU")
MSG(nu_svm_thunder_method_is_not_implemented_for_gpu,
    "nuSVM Thunder method is not implemented for GPU")
MSG(polynomial_kernel_is_not_implemented_for_gpu, "Polynomial kernel is not implemented for GPU")
MSG(sigmoid_kernel_is_not_implemented_for_gpu, "Sigmoid kernel is not implemented for GPU")
MSG(sigma_leq_zero, "Sigma lower than or equal to zero")
MSG(svm_multiclass_not_implemented_for_gpu,
    "SVM with multiclass support is not implemented for GPU")
MSG(svm_nu_classification_task_is_not_implemented_for_gpu,
    "Classification nuSVM is not implemented for GPU")
MSG(svm_nu_regression_task_is_not_implemented_for_gpu,
    "Regression nuSVM is not implemented for GPU")
MSG(svm_regression_task_is_not_implemented_for_gpu, "Regression SVM is not implemented for GPU")
MSG(svm_smo_method_is_not_implemented_for_gpu, "SVM SMO method is not implemented for GPU")
MSG(tau_leq_zero, "Tau is lower than or equal to zero")
MSG(epsilon_lt_zero, "Epsilon is lower than zero")
MSG(unknown_kernel_function_type, "Unknown kernel function type")

/* Kernel Functions */
MSG(input_x_cc_neq_y_cc, "Input x column count is not qual to y column count")
MSG(input_x_is_empty, "Input x is empty")
MSG(input_y_is_empty, "Input y is empty")

/* Decision Forest */
MSG(bootstrap_is_incompatible_with_error_metric,
    "Values of bootstrap and error metric parameters provided "
    "in descriptor are incompatible to each other")
MSG(bootstrap_is_incompatible_with_variable_importance_mode,
    "Values of bootstrap and variable importance mode parameters provided "
    "in descriptor are incompatible to each other")
MSG(decision_forest_train_dense_method_is_not_implemented_for_gpu,
    "Decision forest train dense method is not implemented for GPU")
MSG(decision_forest_train_hist_method_is_not_implemented_for_cpu,
    "Decision forest train hist method is not implemented for CPU")
MSG(input_model_is_not_initialized, "Input model is not initialized")
MSG(invalid_number_of_trees, "Invalid number of trees in model")
MSG(invalid_number_of_classes, "Invalid number of classes")
MSG(input_model_tree_has_invalid_size, "Input model tree size is invalid")

} // namespace v1
} // namespace oneapi::dal::detail<|MERGE_RESOLUTION|>--- conflicted
+++ resolved
@@ -164,12 +164,9 @@
 MSG(unknown_distance_type,
     "Custom distances for k-NN is not supported, use one of the predefined distances instead.")
 MSG(distance_is_not_supported_for_gpu, "Only Euclidean distances for k-NN is supported for GPU")
-<<<<<<< HEAD
-MSG(invalid_set_of_result_options_to_search, "Invalid set of optional results to search")
-=======
 MSG(incompatible_knn_model,
     "The provided model is incompatible with the selected k-NN task or method")
->>>>>>> 0b43b680
+MSG(invalid_set_of_result_options_to_search, "Invalid set of optional results to search")
 
 /* Minkowski distance */
 MSG(invalid_minkowski_degree, "Minkowski degree should be greater than zero")
