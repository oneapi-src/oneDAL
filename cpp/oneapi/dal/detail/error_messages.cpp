--- conflicted
+++ resolved
@@ -59,7 +59,6 @@
     "Allocated memory size is not enough to copy the data")
 MSG(cannot_get_data_type_from_empty_metadata, "Cannot get data type from empty metadata")
 MSG(cannot_get_feature_type_from_empty_metadata, "Cannot get feature type from empty metadata")
-MSG(cc_leq_zero, "Column count is lower than or equal to zero")
 MSG(element_count_in_data_type_and_feature_type_arrays_does_not_match,
     "Element count in data type and feature type array does not match")
 MSG(pulling_column_is_not_supported_for_dpc, "Pulling column is not supported for DPC++")
@@ -73,7 +72,6 @@
 MSG(rc_and_cc_do_not_match_element_count_in_array,
     "Row count and column count do not match element count in array")
 MSG(rc_leq_zero, "Row count is lower than or equal to zero")
-<<<<<<< HEAD
 MSG(cc_leq_zero, "Column count is lower than or equal to zero")
 MSG(object_does_not_provide_read_access_to_rows,
     "Given object does not provide read access to rows")
@@ -83,9 +81,7 @@
     "Given object does not provide read access to columns")
 MSG(object_does_not_provide_write_access_to_columns,
     "Given object does not provide write access to columns")
-=======
 MSG(unsupported_conversion_types, "Unsupported conversion types")
->>>>>>> 1c9f7c1b
 
 /* Ranges */
 MSG(invalid_range_of_rows, "Invalid range of rows")
