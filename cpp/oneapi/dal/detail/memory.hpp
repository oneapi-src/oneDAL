/*******************************************************************************
* Copyright 2020 Intel Corporation
*
* Licensed under the Apache License, Version 2.0 (the "License");
* you may not use this file except in compliance with the License.
* You may obtain a copy of the License at
*
*     http://www.apache.org/licenses/LICENSE-2.0
*
* Unless required by applicable law or agreed to in writing, software
* distributed under the License is distributed on an "AS IS" BASIS,
* WITHOUT WARRANTIES OR CONDITIONS OF ANY KIND, either express or implied.
* See the License for the specific language governing permissions and
* limitations under the License.
*******************************************************************************/

#pragma once

#include <cstring>

#include "oneapi/dal/detail/memory_impl_dpc.hpp"
#include "oneapi/dal/detail/memory_impl_host.hpp"
#include "oneapi/dal/common.hpp"

namespace oneapi::dal::detail {

template <typename Policy, typename T>
struct policy_allocator {};

template <typename T>
struct policy_allocator<host_policy, T> {
    using type = host_allocator<T>;
};

template <typename T>
struct policy_allocator<default_host_policy, T> {
    using type = host_allocator<T>;
};

#ifdef ONEDAL_DATA_PARALLEL
template <typename T>
struct policy_allocator<data_parallel_policy, T> {
    using type = data_parallel_allocator<T>;
};
#endif // ONEDAL_DATA_PARALLEL

template <typename Policy, typename T = byte_t>
using policy_allocator_t = typename policy_allocator<Policy, T>::type;

template <typename Policy, typename T = byte_t>
inline auto make_policy_allocator(const Policy& policy) {
    return policy_allocator_t<Policy, T>(policy);
}

template <typename DstPolicy, typename SrcPolicy>
inline void memcpy(const DstPolicy& dst_policy,
                   const SrcPolicy& src_policy,
                   void* dst,
                   const void* src,
                   std::int64_t size) {
#ifdef ONEDAL_DATA_PARALLEL
    constexpr bool is_dst_usm = std::is_same_v<DstPolicy, data_parallel_policy>;
    constexpr bool is_src_usm = std::is_same_v<SrcPolicy, data_parallel_policy>;

    if constexpr (is_dst_usm && is_src_usm)
        memcpy(src_policy, dst, src, size);
    else if constexpr (!is_dst_usm && is_src_usm)
        memcpy_usm2host(src_policy, dst, src, size);
    else if constexpr (is_dst_usm && !is_src_usm)
        memcpy_host2usm(dst_policy, dst, src, size);
    else
#endif // ONEDAL_DATA_PARALLEL
        memcpy(dst_policy, dst, src, size);
}

template <typename T>
class empty_delete {
public:
    void operator()(T*) const noexcept {}
};

template <typename T, typename Policy>
class default_delete {
public:
    explicit default_delete(const Policy& policy) : policy_(policy) {}

    void operator()(T* data) const {
        detail::free(policy_, data);
    }

private:
    std::remove_reference_t<Policy> policy_;
};

template <typename T>
inline auto make_default_delete(const detail::default_host_policy& policy) {
    return default_delete<T, detail::default_host_policy>{ policy };
}

#ifdef ONEDAL_DATA_PARALLEL

template <typename T>
inline auto make_default_delete(const detail::data_parallel_policy& policy) {
    return default_delete<T, detail::data_parallel_policy>{ policy };
}

#endif

<<<<<<< HEAD
=======
} // namespace v1

using v1::memcpy;
using v1::empty_delete;
using v1::default_delete;
using v1::policy_allocator_t;
using v1::make_default_delete;
using v1::make_policy_allocator;

>>>>>>> 79414b8d
} // namespace oneapi::dal::detail

namespace oneapi::dal::preview::detail {

using namespace std;

template <typename T, typename Allocator>
class destroy_delete {
public:
    explicit destroy_delete(std::int64_t count, Allocator& alloc) : count_(count), alloc_(alloc) {}

    template <typename T_ = T, std::enable_if_t<!is_trivial<T_>::value, bool> = true>
    void operator()(T* data) {
        for (std::int64_t i = 0; i < count_; ++i) {
            data[i].~T();
        }
        oneapi::dal::preview::detail::deallocate(alloc_, data, count_);
    }

    template <typename T_ = T, std::enable_if_t<is_trivial<T_>::value, bool> = true>
    void operator()(T* data) {
        oneapi::dal::preview::detail::deallocate(alloc_, data, count_);
    }

private:
    std::int64_t count_;
    Allocator alloc_;
};

struct byte_alloc_iface {
    virtual ~byte_alloc_iface() = default;
    virtual byte_t* allocate(std::int64_t n) = 0;
    virtual void deallocate(byte_t* ptr, std::int64_t n) = 0;
};

template <typename Alloc>
struct alloc_connector : public byte_alloc_iface {
    using allocator_traits_t =
        typename std::allocator_traits<Alloc>::template rebind_traits<byte_t>;
    using byte_allocator_t = typename std::allocator_traits<Alloc>::template rebind_alloc<byte_t>;
    alloc_connector(Alloc alloc) : alloc_(alloc) {}
    byte_t* allocate(std::int64_t count) override {
        auto ptr = allocator_traits_t::allocate(alloc_, count);
        if (ptr == nullptr) {
            throw host_bad_alloc();
        }
        return ptr;
    };

    void deallocate(byte_t* ptr, std::int64_t count) override {
        if (ptr != nullptr) {
            allocator_traits_t::deallocate(alloc_, ptr, count);
        }
    };

private:
    byte_allocator_t alloc_;
};

template <typename Allocator>
struct rebinded_allocator {
    explicit rebinded_allocator(Allocator allocator) : allocator_(allocator) {}

    template <typename Array>
    std::tuple<Array, typename Array::data_t*> allocate_array(std::int64_t count) {
        using data_t = typename Array::data_t;
        using data_allocator_t =
            typename std::allocator_traits<Allocator>::template rebind_alloc<data_t>;

        data_allocator_t data_allocator(allocator_);
        data_t* array_values = oneapi::dal::preview::detail::allocate(data_allocator, count);

        Array array(
            array_values,
            count,
            oneapi::dal::preview::detail::destroy_delete<data_t, data_allocator_t>(count,
                                                                                   data_allocator));

        return { array, array.get_mutable_data() };
    }

private:
    Allocator allocator_;
};

} // namespace oneapi::dal::preview::detail<|MERGE_RESOLUTION|>--- conflicted
+++ resolved
@@ -23,7 +23,6 @@
 #include "oneapi/dal/common.hpp"
 
 namespace oneapi::dal::detail {
-
 template <typename Policy, typename T>
 struct policy_allocator {};
 
@@ -106,18 +105,6 @@
 
 #endif
 
-<<<<<<< HEAD
-=======
-} // namespace v1
-
-using v1::memcpy;
-using v1::empty_delete;
-using v1::default_delete;
-using v1::policy_allocator_t;
-using v1::make_default_delete;
-using v1::make_policy_allocator;
-
->>>>>>> 79414b8d
 } // namespace oneapi::dal::detail
 
 namespace oneapi::dal::preview::detail {
