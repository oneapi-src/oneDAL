/*******************************************************************************
* Copyright 2020 Intel Corporation
*
* Licensed under the Apache License, Version 2.0 (the "License");
* you may not use this file except in compliance with the License.
* You may obtain a copy of the License at
*
*     http://www.apache.org/licenses/LICENSE-2.0
*
* Unless required by applicable law or agreed to in writing, software
* distributed under the License is distributed on an "AS IS" BASIS,
* WITHOUT WARRANTIES OR CONDITIONS OF ANY KIND, either express or implied.
* See the License for the specific language governing permissions and
* limitations under the License.
*******************************************************************************/

#pragma once

#include <variant>
#include <optional>

#include "oneapi/dal/detail/memory.hpp"
#include "oneapi/dal/detail/policy.hpp"
#include "oneapi/dal/detail/error_messages.hpp"
#include "oneapi/dal/detail/serialization.hpp"

namespace oneapi::dal::detail {

/// Serialize the provided array data to the output archive.
/// If the data is on device, the function copies it to host.
///
/// @param[in] policy        The data parallel or default host policy
/// @param[in] archive       The output archive
/// @param[in] data          The pointer to the array data that is written to the
///                          archive. Can be either pure host or USM pointer.
/// @param[in] size_in_bytes The size of the array data buffer in bytes.
/// @param[in] dtype         The type of the values stored in the data buffer
template <typename Policy>
void serialize_array(const Policy& policy,
                     output_archive& archive,
                     const byte_t* data,
                     std::int64_t size_in_bytes,
                     data_type dtype);

/// Deserialize the array data from the input archive.
/// If data parallel policy is provided, the resulting buffer will be allocated on device.
///
/// @param[in] policy         The data parallel or default host policy
/// @param[in] archive        The input archive
/// @param[in] expected_dtype The data type that is expected to be read from archive.
///                           If the expected type does not match the actual data type
///                           stored in the archive, the function throws an exception.
///
/// @return The tuple of shared pointer to the deserialized buffer and its size in bytes.
template <typename Policy>
std::tuple<shared<byte_t>, std::int64_t> deserialize_array(const Policy& policy,
                                                           input_archive& archive,
                                                           data_type expected_dtype);

template <typename T>
class array_impl : public base {
    using shared = detail::shared<T>;
    using cshared = detail::shared<const T>;

    template <typename U>
    friend class array_impl;

    friend class chunked_array_base;

    using dhp_t = default_host_policy;
#ifndef ONEDAL_DATA_PARALLEL
    using policy_var_t = std::variant<dhp_t>;
#else // ifdef ONEDAL_DATA_PARALLEL
    using dpp_t = data_parallel_policy;
    using policy_var_t = std::variant<dhp_t, dpp_t>;
#endif

public:
    using data_t = T;

    template <typename Policy, typename Allocator>
    static array_impl<T>* empty(const Policy& policy, std::int64_t count, const Allocator& alloc) {
        auto data = alloc.allocate(count);
        return new array_impl<T>(policy, data, count, [alloc, count](T* ptr) {
            alloc.deallocate(ptr, count);
        });
    }

    template <typename Policy, typename Allocator>
    static unique<array_impl<T>> empty_unique(const Policy& policy,
                                              std::int64_t count,
                                              const Allocator& alloc) {
        return unique<array_impl<T>>{ array_impl<T>::empty(policy, count, alloc) };
    }

    template <typename Policy, typename K, typename Allocator>
    static array_impl<T>* full(const Policy& policy,
                               std::int64_t count,
                               K&& element,
                               const Allocator& alloc) {
        auto array = empty(policy, count, alloc);
        detail::fill(policy, array->get_mutable_data(), count, std::forward<K>(element));
        return array;
    }

    // Old
    array_impl() : count_(0) {}

    template <typename Policy>
    array_impl(const Policy& policy, const shared& data, std::int64_t count) {
        reset(policy, data, count);
    }

    template <typename Policy>
    array_impl(const Policy& policy, const cshared& data, std::int64_t count) {
        reset(policy, data, count);
    }

    template <typename Policy, typename Deleter>
    array_impl(const Policy& policy, T* data, std::int64_t count, Deleter&& d) {
        reset(policy, data, count, std::forward<Deleter>(d));
    }

    template <typename Policy, typename ConstDeleter>
    array_impl(const Policy& policy, const T* data, std::int64_t count, ConstDeleter&& d) {
        reset(policy, data, count, std::forward<ConstDeleter>(d));
    }

    template <typename Y, typename K>
    array_impl(const array_impl<Y>& ref, K* data, std::int64_t count) {
        reset(ref, data, count);
    }

    array_impl(array_impl<T>&& ref) = default;

    array_impl& operator=(array_impl<T>&& ref) = default;

    array_impl(const array_impl<T>& ref) = default;

    array_impl& operator=(const array_impl<T>& ref) = default;

    // We want to be explicit about type conversion
    template <typename Y>
    static array_impl<T> reinterpret(const array_impl<Y>& ref) {
        array_impl<T> res;

        const auto ref_size_in_bytes = ref.get_size_in_bytes();
        const auto count = ref_size_in_bytes / sizeof(T);

        if (ref.has_mutable_data()) {
            T* data = reinterpret_cast<T*>(ref.get_mutable_data());
            res = array_impl<T>(ref, data, count);
        }
        else {
            const T* data = reinterpret_cast<const T*>(ref.get_data());
            res = array_impl<T>(ref, data, count);
        }

        ONEDAL_ASSERT(res.get_size_in_bytes() == ref_size_in_bytes);

        return res;
    }

    array_impl<T> get_slice(std::int64_t first, std::int64_t last) const {
        array_impl<T> res;

        ONEDAL_ASSERT(0l <= first);
        ONEDAL_ASSERT(first <= last);
        ONEDAL_ASSERT(last <= get_count());
        const auto new_count = last - first;

        if (has_mutable_data()) {
            T* new_data = get_mutable_data() + first;
            res.reset(*this, new_data, new_count);
        }
        else {
            const T* new_data = get_data() + first;
            res.reset(*this, new_data, new_count);
        }

        return res;
    }

    std::int64_t get_count() const noexcept {
        return count_;
    }

    const T* get_data() const noexcept {
        if (const auto& mut_ptr = get_if_shared()) {
            return mut_ptr->get();
        }
        else {
            const auto& immut_ptr = get_cshared();
            return immut_ptr.get();
        }
    }

    T* get_mutable_data() const {
        if (const auto& mut_ptr = get_if_shared()) {
            return mut_ptr->get();
        }
        else {
            throw internal_error(
                dal::detail::error_messages::array_does_not_contain_mutable_data());
        }
    }

    bool has_mutable_data() const noexcept {
        return std::holds_alternative<shared>(data_owned_) && (get_mutable_data() != nullptr);
    }

    void need_mutable_data() {
        if (has_mutable_data() || count_ == 0) {
            return;
        }
        else {
            data_owned_ = copy();
        }
    }

    bool has_data() const {
        return get_data() != nullptr;
    }

    void reset() {
        data_owned_ = std::variant<cshared, shared>();
        count_ = 0;
        reset_policy();
    }

    template <typename Policy, typename Allocator>
    void reset(const Policy& policy, std::int64_t count, const Allocator& alloc) {
        auto new_data = alloc.allocate(count);
        reset(policy, new_data, count, [alloc, count](T* ptr) {
            alloc.deallocate(ptr, count);
        });
    }

    template <typename Policy>
    void reset(const Policy& policy, const shared& data, std::int64_t count) {
        data_owned_ = data;
        count_ = count;
        reset_policy(policy);
    }

    template <typename Policy>
    void reset(const Policy& policy, const cshared& data, std::int64_t count) {
        data_owned_ = data;
        count_ = count;
        reset_policy(policy);
    }

    template <typename Policy, typename Deleter>
    void reset(const Policy& policy, T* data, std::int64_t count, Deleter&& deleter) {
        data_owned_ = shared(data, std::forward<Deleter>(deleter));
        count_ = count;
        reset_policy(policy);
    }

    template <typename Policy, typename ConstDeleter>
    void reset(const Policy& policy, const T* data, std::int64_t count, ConstDeleter&& deleter) {
        data_owned_ = cshared(data, std::forward<ConstDeleter>(deleter));
        count_ = count;
        reset_policy(policy);
    }

    template <typename Y>
    void reset(const array_impl<Y>& ref, T* data, std::int64_t count) {
        if (ref.has_mutable_data()) {
            data_owned_ = shared(ref.get_shared(), data);
        }
        else {
            data_owned_ = shared(ref.get_cshared(), data);
        }
        count_ = count;
        reset_policy(ref);
    }

    template <typename Y>
    void reset(const array_impl<Y>& ref, const T* data, std::int64_t count) {
        if (ref.has_mutable_data()) {
            data_owned_ = cshared(ref.get_shared(), data);
        }
        else {
            data_owned_ = cshared(ref.get_cshared(), data);
        }
        count_ = count;
        reset_policy(ref);
    }

    template <typename Y>
    void reset(const array_impl<Y>& ref) {
        if (ref.has_data()) {
            reset();
        }
        else if (ref.has_mutable_data()) {
            reset(ref, ref.get_mutable_data(), ref.get_count());
        }
        else {
            reset(ref, ref.get_data(), ref.get_count());
        }
    }

    void serialize(output_archive& ar) const {
        static_assert(is_trivially_serializable_v<T>,
                      "Serialization for non-trivial types is not implemented");

        using data_t = detail::trivial_serialization_type_t<T>;
        const byte_t* data_bytes = reinterpret_cast<const byte_t*>(get_data());
        const data_type dtype = make_data_type<data_t>();
        const std::int64_t size_in_bytes = get_size_in_bytes();

        __ONEDAL_IF_QUEUE__(get_queue(), {
            ONEDAL_ASSERT(dp_policy_.has_value());
            serialize_array(*dp_policy_, ar, data_bytes, size_in_bytes, dtype);
        });

        __ONEDAL_IF_NO_QUEUE__(get_queue(), {
            serialize_array(default_host_policy{}, ar, data_bytes, size_in_bytes, dtype);
        });
    }

    void deserialize(input_archive& ar) {
        static_assert(is_trivially_serializable_v<T>,
                      "Serialization for non-trivial types is not implemented");

        using data_t = detail::trivial_serialization_type_t<T>;
        const data_type expected_dtype = make_data_type<data_t>();

        detail::shared<byte_t> data_shared;
        std::int64_t size_in_bytes;

        __ONEDAL_IF_QUEUE__(get_queue(), {
            ONEDAL_ASSERT(dp_policy_.has_value());
            std::tie(data_shared, size_in_bytes) =
                deserialize_array(*dp_policy_, ar, expected_dtype);
        });

        __ONEDAL_IF_NO_QUEUE__(get_queue(), {
            std::tie(data_shared, size_in_bytes) =
                deserialize_array(default_host_policy{}, ar, expected_dtype);
        });

        // TODO: Use exception
        ONEDAL_ASSERT(size_in_bytes % sizeof(data_t) == 0);

        data_owned_ = shared{ data_shared, reinterpret_cast<T*>(data_shared.get()) };
        count_ = size_in_bytes / sizeof(data_t);
    }

    shared get_shared() const {
        ONEDAL_ASSERT(!data_owned_.valueless_by_exception());
        return std::get<shared>(data_owned_);
    }

    cshared get_cshared() const {
        ONEDAL_ASSERT(!data_owned_.valueless_by_exception());
        return std::get<cshared>(data_owned_);
    }

#ifdef ONEDAL_DATA_PARALLEL
    std::optional<sycl::queue> get_queue() const {
        if (dp_policy_) {
            return dp_policy_->get_queue();
        }
        return std::nullopt;
    }
#endif

    std::int64_t get_size_in_bytes() const {
        ONEDAL_ASSERT(std::int64_t{ 0l } <= count_);
        return check_mul_overflow<std::int64_t>(sizeof(data_t), count_);
    }

    policy_var_t get_policy() const {
#ifdef ONEDAL_DATA_PARALLEL
        if (dp_policy_.has_value()) {
            return policy_var_t{ dp_policy_.value() };
        }
#endif // ONEDAL_DATA_PARALLEL
        const default_host_policy host_policy{};
        return policy_var_t{ host_policy };
    }

private:
    void reset_policy() {
#ifdef ONEDAL_DATA_PARALLEL
        dp_policy_.reset();
#endif
    }

    template <typename Policy>
    void reset_policy(const Policy& policy) {
#ifdef ONEDAL_DATA_PARALLEL
        if constexpr (is_data_parallel_policy_v<Policy>) {
            dp_policy_ = policy;
        }
#endif
    }

    template <typename Y>
    void reset_policy(const array_impl<Y>& ref) {
#ifdef ONEDAL_DATA_PARALLEL
        dp_policy_ = ref.dp_policy_;
#endif
    }

    shared copy() {
#ifdef ONEDAL_DATA_PARALLEL
        if (dp_policy_.has_value()) {
            const auto policy = dp_policy_.value();
            const auto context = policy.get_queue().get_context();
            const auto alloc_kind = sycl::get_pointer_type(get_data(), context);
            const auto allocator = data_parallel_allocator<T>{ policy, alloc_kind };
            return copy_generic(policy, allocator);
        }
#endif
        return copy_generic(default_host_policy{}, host_allocator<T>{});
    }

    template <typename Policy, typename Allocator>
    shared copy_generic(const Policy& policy, const Allocator& alloc) {
        const T* data = get_data();
        T* data_copy = alloc.allocate(count_);
        memcpy(policy, data_copy, data, sizeof(T) * count_);
        return shared(data_copy, [alloc, count = this->count_](T* ptr) {
            alloc.deallocate(ptr, count);
        });
    }

    const shared* get_if_shared() const noexcept {
        return std::get_if<shared>(&data_owned_);
    }

    std::variant<cshared, shared> data_owned_;
    std::int64_t count_;
#ifdef ONEDAL_DATA_PARALLEL
    std::optional<data_parallel_policy> dp_policy_;
#endif // ONEDAL_DATA_PARALLEL
};

<<<<<<< HEAD
=======
} // namespace v2

namespace v1 {

template <typename T>
class array_impl : public base {
    using cshared = detail::shared<const T>;
    using shared = detail::shared<T>;

    template <typename U>
    friend class array_impl;

    friend class chunked_array_base;

public:
    template <typename Policy, typename Allocator>
    static array_impl<T>* empty(const Policy& policy, std::int64_t count, const Allocator& alloc) {
        auto data = alloc.allocate(count);
        return new array_impl<T>{ data, count, [alloc, count](T* ptr) {
                                     alloc.deallocate(ptr, count);
                                 } };
    }

    template <typename Policy, typename K, typename Allocator>
    static array_impl<T>* full(const Policy& policy,
                               std::int64_t count,
                               K&& element,
                               const Allocator& alloc) {
        auto array = empty(policy, count, alloc);
        detail::fill(policy, array->get_mutable_data(), count, std::forward<K>(element));
        return array;
    }

public:
    array_impl() : count_(0) {}

    array_impl(const shared& data, std::int64_t count) {
        reset(data, count);
    }

    array_impl(const cshared& data, std::int64_t count) {
        reset(data, count);
    }

    template <typename Deleter>
    array_impl(T* data, std::int64_t count, Deleter&& d) {
        reset(data, count, std::forward<Deleter>(d));
    }

    template <typename ConstDeleter>
    array_impl(const T* data, std::int64_t count, ConstDeleter&& d) {
        reset(data, count, std::forward<ConstDeleter>(d));
    }

    template <typename Y, typename K>
    array_impl(const array_impl<Y>& ref, K* data, std::int64_t count) {
        reset(ref, data, count);
    }

    std::int64_t get_count() const noexcept {
        return count_;
    }

    const T* get_data() const noexcept {
        if (const auto& mut_ptr = std::get_if<shared>(&data_owned_)) {
            return mut_ptr->get();
        }
        else {
            const auto& immut_ptr = std::get<cshared>(data_owned_);
            return immut_ptr.get();
        }
    }

    T* get_mutable_data() const {
        try {
            const auto& mut_ptr = std::get<shared>(data_owned_);
            return mut_ptr.get();
        }
        catch (std::bad_variant_access&) {
            throw internal_error(
                dal::detail::error_messages::array_does_not_contain_mutable_data());
        }
    }

    bool has_mutable_data() const noexcept {
        return std::holds_alternative<shared>(data_owned_) && (get_mutable_data() != nullptr);
    }

    template <typename Policy, typename Allocator>
    void need_mutable_data(const Policy& policy, const Allocator& alloc) {
        if (has_mutable_data() || count_ == 0) {
            return;
        }
        else {
            auto immutable_data = get_data();
            auto copy_data = alloc.allocate(count_);
            detail::memcpy(policy, copy_data, immutable_data, sizeof(T) * count_);

            reset(copy_data, count_, [alloc, count = this->count_](T* ptr) {
                alloc.deallocate(ptr, count);
            });
            return;
        }
    }

    void reset() {
        data_owned_ = std::variant<cshared, shared>();
        count_ = 0;
    }

    template <typename Policy, typename Allocator>
    void reset(const Policy& policy, std::int64_t count, const Allocator& alloc) {
        auto new_data = alloc.allocate(count);
        reset(new_data, count, [alloc, count](T* ptr) {
            alloc.deallocate(ptr, count);
        });
    }

    void reset(const shared& data, std::int64_t count) {
        data_owned_ = data;
        count_ = count;
    }

    void reset(const cshared& data, std::int64_t count) {
        data_owned_ = data;
        count_ = count;
    }

    template <typename Deleter>
    void reset(T* data, std::int64_t count, Deleter&& deleter) {
        data_owned_ = shared(data, std::forward<Deleter>(deleter));
        count_ = count;
    }

    template <typename ConstDeleter>
    void reset(const T* data, std::int64_t count, ConstDeleter&& deleter) {
        data_owned_ = cshared(data, std::forward<ConstDeleter>(deleter));
        count_ = count;
    }

    template <typename Y>
    void reset(const array_impl<Y>& ref, T* data, std::int64_t count) {
        if (ref.has_mutable_data()) {
            data_owned_ = shared(std::get<1>(ref.data_owned_), data);
        }
        else {
            data_owned_ = shared(std::get<0>(ref.data_owned_), data);
        }
        count_ = count;
    }

    template <typename Y>
    void reset(const array_impl<Y>& ref, const T* data, std::int64_t count) {
        if (ref.has_mutable_data()) {
            data_owned_ = cshared(std::get<1>(ref.data_owned_), data);
        }
        else {
            data_owned_ = cshared(std::get<0>(ref.data_owned_), data);
        }
        count_ = count;
    }

    shared get_shared() const {
        ONEDAL_ASSERT(!data_owned_.valueless_by_exception());
        return std::get<shared>(data_owned_);
    }

    cshared get_cshared() const {
        ONEDAL_ASSERT(!data_owned_.valueless_by_exception());
        return std::get<cshared>(data_owned_);
    }

private:
    std::variant<cshared, shared> data_owned_;
    std::int64_t count_;
};

} // namespace v1

using v2::array_impl;

>>>>>>> 79414b8d
} // namespace oneapi::dal::detail<|MERGE_RESOLUTION|>--- conflicted
+++ resolved
@@ -439,12 +439,6 @@
 #endif // ONEDAL_DATA_PARALLEL
 };
 
-<<<<<<< HEAD
-=======
-} // namespace v2
-
-namespace v1 {
-
 template <typename T>
 class array_impl : public base {
     using cshared = detail::shared<const T>;
@@ -452,8 +446,6 @@
 
     template <typename U>
     friend class array_impl;
-
-    friend class chunked_array_base;
 
 public:
     template <typename Policy, typename Allocator>
@@ -618,9 +610,4 @@
     std::int64_t count_;
 };
 
-} // namespace v1
-
-using v2::array_impl;
-
->>>>>>> 79414b8d
 } // namespace oneapi::dal::detail