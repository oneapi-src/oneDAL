/*******************************************************************************
* Copyright 2020-2021 Intel Corporation
*
* Licensed under the Apache License, Version 2.0 (the "License");
* you may not use this file except in compliance with the License.
* You may obtain a copy of the License at
*
*     http://www.apache.org/licenses/LICENSE-2.0
*
* Unless required by applicable law or agreed to in writing, software
* distributed under the License is distributed on an "AS IS" BASIS,
* WITHOUT WARRANTIES OR CONDITIONS OF ANY KIND, either express or implied.
* See the License for the specific language governing permissions and
* limitations under the License.
*******************************************************************************/

#pragma once

#include "oneapi/dal/exceptions.hpp"

namespace oneapi::dal::detail {
namespace v1 {

#define MSG(id) static const char* id() noexcept

// -----------------------------------
// Guide for adding new error messages
// -----------------------------------
// - Before adding a new message check if there is a similar message
//   that can be reused. If you see some algorithm-specific message
//   can be reused in other algorithm/module, consider moving this to
//   common groups like `Common` or `General Algorithms`.
//
// - Select appropriate group among `Common`, `Tables`, ...
//   for a new message.
//
// - Keep alphabtical order of messages within each group.
//   If a new algorithm-specific group is needed, add it
//   in alphabetical order
//
// - Use LaTeX-like shortening for mathematical operations,
//   for example:
//
//   =    eq
//   !=   neq
//   >    gt
//   >=   geq
//   <    lt
//   <=   leq
//
// - If a new mathematical operator introduced, stick to LaTeX
//   conventions as well.
//
// - For oneDAL specific terms use the following shortening:
//
//   row count      rc
//   column count   cc
//   descriptor     desc

class ONEDAL_EXPORT error_messages {
public:
    error_messages() = delete;

    /* Common */
    MSG(array_does_not_contain_mutable_data);
    MSG(feature_index_is_out_of_range);
    MSG(incompatible_array_reinterpret_cast_types);
    MSG(invalid_data_block_size);
    MSG(method_not_implemented);
    MSG(only_homogen_table_is_supported);
    MSG(overflow_found_in_multiplication_of_two_values);
    MSG(overflow_found_in_sum_of_two_values);
    MSG(queues_in_different_contexts);
    MSG(small_data_block);
    MSG(unknown_memcpy_error);
    MSG(unknown_status_code);
    MSG(unknown_usm_pointer_type);
    MSG(unsupported_data_layout);
    MSG(unsupported_data_type);
    MSG(unsupported_device_type);
    MSG(unsupported_feature_type);
    MSG(unsupported_usm_alloc);
    MSG(page_size_leq_zero);
    MSG(invalid_key);
    MSG(capacity_leq_zero);
    MSG(empty_set_of_result_options);
    MSG(result_option_have_not_been_computed);

    /* Primitives */
    MSG(invalid_number_of_elements_to_process);
    MSG(invalid_number_of_elements_to_sort);
    MSG(failed_to_compute_eigenvectors);

    /* Tables */
    MSG(allocated_memory_size_is_not_enough_to_copy_data);
    MSG(cannot_get_data_type_from_empty_metadata);
    MSG(cannot_get_feature_type_from_empty_metadata);
    MSG(cc_leq_zero);
    MSG(element_count_in_data_type_and_feature_type_arrays_does_not_match);
    MSG(pulling_column_is_not_supported_for_dpc);
    MSG(pulling_column_is_not_supported);
    MSG(pulling_rows_is_not_supported_for_dpc);
    MSG(pulling_rows_is_not_supported);
    MSG(pushing_column_is_not_supported_for_dpc);
    MSG(pushing_column_is_not_supported);
    MSG(pushing_rows_is_not_supported_for_dpc);
    MSG(pushing_rows_is_not_supported);
    MSG(rc_and_cc_do_not_match_element_count_in_array);
    MSG(rc_leq_zero);
    MSG(object_does_not_provide_read_access_to_rows);
    MSG(object_does_not_provide_write_access_to_rows);
    MSG(object_does_not_provide_read_access_to_columns);
    MSG(object_does_not_provide_write_access_to_columns);
    MSG(object_does_not_provide_access_to_rows_or_columns);
    MSG(unsupported_conversion_types);
    MSG(row_indices_lt_min_value);
    MSG(row_indices_gt_max_value);
    MSG(column_indices_lt_min_value);
    MSG(column_indices_gt_max_value);
    MSG(zero_based_indexing_is_not_supported);
    MSG(object_does_not_provide_read_access_to_csr);

    /* Ranges */
    MSG(invalid_range_of_rows);
    MSG(invalid_range_of_columns);
    MSG(column_index_out_of_range);

    /* Graphs */
    MSG(vertex_index_out_of_range_expect_from_zero_to_vertex_count);
    MSG(negative_vertex_id);
    MSG(unimplemented_sorting_procedure);

    /* I/O */
    MSG(file_not_found);

    /* Serialization */
    MSG(object_is_not_serializable);
    MSG(archive_content_does_not_match_type);
    MSG(archive_is_in_invalid_state);

    /* General Algorithms */
    MSG(accuracy_threshold_lt_zero);
    MSG(class_count_leq_one);
    MSG(input_data_is_empty);
    MSG(input_data_rc_neq_input_responses_rc);
    MSG(input_data_rc_neq_input_weights_rc);
    MSG(input_responses_are_empty);
    MSG(input_responses_contain_only_one_unique_value_expect_two);
    MSG(input_responses_contain_wrong_unique_values_count_expect_two);
    MSG(input_responses_table_has_wrong_cc_expect_one);
    MSG(iteration_count_lt_zero);
    MSG(max_iteration_count_leq_zero);
    MSG(max_iteration_count_lt_zero);

    /* Decision Forest */
    MSG(bootstrap_is_incompatible_with_error_metric);
    MSG(bootstrap_is_incompatible_with_variable_importance_mode);
    MSG(decision_forest_train_dense_method_is_not_implemented_for_gpu);
    MSG(decision_forest_train_hist_method_is_not_implemented_for_cpu);
    MSG(invalid_number_of_trees);
    MSG(invalid_number_of_classes);
    MSG(input_model_is_not_initialized);
    MSG(input_model_tree_has_invalid_size);

    /* Jaccard */
    MSG(column_begin_gt_column_end);
    MSG(empty_edge_list);
    MSG(interval_gt_vertex_count);
    MSG(negative_interval);
    MSG(row_begin_gt_row_end);
    MSG(range_idx_gt_max_int32);

    /* Subgraph Isomorphism */
    MSG(unsupported_kind);
    MSG(max_match_count_lt_zero);
    MSG(empty_target_graph);
    MSG(empty_pattern_graph);
    MSG(subgraph_isomorphism_is_not_implemented_for_labeled_edges);
    MSG(incorrect_index_is_returned);
    MSG(invalid_vertex_edge_attributes);
    MSG(target_graph_is_smaller_than_pattern_graph);

    /* K-Means and K-Means Init */
    MSG(cluster_count_leq_zero);
    MSG(cluster_count_exceeds_data_row_count);
    MSG(cluster_count_gt_max_int32);
    MSG(row_count_gt_max_int32);
    MSG(input_initial_centroids_are_empty);
    MSG(input_initial_centroids_cc_neq_input_data_cc);
    MSG(input_initial_centroids_rc_neq_desc_cluster_count);
    MSG(input_model_centroids_are_empty);
    MSG(input_model_centroids_cc_neq_input_data_cc);
    MSG(input_model_centroids_rc_neq_desc_cluster_count);
    MSG(kmeans_init_parallel_plus_dense_method_is_not_implemented_for_gpu);
    MSG(kmeans_init_plus_plus_dense_method_is_not_implemented_for_gpu);
    MSG(objective_function_value_lt_zero);

    /* k-NN */
    MSG(knn_kd_tree_method_is_not_implemented_for_gpu);
    MSG(knn_search_task_is_not_implemented_for_gpu);
    MSG(neighbor_count_lt_one);
    MSG(unknown_distance_type);
    MSG(distance_is_not_supported_for_gpu);
<<<<<<< HEAD
    MSG(invalid_set_of_result_options_to_search);
=======
    MSG(incompatible_knn_model);
>>>>>>> 0b43b680

    /* Linear and RBF Kernels */
    MSG(input_x_cc_neq_y_cc);
    MSG(input_x_is_empty);
    MSG(input_y_is_empty);

    /* Minkowski distance */
    MSG(invalid_minkowski_degree);

    /* PCA */
    MSG(component_count_lt_zero);
    MSG(input_data_cc_lt_desc_component_count);
    MSG(input_model_eigenvectors_cc_neq_input_data_cc);
    MSG(input_model_eigenvectors_rc_neq_desc_component_count);
    MSG(input_model_eigenvectors_rc_neq_input_data_cc);
    MSG(pca_svd_based_method_is_not_implemented_for_gpu);

    /* Shortest Paths */
    MSG(negative_source);
    MSG(source_gte_vertex_count);
    MSG(negative_delta);
    MSG(nothing_to_compute);
    MSG(distances_are_uninitialized);
    MSG(predecessors_are_uninitialized);

    /* SVM */
    MSG(c_leq_zero);
    MSG(cache_size_lt_zero);
    MSG(degree_lt_zero);
    MSG(input_model_coeffs_are_empty);
    MSG(input_model_coeffs_rc_neq_input_model_support_vector_count);
    MSG(input_model_does_not_match_kernel_function);
    MSG(input_model_support_vectors_are_empty);
    MSG(input_model_support_vectors_cc_neq_input_data_cc);
    MSG(input_model_support_vectors_rc_neq_input_model_support_vector_count);
    MSG(nu_gt_one);
    MSG(nu_leq_zero);
    MSG(nu_svm_smo_method_is_not_implemented_for_gpu);
    MSG(nu_svm_thunder_method_is_not_implemented_for_gpu);
    MSG(polynomial_kernel_is_not_implemented_for_gpu);
    MSG(sigmoid_kernel_is_not_implemented_for_gpu);
    MSG(sigma_leq_zero);
    MSG(svm_multiclass_not_implemented_for_gpu);
    MSG(svm_nu_classification_task_is_not_implemented_for_gpu);
    MSG(svm_nu_regression_task_is_not_implemented_for_gpu);
    MSG(svm_regression_task_is_not_implemented_for_gpu);
    MSG(svm_smo_method_is_not_implemented_for_gpu);
    MSG(tau_leq_zero);
    MSG(epsilon_lt_zero);
    MSG(unknown_kernel_function_type);
};

#undef MSG

} // namespace v1

using v1::error_messages;

} // namespace oneapi::dal::detail<|MERGE_RESOLUTION|>--- conflicted
+++ resolved
@@ -201,11 +201,8 @@
     MSG(neighbor_count_lt_one);
     MSG(unknown_distance_type);
     MSG(distance_is_not_supported_for_gpu);
-<<<<<<< HEAD
+    MSG(incompatible_knn_model);
     MSG(invalid_set_of_result_options_to_search);
-=======
-    MSG(incompatible_knn_model);
->>>>>>> 0b43b680
 
     /* Linear and RBF Kernels */
     MSG(input_x_cc_neq_y_cc);
