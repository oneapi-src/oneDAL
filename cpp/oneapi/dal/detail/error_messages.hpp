--- conflicted
+++ resolved
@@ -150,13 +150,10 @@
     MSG(max_iteration_count_leq_zero);
     MSG(max_iteration_count_lt_zero);
 
-<<<<<<< HEAD
     /* I/O */
     MSG(file_not_found);
     MSG(unsupported_read_mode);
 
-=======
->>>>>>> a43329bc
     /* Decision Forest */
     MSG(bootstrap_is_incompatible_with_error_metric);
     MSG(bootstrap_is_incompatible_with_variable_importance_mode);
