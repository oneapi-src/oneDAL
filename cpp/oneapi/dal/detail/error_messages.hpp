--- conflicted
+++ resolved
@@ -167,15 +167,10 @@
     /* Subgraph Isomorphism */
     MSG(unsupported_kind);
     MSG(max_match_count_lt_zero);
-<<<<<<< HEAD
-    MSG(unsupported_semantic_match);
-    MSG(subgraph_isomorphism_is_not_implemented_for_labeled_edges);
-=======
     MSG(empty_target_graph);
     MSG(empty_pattern_graph);
     MSG(subgraph_isomorphism_is_not_implemented_for_labeled_edges);
     MSG(non_zero_max_match_count_is_not_supported);
->>>>>>> 912aa544
 
     /* K-Means and K-Means Init */
     MSG(cluster_count_leq_zero);
