/*******************************************************************************
* Copyright 2021 Intel Corporation
*
* Licensed under the Apache License, Version 2.0 (the "License");
* you may not use this file except in compliance with the License.
* You may obtain a copy of the License at
*
*     http://www.apache.org/licenses/LICENSE-2.0
*
* Unless required by applicable law or agreed to in writing, software
* distributed under the License is distributed on an "AS IS" BASIS,
* WITHOUT WARRANTIES OR CONDITIONS OF ANY KIND, either express or implied.
* See the License for the specific language governing permissions and
* limitations under the License.
*******************************************************************************/

#pragma once

// IMPORTANT! This file should not be included to any other non-mpi header,
// otherwise it creates dependeny on MPI at the user's application compile time
// TODO: In the future this can be solved via __has_include C++17 feature

#include <mpi.h>
#include <oneapi/dal/array.hpp>
#include "oneapi/dal/detail/communicator.hpp"

namespace spmd = oneapi::dal::preview::spmd;

namespace oneapi::dal::detail {
namespace v1 {

class mpi_error : public preview::spmd::communication_error {};

inline void mpi_call(int mpi_status) {}

inline MPI_Datatype make_mpi_data_type(const data_type& dtype) {
    switch (dtype) {
        case data_type::int8: return MPI_INT8_T;
        case data_type::int16: return MPI_INT16_T;
        case data_type::int32: return MPI_INT32_T;
        case data_type::int64: return MPI_INT64_T;
        case data_type::uint8: return MPI_UINT8_T;
        case data_type::uint16: return MPI_UINT16_T;
        case data_type::uint32: return MPI_UINT32_T;
        case data_type::uint64: return MPI_UINT64_T;
        case data_type::float32: return MPI_FLOAT;
        case data_type::float64: return MPI_DOUBLE;
        case data_type::bfloat16: return MPI_UINT16_T;
        default: ONEDAL_ASSERT(!"Unknown data type");
    }
    return MPI_DATATYPE_NULL;
}

inline MPI_Op make_mpi_reduce_op(const preview::spmd::reduce_op& op) {
    switch (op) {
<<<<<<< HEAD
        case preview::spmd::reduce_op::sum: return MPI_SUM;
        case preview::spmd::reduce_op::min: return MPI_MIN;
        case preview::spmd::reduce_op::max: return MPI_MAX;
=======
        case spmd_reduce_op::max: return MPI_MAX;
        case spmd_reduce_op::min: return MPI_MIN;
        case spmd_reduce_op::sum: return MPI_SUM;
>>>>>>> fe9bb9ec
        default: ONEDAL_ASSERT(!"Unknown reduce operation");
    }
    return MPI_OP_NULL;
}

class mpi_request_impl : public preview::spmd::request_iface {
public:
    explicit mpi_request_impl(const MPI_Request& request) : mpi_request_(request) {}

    mpi_request_impl(const mpi_request_impl&) = delete;
    mpi_request_impl& operator=(const mpi_request_impl&) = delete;

    void wait() override {
        mpi_call(MPI_Wait(&mpi_request_, MPI_STATUS_IGNORE));
    }

    bool test() override {
        int flag;
        mpi_call(MPI_Test(&mpi_request_, &flag, MPI_STATUS_IGNORE));
        return bool(flag != 0);
    }

private:
    MPI_Request mpi_request_;
};

/// Implementation of the low-level SPMD communicator interface via MPI
/// TODO: Currently message sizes are limited via `int` type.
///       Large message sizes should be handled on the communicator side in the future.
template <typename MemoryAccessKind>
class mpi_communicator_impl : public via_host_interface_selector<MemoryAccessKind>::type {
public:
    // Explicitly declare all virtual functions with overloads to workaround Clang warning
    // https://stackoverflow.com/questions/18515183/c-overloaded-virtual-function-warning-by-clang
    using base_t = typename via_host_interface_selector<MemoryAccessKind>::type;
    using base_t::bcast;
    using base_t::allgatherv;
    using base_t::allreduce;

    explicit mpi_communicator_impl(std::int64_t default_root = 0)
            : mpi_comm_(MPI_COMM_WORLD),
              default_root_(default_root) {}

#ifdef ONEDAL_DATA_PARALLEL
    //    template<typename T = MemoryAccessKind, spmd::enable_if_device_memory_accessible_t<T>>
    explicit mpi_communicator_impl(sycl::queue& queue, std::int64_t default_root = 0)
            : base_t(queue),
              mpi_comm_(MPI_COMM_WORLD),
              default_root_(default_root) {}
#endif

    std::int64_t get_rank() override {
        if (rank_ < 0) {
            int rank;
            mpi_call(MPI_Comm_rank(mpi_comm_, &rank));
            rank_ = rank;
        }
        return rank_;
    }

    std::int64_t get_rank_count() override {
        if (rank_count_ < 0) {
            int rank_count;
            mpi_call(MPI_Comm_size(mpi_comm_, &rank_count));
            rank_count_ = rank_count;
        }
        return rank_count_;
    }

    std::int64_t get_default_root_rank() override {
        return default_root_;
    }

    void barrier() override {
        mpi_call(MPI_Barrier(mpi_comm_));
    }

    spmd::request_iface* bcast(byte_t* send_buf,
                               std::int64_t count,
                               const data_type& dtype,
                               std::int64_t root) override {
        ONEDAL_ASSERT(root >= 0);

        if (count == 0) {
            return nullptr;
        }

        ONEDAL_ASSERT(send_buf);
        ONEDAL_ASSERT(count > 0);

        // TODO replace with MPI_Ibcast
        mpi_call(MPI_Bcast(send_buf,
                           integral_cast<int>(count),
                           make_mpi_data_type(dtype),
                           integral_cast<int>(root),
                           mpi_comm_));
        return nullptr;
    }

    spmd::request_iface* allgatherv(const byte_t* send_buf,
                                    std::int64_t send_count,
                                    byte_t* recv_buf,
                                    const std::int64_t* recv_counts,
                                    const std::int64_t* displs,
                                    const data_type& dtype) override {
        ONEDAL_ASSERT(root >= 0);

        if (send_count == 0) {
            return nullptr;
        }

        ONEDAL_ASSERT(send_buf);
        ONEDAL_ASSERT(recv_counts);
        ONEDAL_ASSERT(displs);
        ONEDAL_ASSERT(recv_buf);

        array<int> recv_counts_int;
        array<int> displs_int;

<<<<<<< HEAD
        const std::int64_t rank_count = get_rank_count();
        recv_counts_int.reset(rank_count);
        displs_int.reset(rank_count);
=======
        if (get_rank() == root) {
            const std::int64_t rank_count = get_rank_count();
            recv_counts_int.reset(rank_count);
            displs_int.reset(rank_count);

            auto recv_counts_int_ptr = recv_counts_int.get_mutable_data();
            auto displs_int_ptr = displs_int.get_mutable_data();

            [[maybe_unused]] std::int64_t displs_counter = 0;
            for (std::int64_t i = 0; i < rank_count; ++i) {
                ONEDAL_ASSERT(recv_counts[i] > 0);
                ONEDAL_ASSERT(displs[i] >= displs_counter);
                displs_counter += recv_counts[i];

                recv_counts_int_ptr[i] = dal::detail::integral_cast<int>(recv_counts[i]);
                displs_int_ptr[i] = dal::detail::integral_cast<int>(displs[i]);
            }
        }

        MPI_Request mpi_request;
        mpi_call(MPI_Igatherv(send_buf,
                              integral_cast<int>(send_count),
                              make_mpi_data_type(dtype),
                              recv_buf,
                              recv_counts_int.get_data(),
                              displs_int.get_data(),
                              make_mpi_data_type(dtype),
                              integral_cast<int>(root),
                              mpi_comm_,
                              &mpi_request));

        return new mpi_request_impl{ mpi_request };
    }

    spmd_request_iface* allgather(const byte_t* send_buf,
                                  std::int64_t send_count,
                                  byte_t* recv_buf,
                                  std::int64_t recv_count,
                                  const data_type& dtype) override {
        if (send_count == 0) {
            return nullptr;
        }

        ONEDAL_ASSERT(send_buf);
        ONEDAL_ASSERT(recv_buf);
>>>>>>> fe9bb9ec

        MPI_Request mpi_request;
        mpi_call(MPI_Allgatherv(send_buf,
                                integral_cast<int>(send_count),
                                make_mpi_data_type(dtype),
                                recv_buf,
                                recv_counts_int.get_data(),
                                displs_int.get_data(),
                                make_mpi_data_type(dtype),
                                mpi_comm_));

        return new mpi_request_impl{ mpi_request };
    }

    spmd::request_iface* allreduce(const byte_t* send_buf,
                                   byte_t* recv_buf,
                                   std::int64_t count,
                                   const data_type& dtype,
                                   const spmd::reduce_op& op) override {
        if (count == 0) {
            return nullptr;
        }

        ONEDAL_ASSERT(send_buf);
        ONEDAL_ASSERT(recv_buf);

        // Intel MPI requires buffers to be not aliased
        // However, communicator interface allows aliased buffers
        // TODO: Implement correct aliasing check
        if (send_buf != recv_buf) {
            MPI_Request mpi_request;
            mpi_call(MPI_Iallreduce(send_buf,
                                    recv_buf,
                                    integral_cast<int>(count),
                                    make_mpi_data_type(dtype),
                                    make_mpi_reduce_op(op),
                                    mpi_comm_,
                                    &mpi_request));
            return new mpi_request_impl{ mpi_request };
        }
        else {
            const std::int64_t dtype_size = get_data_type_size(dtype);
            const std::int64_t size = check_mul_overflow(count, dtype_size);
            auto recv_buf_backup = array<byte_t>::empty(size);

            MPI_Request mpi_request;
            mpi_call(MPI_Iallreduce(send_buf,
                                    recv_buf_backup.get_mutable_data(),
                                    integral_cast<int>(count),
                                    make_mpi_data_type(dtype),
                                    make_mpi_reduce_op(op),
                                    mpi_comm_,
                                    &mpi_request));
            mpi_call(MPI_Wait(&mpi_request, MPI_STATUSES_IGNORE));

            memcpy(default_host_policy{}, recv_buf, recv_buf_backup.get_data(), size);

            // We have to copy memory after reduction, this cannot be performed
            // asynchronously in the current implementation, so we return `nullptr`
            // indicating that operation was performed synchronously
            return nullptr;
        }
    }

private:
    MPI_Comm mpi_comm_;
    std::int64_t default_root_;
    std::int64_t rank_ = -1;
    std::int64_t rank_count_ = -1;
};

template <typename MemoryAccessKind>
class mpi_communicator : public spmd::communicator<MemoryAccessKind> {
public:
#ifdef ONEDAL_DATA_PARALLEL
    template <typename T = MemoryAccessKind,
              typename = spmd::enable_if_device_memory_accessible_t<T>>
    explicit mpi_communicator(sycl::queue& queue, std::int64_t default_root = 0)
            : spmd::communicator<MemoryAccessKind>(
                  new mpi_communicator_impl<MemoryAccessKind>(queue, default_root)) {}
#endif
    explicit mpi_communicator(std::int64_t default_root = 0)
            : spmd::communicator<MemoryAccessKind>(
                  new mpi_communicator_impl<MemoryAccessKind>(default_root)) {}
};

} // namespace v1

using v1::mpi_communicator;

} // namespace oneapi::dal::detail<|MERGE_RESOLUTION|>--- conflicted
+++ resolved
@@ -53,15 +53,9 @@
 
 inline MPI_Op make_mpi_reduce_op(const preview::spmd::reduce_op& op) {
     switch (op) {
-<<<<<<< HEAD
-        case preview::spmd::reduce_op::sum: return MPI_SUM;
-        case preview::spmd::reduce_op::min: return MPI_MIN;
-        case preview::spmd::reduce_op::max: return MPI_MAX;
-=======
         case spmd_reduce_op::max: return MPI_MAX;
         case spmd_reduce_op::min: return MPI_MIN;
         case spmd_reduce_op::sum: return MPI_SUM;
->>>>>>> fe9bb9ec
         default: ONEDAL_ASSERT(!"Unknown reduce operation");
     }
     return MPI_OP_NULL;
@@ -181,28 +175,22 @@
         array<int> recv_counts_int;
         array<int> displs_int;
 
-<<<<<<< HEAD
         const std::int64_t rank_count = get_rank_count();
         recv_counts_int.reset(rank_count);
         displs_int.reset(rank_count);
-=======
-        if (get_rank() == root) {
-            const std::int64_t rank_count = get_rank_count();
-            recv_counts_int.reset(rank_count);
-            displs_int.reset(rank_count);
-
-            auto recv_counts_int_ptr = recv_counts_int.get_mutable_data();
-            auto displs_int_ptr = displs_int.get_mutable_data();
-
-            [[maybe_unused]] std::int64_t displs_counter = 0;
-            for (std::int64_t i = 0; i < rank_count; ++i) {
-                ONEDAL_ASSERT(recv_counts[i] > 0);
-                ONEDAL_ASSERT(displs[i] >= displs_counter);
-                displs_counter += recv_counts[i];
-
-                recv_counts_int_ptr[i] = dal::detail::integral_cast<int>(recv_counts[i]);
-                displs_int_ptr[i] = dal::detail::integral_cast<int>(displs[i]);
-            }
+
+
+        auto recv_counts_int_ptr = recv_counts_int.get_mutable_data();
+        auto displs_int_ptr = displs_int.get_mutable_data();
+
+        [[maybe_unused]] std::int64_t displs_counter = 0;
+        for (std::int64_t i = 0; i < rank_count; ++i) {
+            ONEDAL_ASSERT(recv_counts[i] > 0);
+            ONEDAL_ASSERT(displs[i] >= displs_counter);
+            displs_counter += recv_counts[i];
+
+            recv_counts_int_ptr[i] = dal::detail::integral_cast<int>(recv_counts[i]);
+            displs_int_ptr[i] = dal::detail::integral_cast<int>(displs[i]);
         }
 
         MPI_Request mpi_request;
@@ -231,7 +219,6 @@
 
         ONEDAL_ASSERT(send_buf);
         ONEDAL_ASSERT(recv_buf);
->>>>>>> fe9bb9ec
 
         MPI_Request mpi_request;
         mpi_call(MPI_Allgatherv(send_buf,
