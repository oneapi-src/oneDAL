/*******************************************************************************
* Copyright 2020-2021 Intel Corporation
*
* Licensed under the Apache License, Version 2.0 (the "License");
* you may not use this file except in compliance with the License.
* You may obtain a copy of the License at
*
*     http://www.apache.org/licenses/LICENSE-2.0
*
* Unless required by applicable law or agreed to in writing, software
* distributed under the License is distributed on an "AS IS" BASIS,
* WITHOUT WARRANTIES OR CONDITIONS OF ANY KIND, either express or implied.
* See the License for the specific language governing permissions and
* limitations under the License.
*******************************************************************************/

#include "oneapi/dal/io/csv/detail/read_ops.hpp"
#include "oneapi/dal/backend/dispatcher.hpp"
#include "oneapi/dal/io/csv/backend/cpu/read_kernel.hpp"

namespace oneapi::dal::csv::detail {
namespace v1 {

using dal::detail::host_policy;

<<<<<<< HEAD
table read_ops_dispatcher<table, host_policy>::operator()(const host_policy& policy,
                                                          const data_source_base& ds,
                                                          const read_args<table>& args) const {
    using kernel_dispatcher_t = dal::backend::kernel_dispatcher<backend::read_kernel_cpu<table>>;
    return kernel_dispatcher_t()(policy, ds, args);
}
=======
template <typename Object>
struct read_ops_dispatcher<Object, host_policy> {
    Object operator()(const host_policy& policy,
                      const data_source_base& ds,
                      const read_args<Object>& args) const {
        using kernel_dispatcher_t = dal::backend::kernel_dispatcher< //
            KERNEL_SINGLE_NODE_CPU(backend::read_kernel_cpu<Object>)>;
        return kernel_dispatcher_t()(policy, ds, args);
    }
};

template struct ONEDAL_EXPORT read_ops_dispatcher<table, host_policy>;
>>>>>>> 9a2b120f

} // namespace v1
} // namespace oneapi::dal::csv::detail<|MERGE_RESOLUTION|>--- conflicted
+++ resolved
@@ -23,14 +23,6 @@
 
 using dal::detail::host_policy;
 
-<<<<<<< HEAD
-table read_ops_dispatcher<table, host_policy>::operator()(const host_policy& policy,
-                                                          const data_source_base& ds,
-                                                          const read_args<table>& args) const {
-    using kernel_dispatcher_t = dal::backend::kernel_dispatcher<backend::read_kernel_cpu<table>>;
-    return kernel_dispatcher_t()(policy, ds, args);
-}
-=======
 template <typename Object>
 struct read_ops_dispatcher<Object, host_policy> {
     Object operator()(const host_policy& policy,
@@ -43,7 +35,6 @@
 };
 
 template struct ONEDAL_EXPORT read_ops_dispatcher<table, host_policy>;
->>>>>>> 9a2b120f
 
 } // namespace v1
 } // namespace oneapi::dal::csv::detail