/*******************************************************************************
* Copyright 2020 Intel Corporation
*
* Licensed under the Apache License, Version 2.0 (the "License");
* you may not use this file except in compliance with the License.
* You may obtain a copy of the License at
*
*     http://www.apache.org/licenses/LICENSE-2.0
*
* Unless required by applicable law or agreed to in writing, software
* distributed under the License is distributed on an "AS IS" BASIS,
* WITHOUT WARRANTIES OR CONDITIONS OF ANY KIND, either express or implied.
* See the License for the specific language governing permissions and
* limitations under the License.
*******************************************************************************/

#pragma once

#include <algorithm>
#include <fstream>

#include "oneapi/dal/exceptions.hpp"
#include "oneapi/dal/graph/detail/graph_container.hpp"
#include "oneapi/dal/graph/detail/undirected_adjacency_array_graph_impl.hpp"
#include "oneapi/dal/graph/graph_common.hpp"
#include "oneapi/dal/graph/undirected_adjacency_array_graph.hpp"
#include "oneapi/dal/io/detail/load_graph_service.hpp"
#include "oneapi/dal/io/detail/meas.hpp"
#include "oneapi/dal/io/graph_csv_data_source.hpp"
#include "oneapi/dal/io/load_graph_descriptor.hpp"
#include "services/daal_atomic_int.h"
#include "services/daal_memory.h"

namespace oneapi::dal::preview::load_graph::detail {
edge_list<std::int32_t> load_edge_list(const std::string &name) {
    using int_t = std::int32_t;

    std::ifstream file(name);
    if (!file.is_open()) {
        throw invalid_argument("File not found");
    }
    edge_list<int_t> elist;
    elist.reserve(1024);

    char source_vertex[32], destination_vertex[32];
    while (file >> source_vertex >> destination_vertex) {
        auto edge = std::make_pair(daal_string_to_int(&source_vertex[0], 0),
                                   daal_string_to_int(&destination_vertex[0], 0));
        elist.push_back(edge);
    }

    file.close();
    return elist;
}

template <typename Graph>
void convert_to_csr_impl(const edge_list<vertex_type<Graph>> &edges, Graph &g) {
<<<<<<< HEAD
    if (edges.size() == 0) {
        throw invalid_argument("Empty edge list");
    }

    using vertex_t        = typename Graph::vertex_type;
    using edge_t          = typename Graph::edge_type;
    using vector_vertex_t = typename Graph::vertex_set;
    using vector_edge_t   = typename Graph::edge_set;
    using allocator_t     = typename Graph::allocator_type;
    using vertex_size_t   = typename Graph::vertex_size_type;
    using atomic_t        = typename daal::services::Atomic<vertex_t>;
    using allocator_atomic_t =
        typename std::allocator_traits<allocator_t>::template rebind_alloc<atomic_t>;

    vertex_t max_id = edges[0].first;
    for (auto u : edges) {
        vertex_t edge_max = std::max(u.first, u.second);
        max_id            = std::max(max_id, edge_max);
=======
    auto layout = oneapi::dal::preview::detail::get_impl(g);
    using vertex_t = typename Graph::vertex_type;
    using vector_vertex_t = typename Graph::vertex_set;
    using vector_edge_t = typename Graph::edge_set;
    using allocator_t = typename Graph::allocator_type;
    using vertex_size_t = typename Graph::vertex_size_type;

    if (edges.size() == 0) {
        layout->_vertex_count = 0;
        layout->_edge_count = 0;
        throw invalid_argument("Empty edge list");
    }

    vertex_t max_node_id = edges[0].first;
    for (auto u : edges) {
        vertex_t max_id_in_edge = std::max(u.first, u.second);
        max_node_id = std::max(max_node_id, max_id_in_edge);
>>>>>>> 531ae93b
    }

    const vertex_t n_vertex = max_id + 1;

    auto layout           = oneapi::dal::preview::detail::get_impl(g);
    auto &allocator       = layout->_allocator;
    layout->_vertex_count = n_vertex;

    // ? should I use allocator_atomic_t
    void *degrees_vec_void =
        (void *)allocator.allocate(n_vertex * (sizeof(atomic_t) / sizeof(char)));
    atomic_t *degrees_vec = new (degrees_vec_void) atomic_t[n_vertex];

    if (degrees_vec == nullptr) {
        throw bad_alloc();
    }
    atomic_t *degrees_cv = degrees_vec;
    if (degrees_cv == nullptr) {
        throw bad_alloc();
    }

    threader_for(edges.size(), edges.size(), [&](vertex_t u) {
        degrees_cv[edges[u].first].inc();
        degrees_cv[edges[u].second].inc();
    });

    void *rows_vec_void =
        (void *)allocator.allocate((n_vertex + 1) * (sizeof(atomic_t) / sizeof(char)));
    atomic_t *rows_vec = new (rows_vec_void) atomic_t[n_vertex + 1];

    if (rows_vec == nullptr) {
        throw bad_alloc();
    }
    atomic_t *rows_cv = rows_vec;
    if (rows_cv == nullptr) {
        throw bad_alloc();
    }

    vertex_t total_sum_degrees = 0;
    rows_cv[0].set(total_sum_degrees);
    for (vertex_t i = 0; i < n_vertex; ++i) {
        total_sum_degrees += degrees_cv[i].get();
        rows_cv[i + 1].set(total_sum_degrees);
    }
    // delete degrees_vec;
    allocator.deallocate((char *)degrees_vec_void, n_vertex * (sizeof(atomic_t) / sizeof(char)));

    void *_unf_vert_neighs_vec_void =
        (void *)allocator.allocate((rows_cv[n_vertex].get()) * (sizeof(vertex_t) / sizeof(char)));
    vertex_t *_unf_vert_neighs_arr =
        new (_unf_vert_neighs_vec_void) vertex_t[rows_cv[n_vertex].get()];

    void *_unf_edge_offset_arr_void =
        (void *)allocator.allocate((n_vertex + 1) * (sizeof(edge_t) / sizeof(char)));
    edge_t *_unf_edge_offset_arr = new (_unf_edge_offset_arr_void) edge_t[n_vertex + 1];

    threader_for(n_vertex + 1, n_vertex + 1, [&](vertex_t n) {
        _unf_edge_offset_arr[n] = rows_cv[n].get();
    });

    threader_for(edges.size(), edges.size(), [&](vertex_t u) {
        _unf_vert_neighs_arr[rows_cv[edges[u].first].inc() - 1] = edges[u].second;
        _unf_vert_neighs_arr[rows_cv[edges[u].second].inc() - 1] = edges[u].first;
    });
    // delete rows_vec;
    allocator.deallocate((char *)rows_vec_void, (n_vertex + 1) * (sizeof(atomic_t) / sizeof(char)));

    //removing self-loops,  multiple edges from graph, and make neighbors in CSR sorted
    layout->_degrees   = std::move(vector_vertex_t(n_vertex));
    auto _degrees_data = layout->_degrees.data();

    threader_for(n_vertex, n_vertex, [&](vertex_t u) {
        auto start_p = _unf_vert_neighs_arr + _unf_edge_offset_arr[u];
        auto end_p   = _unf_vert_neighs_arr + _unf_edge_offset_arr[u + 1];

        parallel_sort(start_p, end_p);

<<<<<<< HEAD
        auto neighs_u_new_end = std::unique(start_p, end_p);
        neighs_u_new_end      = std::remove(start_p, neighs_u_new_end, u);
        _degrees_data[u]      = (vertex_t)std::distance(start_p, neighs_u_new_end);
=======
    threader_for(_unf_vertex_count, _unf_vertex_count, [&](vertex_t u) {
        auto start_p = _unf_vert_neighs_vec.begin() + _unf_edge_offset_vec[u];
        auto end_p = _unf_vert_neighs_vec.begin() + _unf_edge_offset_vec[u + 1];
        std::sort(start_p, end_p);
        auto neighs_u_new_end = std::unique(start_p, end_p);
        neighs_u_new_end = std::remove(start_p, neighs_u_new_end, u);
        layout->_degrees[u] = (vertex_t)std::distance(start_p, neighs_u_new_end);
>>>>>>> 531ae93b
    });

    layout->_edge_offsets = std::move(vector_vertex_t(n_vertex + 1));

    auto &edge_offsets     = layout->_edge_offsets;
    auto degrees_data      = layout->_degrees.data();
    auto edge_offsets_data = layout->_edge_offsets.data();

    total_sum_degrees    = 0;
    edge_offsets_data[0] = total_sum_degrees;
    for (vertex_size_t i = 0; i < n_vertex; ++i) {
        total_sum_degrees += degrees_data[i];
        edge_offsets_data[i + 1] = total_sum_degrees;
    }
    layout->_edge_count = total_sum_degrees / 2;

    layout->_vertex_neighbors = std::move(vector_vertex_t(layout->_edge_offsets[n_vertex]));

    auto vert_neighs = layout->_vertex_neighbors.data();
<<<<<<< HEAD
    auto edge_offs   = layout->_edge_offsets.data();
    threader_for(n_vertex, n_vertex, [&](vertex_t u) {
        auto u_neighs      = vert_neighs + edge_offs[u];
=======
    auto edge_offs = layout->_edge_offsets.data();
    threader_for(layout->_vertex_count, layout->_vertex_count, [&](vertex_t u) {
        auto u_neighs = vert_neighs + edge_offs[u];
>>>>>>> 531ae93b
        auto _u_neighs_unf = _unf_vert_neighs_arr + _unf_edge_offset_arr[u];
        for (vertex_t i = 0; i < _degrees_data[u]; i++) {
            u_neighs[i] = _u_neighs_unf[i];
        }
    });

    allocator.deallocate((char *)_unf_vert_neighs_vec_void,
                         (rows_cv[n_vertex].get()) * (sizeof(vertex_t) / sizeof(char)));
    allocator.deallocate((char *)_unf_edge_offset_arr_void,
                         (n_vertex + 1) * (sizeof(edge_t) / sizeof(char)));
    return;
} // namespace oneapi::dal::preview::load_graph::detail

template <typename Descriptor, typename DataSource>
output_type<Descriptor> load_impl(const Descriptor &desc, const DataSource &data_source) {
    output_type<Descriptor> graph;
    convert_to_csr_impl(load_edge_list(data_source.get_filename()), graph);
    return graph;
}
} // namespace oneapi::dal::preview::load_graph::detail<|MERGE_RESOLUTION|>--- conflicted
+++ resolved
@@ -55,50 +55,30 @@
 
 template <typename Graph>
 void convert_to_csr_impl(const edge_list<vertex_type<Graph>> &edges, Graph &g) {
-<<<<<<< HEAD
     if (edges.size() == 0) {
         throw invalid_argument("Empty edge list");
     }
 
-    using vertex_t        = typename Graph::vertex_type;
-    using edge_t          = typename Graph::edge_type;
+    using vertex_t = typename Graph::vertex_type;
+    using edge_t = typename Graph::edge_type;
     using vector_vertex_t = typename Graph::vertex_set;
-    using vector_edge_t   = typename Graph::edge_set;
-    using allocator_t     = typename Graph::allocator_type;
-    using vertex_size_t   = typename Graph::vertex_size_type;
-    using atomic_t        = typename daal::services::Atomic<vertex_t>;
+    using vector_edge_t = typename Graph::edge_set;
+    using allocator_t = typename Graph::allocator_type;
+    using vertex_size_t = typename Graph::vertex_size_type;
+    using atomic_t = typename daal::services::Atomic<vertex_t>;
     using allocator_atomic_t =
         typename std::allocator_traits<allocator_t>::template rebind_alloc<atomic_t>;
 
     vertex_t max_id = edges[0].first;
     for (auto u : edges) {
         vertex_t edge_max = std::max(u.first, u.second);
-        max_id            = std::max(max_id, edge_max);
-=======
-    auto layout = oneapi::dal::preview::detail::get_impl(g);
-    using vertex_t = typename Graph::vertex_type;
-    using vector_vertex_t = typename Graph::vertex_set;
-    using vector_edge_t = typename Graph::edge_set;
-    using allocator_t = typename Graph::allocator_type;
-    using vertex_size_t = typename Graph::vertex_size_type;
-
-    if (edges.size() == 0) {
-        layout->_vertex_count = 0;
-        layout->_edge_count = 0;
-        throw invalid_argument("Empty edge list");
-    }
-
-    vertex_t max_node_id = edges[0].first;
-    for (auto u : edges) {
-        vertex_t max_id_in_edge = std::max(u.first, u.second);
-        max_node_id = std::max(max_node_id, max_id_in_edge);
->>>>>>> 531ae93b
+        max_id = std::max(max_id, edge_max);
     }
 
     const vertex_t n_vertex = max_id + 1;
 
-    auto layout           = oneapi::dal::preview::detail::get_impl(g);
-    auto &allocator       = layout->_allocator;
+    auto layout = oneapi::dal::preview::detail::get_impl(g);
+    auto &allocator = layout->_allocator;
     layout->_vertex_count = n_vertex;
 
     // ? should I use allocator_atomic_t
@@ -161,37 +141,27 @@
     allocator.deallocate((char *)rows_vec_void, (n_vertex + 1) * (sizeof(atomic_t) / sizeof(char)));
 
     //removing self-loops,  multiple edges from graph, and make neighbors in CSR sorted
-    layout->_degrees   = std::move(vector_vertex_t(n_vertex));
+    layout->_degrees = std::move(vector_vertex_t(n_vertex));
     auto _degrees_data = layout->_degrees.data();
 
     threader_for(n_vertex, n_vertex, [&](vertex_t u) {
         auto start_p = _unf_vert_neighs_arr + _unf_edge_offset_arr[u];
-        auto end_p   = _unf_vert_neighs_arr + _unf_edge_offset_arr[u + 1];
+        auto end_p = _unf_vert_neighs_arr + _unf_edge_offset_arr[u + 1];
 
         parallel_sort(start_p, end_p);
 
-<<<<<<< HEAD
-        auto neighs_u_new_end = std::unique(start_p, end_p);
-        neighs_u_new_end      = std::remove(start_p, neighs_u_new_end, u);
-        _degrees_data[u]      = (vertex_t)std::distance(start_p, neighs_u_new_end);
-=======
-    threader_for(_unf_vertex_count, _unf_vertex_count, [&](vertex_t u) {
-        auto start_p = _unf_vert_neighs_vec.begin() + _unf_edge_offset_vec[u];
-        auto end_p = _unf_vert_neighs_vec.begin() + _unf_edge_offset_vec[u + 1];
-        std::sort(start_p, end_p);
         auto neighs_u_new_end = std::unique(start_p, end_p);
         neighs_u_new_end = std::remove(start_p, neighs_u_new_end, u);
-        layout->_degrees[u] = (vertex_t)std::distance(start_p, neighs_u_new_end);
->>>>>>> 531ae93b
+        _degrees_data[u] = (vertex_t)std::distance(start_p, neighs_u_new_end);
     });
 
     layout->_edge_offsets = std::move(vector_vertex_t(n_vertex + 1));
 
-    auto &edge_offsets     = layout->_edge_offsets;
-    auto degrees_data      = layout->_degrees.data();
+    auto &edge_offsets = layout->_edge_offsets;
+    auto degrees_data = layout->_degrees.data();
     auto edge_offsets_data = layout->_edge_offsets.data();
 
-    total_sum_degrees    = 0;
+    total_sum_degrees = 0;
     edge_offsets_data[0] = total_sum_degrees;
     for (vertex_size_t i = 0; i < n_vertex; ++i) {
         total_sum_degrees += degrees_data[i];
@@ -202,15 +172,9 @@
     layout->_vertex_neighbors = std::move(vector_vertex_t(layout->_edge_offsets[n_vertex]));
 
     auto vert_neighs = layout->_vertex_neighbors.data();
-<<<<<<< HEAD
-    auto edge_offs   = layout->_edge_offsets.data();
+    auto edge_offs = layout->_edge_offsets.data();
     threader_for(n_vertex, n_vertex, [&](vertex_t u) {
-        auto u_neighs      = vert_neighs + edge_offs[u];
-=======
-    auto edge_offs = layout->_edge_offsets.data();
-    threader_for(layout->_vertex_count, layout->_vertex_count, [&](vertex_t u) {
         auto u_neighs = vert_neighs + edge_offs[u];
->>>>>>> 531ae93b
         auto _u_neighs_unf = _unf_vert_neighs_arr + _unf_edge_offset_arr[u];
         for (vertex_t i = 0; i < _degrees_data[u]; i++) {
             u_neighs[i] = _u_neighs_unf[i];
