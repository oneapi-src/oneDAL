/*******************************************************************************
* Copyright 2020 Intel Corporation
*
* Licensed under the Apache License, Version 2.0 (the "License");
* you may not use this file except in compliance with the License.
* You may obtain a copy of the License at
*
*     http://www.apache.org/licenses/LICENSE-2.0
*
* Unless required by applicable law or agreed to in writing, software
* distributed under the License is distributed on an "AS IS" BASIS,
* WITHOUT WARRANTIES OR CONDITIONS OF ANY KIND, either express or implied.
* See the License for the specific language governing permissions and
* limitations under the License.
*******************************************************************************/

#pragma once

#include <algorithm>
#include <fstream>

#include "oneapi/dal/detail/common.hpp"
#include "oneapi/dal/exceptions.hpp"
#include "oneapi/dal/graph/detail/graph_container.hpp"
#include "oneapi/dal/graph/detail/undirected_adjacency_array_graph_impl.hpp"
#include "oneapi/dal/graph/graph_common.hpp"
#include "oneapi/dal/graph/undirected_adjacency_array_graph.hpp"
#include "oneapi/dal/io/detail/load_graph_service.hpp"
#include "oneapi/dal/detail/threading.hpp"
#include "oneapi/dal/io/graph_csv_data_source.hpp"
#include "oneapi/dal/io/load_graph_descriptor.hpp"
#include "services/daal_atomic_int.h"
#include "services/daal_memory.h"

namespace oneapi::dal::preview::load_graph::detail {
edge_list<std::int32_t> load_edge_list(const std::string &name) {
    using int_t = std::int32_t;

    std::ifstream file(name);
    if (!file.is_open()) {
        throw invalid_argument(dal::detail::error_messages::file_not_found());
    }
    edge_list<int_t> elist;
    elist.reserve(1024);

    char source_vertex[32], destination_vertex[32];
    while (file >> source_vertex >> destination_vertex) {
        auto edge = std::make_pair(daal_string_to_int(&source_vertex[0], 0),
                                   daal_string_to_int(&destination_vertex[0], 0));
        elist.push_back(edge);
    }

    file.close();
    return elist;
}

template <typename Graph>
void convert_to_csr_impl(const edge_list<vertex_type<Graph>> &edges, Graph &g) {
    if (edges.size() == 0) {
        throw invalid_argument(dal::detail::error_messages::empty_edge_list());
    }

<<<<<<< HEAD
    using vertex_t = typename graph_traits<Graph>::vertex_type;
    using edge_t = typename graph_traits<Graph>::edge_type;
    using atomic_t = typename daal::services::Atomic<vertex_t>;
    using vector_vertex_t = typename graph_traits<Graph>::vertex_set;
=======
    using vertex_t = typename Graph::vertex_type;
    using vertex_size_type = typename Graph::vertex_size_type;
    using edge_t = typename Graph::edge_type;
    using vertex_set = typename Graph::vertex_set;
    using edge_set = typename Graph::edge_set;
    using atomic_vertex_t = typename daal::services::Atomic<vertex_t>;
    using atomic_edge_t = typename daal::services::Atomic<edge_t>;
>>>>>>> 3b85c0b4

    vertex_t max_id = edges[0].first;
    for (auto u : edges) {
        vertex_t edge_max = std::max(u.first, u.second);
        max_id = std::max(max_id, edge_max);
    }

<<<<<<< HEAD
    const vertex_t vertex_count = max_id + 1;

    auto &layout = oneapi::dal::detail::get_impl<typename graph_traits<Graph>::impl_type>(g);
    auto &allocator = layout._allocator;
    layout._vertex_count = vertex_count;
=======
    if (max_id < 0) {
        throw invalid_argument(dal::detail::error_messages::negative_vertex_id());
    }
    const vertex_size_type unsigned_max_id = dal::detail::integral_cast<vertex_size_type>(max_id);
    const vertex_size_type vertex_count = unsigned_max_id + static_cast<vertex_size_type>(1);
    if ((vertex_count - unsigned_max_id) != static_cast<vertex_size_type>(1)) {
        throw range_error(dal::detail::error_messages::overflow_found_in_sum_of_two_values());
    }
    auto layout = dal::preview::detail::get_impl(g);
    auto &allocator = layout->_allocator;
    layout->_vertex_count = vertex_count;
>>>>>>> 3b85c0b4

    const vertex_size_type degrees_size = vertex_count * (sizeof(atomic_vertex_t) / sizeof(char));
    if ((degrees_size / (sizeof(atomic_vertex_t) / sizeof(char))) != vertex_count) {
        throw range_error(
            dal::detail::error_messages::overflow_found_in_multiplication_of_two_values());
    }
    void *degrees_vec_void = (void *)allocator.allocate(degrees_size);
    atomic_vertex_t *degrees_cv = new (degrees_vec_void) atomic_vertex_t[vertex_count];

    threader_for(edges.size(), edges.size(), [&](vertex_t u) {
        degrees_cv[edges[u].first].inc();
        degrees_cv[edges[u].second].inc();
    });

    const vertex_size_type rows_vec_count = vertex_count + 1;
    if ((rows_vec_count - vertex_count) != static_cast<vertex_size_type>(1)) {
        throw range_error(dal::detail::error_messages::overflow_found_in_sum_of_two_values());
    }
    const vertex_size_type rows_vec_size = rows_vec_count * (sizeof(atomic_edge_t) / sizeof(char));
    if ((rows_vec_size / (sizeof(atomic_edge_t) / sizeof(char))) != rows_vec_count) {
        throw range_error(
            dal::detail::error_messages::overflow_found_in_multiplication_of_two_values());
    }
    void *rows_vec_void = (void *)allocator.allocate(rows_vec_size);
    atomic_edge_t *rows_vec_atomic = new (rows_vec_void) atomic_edge_t[rows_vec_count];

    edge_t total_sum_degrees = 0;

    rows_vec_atomic[0].set(total_sum_degrees);
    for (vertex_size_type i = 0; i < vertex_count; ++i) {
        total_sum_degrees += degrees_cv[i].get();
        rows_vec_atomic[i + 1].set(total_sum_degrees);
    }
    allocator.deallocate((char *)degrees_vec_void, degrees_size);

    const vertex_size_type unfiltered_neighs_size =
        dal::detail::integral_cast<vertex_size_type>(total_sum_degrees) *
        (sizeof(vertex_t) / sizeof(char));
    if ((unfiltered_neighs_size / (sizeof(vertex_t) / sizeof(char))) !=
        dal::detail::integral_cast<vertex_size_type>(total_sum_degrees)) {
        throw range_error(
            dal::detail::error_messages::overflow_found_in_multiplication_of_two_values());
    }
    void *unfiltered_neighs_void = (void *)allocator.allocate(unfiltered_neighs_size);
    vertex_t *unfiltered_neighs = new (unfiltered_neighs_void)
        vertex_t[dal::detail::integral_cast<vertex_size_type>(total_sum_degrees)];

    const vertex_size_type unfiltered_offsets_size =
        rows_vec_count * (sizeof(edge_t) / sizeof(char));
    if ((unfiltered_offsets_size / (sizeof(edge_t) / sizeof(char))) != rows_vec_count) {
        throw range_error(
            dal::detail::error_messages::overflow_found_in_multiplication_of_two_values());
    }
    void *unfiltered_offsets_void = (void *)allocator.allocate(unfiltered_offsets_size);
    edge_t *unfiltered_offsets = new (unfiltered_offsets_void) edge_t[rows_vec_count];

    threader_for(vertex_count + 1, vertex_count + 1, [&](vertex_t n) {
        unfiltered_offsets[n] = rows_vec_atomic[n].get();
    });

    threader_for(edges.size(), edges.size(), [&](vertex_t u) {
        unfiltered_neighs[rows_vec_atomic[edges[u].first].inc() - 1] = edges[u].second;
        unfiltered_neighs[rows_vec_atomic[edges[u].second].inc() - 1] = edges[u].first;
    });
    allocator.deallocate((char *)rows_vec_void, rows_vec_size);

<<<<<<< HEAD
    layout._degrees = std::move(vector_vertex_t(vertex_count));
    auto degrees_data = layout._degrees.data();
=======
    layout->_degrees = std::move(vertex_set(vertex_count));
    auto degrees_data = layout->_degrees.data();
>>>>>>> 3b85c0b4

    //removing self-loops,  multiple edges from graph, and make neighbors in CSR sorted
    threader_for(vertex_count, vertex_count, [&](vertex_t u) {
        auto start_p = unfiltered_neighs + unfiltered_offsets[u];
        auto end_p = unfiltered_neighs + unfiltered_offsets[u + 1];

        std::sort(start_p, end_p);

        auto neighs_u_new_end = std::unique(start_p, end_p);
        neighs_u_new_end = std::remove(start_p, neighs_u_new_end, u);
        degrees_data[u] = (vertex_t)std::distance(start_p, neighs_u_new_end);
    });

<<<<<<< HEAD
    layout._edge_offsets = std::move(vector_vertex_t(vertex_count + 1));
    auto edge_offsets_data = layout._edge_offsets.data();
=======
    layout->_edge_offsets = std::move(edge_set(vertex_count + 1));
    auto edge_offsets_data = layout->_edge_offsets.data();
>>>>>>> 3b85c0b4

    edge_t filtered_total_sum_degrees = 0;
    edge_offsets_data[0] = filtered_total_sum_degrees;
    for (vertex_size_type i = 0; i < vertex_count; ++i) {
        filtered_total_sum_degrees += degrees_data[i];
        edge_offsets_data[i + 1] = filtered_total_sum_degrees;
    }
<<<<<<< HEAD
    layout._edge_count = filtered_total_sum_degrees / 2;

    layout._vertex_neighbors = std::move(vector_vertex_t(layout._edge_offsets[vertex_count]));
=======

    layout->_edge_count = filtered_total_sum_degrees / 2;

    layout->_vertex_neighbors = std::move(vertex_set(layout->_edge_offsets[vertex_count]));
>>>>>>> 3b85c0b4

    auto vert_neighs = layout._vertex_neighbors.data();
    auto edge_offs = layout._edge_offsets.data();
    threader_for(vertex_count, vertex_count, [&](vertex_t u) {
        auto u_neighs = vert_neighs + edge_offs[u];
        auto u_neighs_unf = unfiltered_neighs + unfiltered_offsets[u];
        for (vertex_t i = 0; i < degrees_data[u]; i++) {
            u_neighs[i] = u_neighs_unf[i];
        }
    });

    allocator.deallocate((char *)unfiltered_neighs_void, unfiltered_neighs_size);
    allocator.deallocate((char *)unfiltered_offsets_void, unfiltered_offsets_size);
    return;
}

template <typename Descriptor, typename DataSource>
output_type<Descriptor> load_impl(const Descriptor &desc, const DataSource &data_source) {
    output_type<Descriptor> graph;
    convert_to_csr_impl(load_edge_list(data_source.get_filename()), graph);
    return graph;
}
} // namespace oneapi::dal::preview::load_graph::detail<|MERGE_RESOLUTION|>--- conflicted
+++ resolved
@@ -60,20 +60,13 @@
         throw invalid_argument(dal::detail::error_messages::empty_edge_list());
     }
 
-<<<<<<< HEAD
     using vertex_t = typename graph_traits<Graph>::vertex_type;
+    using vertex_size_type = typename graph_traits<Graph>::vertex_size_type;
     using edge_t = typename graph_traits<Graph>::edge_type;
-    using atomic_t = typename daal::services::Atomic<vertex_t>;
-    using vector_vertex_t = typename graph_traits<Graph>::vertex_set;
-=======
-    using vertex_t = typename Graph::vertex_type;
-    using vertex_size_type = typename Graph::vertex_size_type;
-    using edge_t = typename Graph::edge_type;
-    using vertex_set = typename Graph::vertex_set;
-    using edge_set = typename Graph::edge_set;
+    using vertex_set = typename graph_traits<Graph>::vertex_set;
+    using edge_set = typename graph_traits<Graph>::edge_set;
     using atomic_vertex_t = typename daal::services::Atomic<vertex_t>;
     using atomic_edge_t = typename daal::services::Atomic<edge_t>;
->>>>>>> 3b85c0b4
 
     vertex_t max_id = edges[0].first;
     for (auto u : edges) {
@@ -81,13 +74,6 @@
         max_id = std::max(max_id, edge_max);
     }
 
-<<<<<<< HEAD
-    const vertex_t vertex_count = max_id + 1;
-
-    auto &layout = oneapi::dal::detail::get_impl<typename graph_traits<Graph>::impl_type>(g);
-    auto &allocator = layout._allocator;
-    layout._vertex_count = vertex_count;
-=======
     if (max_id < 0) {
         throw invalid_argument(dal::detail::error_messages::negative_vertex_id());
     }
@@ -96,10 +82,9 @@
     if ((vertex_count - unsigned_max_id) != static_cast<vertex_size_type>(1)) {
         throw range_error(dal::detail::error_messages::overflow_found_in_sum_of_two_values());
     }
-    auto layout = dal::preview::detail::get_impl(g);
-    auto &allocator = layout->_allocator;
-    layout->_vertex_count = vertex_count;
->>>>>>> 3b85c0b4
+    auto layout = oneapi::dal::detail::get_impl<typename graph_traits<Graph>::impl_type>(g);
+    auto &allocator = layout._allocator;
+    layout._vertex_count = vertex_count;
 
     const vertex_size_type degrees_size = vertex_count * (sizeof(atomic_vertex_t) / sizeof(char));
     if ((degrees_size / (sizeof(atomic_vertex_t) / sizeof(char))) != vertex_count) {
@@ -166,13 +151,8 @@
     });
     allocator.deallocate((char *)rows_vec_void, rows_vec_size);
 
-<<<<<<< HEAD
-    layout._degrees = std::move(vector_vertex_t(vertex_count));
+    layout._degrees = std::move(vertex_set(vertex_count));
     auto degrees_data = layout._degrees.data();
-=======
-    layout->_degrees = std::move(vertex_set(vertex_count));
-    auto degrees_data = layout->_degrees.data();
->>>>>>> 3b85c0b4
 
     //removing self-loops,  multiple edges from graph, and make neighbors in CSR sorted
     threader_for(vertex_count, vertex_count, [&](vertex_t u) {
@@ -186,13 +166,8 @@
         degrees_data[u] = (vertex_t)std::distance(start_p, neighs_u_new_end);
     });
 
-<<<<<<< HEAD
-    layout._edge_offsets = std::move(vector_vertex_t(vertex_count + 1));
+    layout._edge_offsets = std::move(edge_set(vertex_count + 1));
     auto edge_offsets_data = layout._edge_offsets.data();
-=======
-    layout->_edge_offsets = std::move(edge_set(vertex_count + 1));
-    auto edge_offsets_data = layout->_edge_offsets.data();
->>>>>>> 3b85c0b4
 
     edge_t filtered_total_sum_degrees = 0;
     edge_offsets_data[0] = filtered_total_sum_degrees;
@@ -200,16 +175,9 @@
         filtered_total_sum_degrees += degrees_data[i];
         edge_offsets_data[i + 1] = filtered_total_sum_degrees;
     }
-<<<<<<< HEAD
     layout._edge_count = filtered_total_sum_degrees / 2;
 
-    layout._vertex_neighbors = std::move(vector_vertex_t(layout._edge_offsets[vertex_count]));
-=======
-
-    layout->_edge_count = filtered_total_sum_degrees / 2;
-
-    layout->_vertex_neighbors = std::move(vertex_set(layout->_edge_offsets[vertex_count]));
->>>>>>> 3b85c0b4
+    layout._vertex_neighbors = std::move(vertex_set(layout._edge_offsets[vertex_count]));
 
     auto vert_neighs = layout._vertex_neighbors.data();
     auto edge_offs = layout._edge_offsets.data();
