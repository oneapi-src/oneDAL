--- conflicted
+++ resolved
@@ -16,27 +16,19 @@
 
 #pragma once
 
-<<<<<<< HEAD
 #include "services/daal_atomic_int.h"
 #include "services/daal_memory.h"
 
 #include "oneapi/dal/graph/graph_common.hpp"
+#include "oneapi/dal/detail/common.hpp"
 
 namespace oneapi::dal::preview {
 typedef void (*functype)(int i, const void *a);
 }
 
 extern "C" {
-ONEAPI_DAL_EXPORT void _daal_threader_for_oneapi(int n,
-                                                 int threads_request,
-                                                 const void *a,
-                                                 oneapi::dal::preview::functype func);
-
 ONEAPI_DAL_EXPORT void _daal_parallel_sort_oneapi(int *begin_ptr, int *end_ptr);
 }
-=======
-#include "oneapi/dal/detail/common.hpp"
->>>>>>> 197fac0a
 
 namespace oneapi::dal::preview::load_graph::detail {
 ONEAPI_DAL_EXPORT int daal_string_to_int(const char *nptr, char **endptr);
