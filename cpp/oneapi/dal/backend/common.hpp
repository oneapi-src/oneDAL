/*******************************************************************************
* Copyright 2020-2021 Intel Corporation
*
* Licensed under the Apache License, Version 2.0 (the "License");
* you may not use this file except in compliance with the License.
* You may obtain a copy of the License at
*
*     http://www.apache.org/licenses/LICENSE-2.0
*
* Unless required by applicable law or agreed to in writing, software
* distributed under the License is distributed on an "AS IS" BASIS,
* WITHOUT WARRANTIES OR CONDITIONS OF ANY KIND, either express or implied.
* See the License for the specific language governing permissions and
* limitations under the License.
*******************************************************************************/

#pragma once

#ifdef ONEDAL_DATA_PARALLEL
#include <CL/sycl.hpp>
#endif

#include "oneapi/dal/array.hpp"
#include "oneapi/dal/detail/common.hpp"

#if defined(__INTEL_COMPILER)
#define PRAGMA_IVDEP         _Pragma("ivdep")
#define PRAGMA_VECTOR_ALWAYS _Pragma("vector always")
#else
#define PRAGMA_IVDEP
#define PRAGMA_VECTOR_ALWAYS
#endif

namespace oneapi::dal::backend {

template <std::int64_t axis_count>
using ndindex = std::array<std::int64_t, axis_count>;

/// Finds the largest multiple of `multiple` not larger than `x`
/// Return `x`, if `x` is already multiple of `multiple`
/// Example: down_multiple(10, 4) == 8
/// Example: down_multiple(10, 5) == 10
template <typename Integer>
inline constexpr Integer down_multiple(Integer x, Integer multiple) {
    static_assert(std::is_integral_v<Integer>);
    ONEDAL_ASSERT(x > 0);
    ONEDAL_ASSERT(multiple > 0);
    return (x / multiple) * multiple;
}

/// Finds the smallest multiple of `multiple` not smaller than `x`.
/// Return `x`, if `x` is already multiple of `multiple`
/// Example: up_multiple(10, 4) == 12
/// Example: up_multiple(10, 5) == 10
template <typename Integer>
inline constexpr Integer up_multiple(Integer x, Integer multiple) {
    static_assert(std::is_integral_v<Integer>);
    ONEDAL_ASSERT(x > 0);
    ONEDAL_ASSERT(multiple > 0);
    const Integer y = down_multiple<Integer>(x, multiple);
    const Integer z = multiple * Integer((x % multiple) != 0);
    ONEDAL_ASSERT_SUM_OVERFLOW(Integer, y, z);
    return y + z;
}

/// Finds the largest power of 2 number not larger than `x`.
/// Return `x`, if `x` is already power of 2
/// Example: down_pow2(10) == 8
/// Example: down_pow2(16) == 16
template <typename Integer>
inline constexpr Integer down_pow2(Integer x) {
    static_assert(std::is_integral_v<Integer>);
    ONEDAL_ASSERT(x > 0);
    Integer power = 1;
    while (power < x / 2) {
        power *= 2;
    }
    return power;
}

/// Finds the smallest power of 2 number not smaller than `x`.
/// Return `x`, if `x` is already power of 2
/// Example: up_pow2(10) == 16
/// Example: up_pow2(16) == 16
template <typename Integer>
inline constexpr Integer up_pow2(Integer x) {
    static_assert(std::is_integral_v<Integer>);
    ONEDAL_ASSERT(x > 0);
    Integer power = 1;
    while (power < x) {
        ONEDAL_ASSERT_MUL_OVERFLOW(Integer, power, 2);
        power *= 2;
    }
    return power;
}

#ifdef ONEDAL_DATA_PARALLEL

using event_vector = std::vector<sycl::event>;

inline bool is_same_context(const sycl::queue& q1, const sycl::queue& q2) {
    return q1.get_context() == q2.get_context();
}

inline bool is_same_context(const sycl::queue& q1, const sycl::queue& q2, const sycl::queue& q3) {
    return is_same_context(q1, q2) && is_same_context(q1, q3);
}

inline bool is_same_context(const sycl::queue& q1,
                            const sycl::queue& q2,
                            const sycl::queue& q3,
                            const sycl::queue& q4) {
    return is_same_context(q1, q2, q3) && is_same_context(q1, q4);
}

template <typename T>
inline bool is_same_context(const sycl::queue& q, const array<T>& ary) {
    if (ary.get_queue().has_value()) {
        auto ary_q = ary.get_queue().value();
        return is_same_context(q, ary_q);
    }
    else {
        return false;
    }
}

inline bool is_same_device(const sycl::queue& q1, const sycl::queue& q2) {
    return q1.get_device() == q2.get_device();
}

inline bool is_same_device(const sycl::queue& q1, const sycl::queue& q2, const sycl::queue& q3) {
    return is_same_device(q1, q2) && is_same_device(q1, q3);
}

inline bool is_same_device(const sycl::queue& q1,
                           const sycl::queue& q2,
                           const sycl::queue& q3,
                           const sycl::queue& q4) {
    return is_same_device(q1, q2, q3) && is_same_device(q1, q4);
}

inline void check_if_same_context(const sycl::queue& q1, const sycl::queue& q2) {
    if (!is_same_context(q1, q2)) {
        throw invalid_argument{ dal::detail::error_messages::queues_in_different_contexts() };
    }
}

inline void check_if_same_context(const sycl::queue& q1,
                                  const sycl::queue& q2,
                                  const sycl::queue& q3) {
    check_if_same_context(q1, q2);
    check_if_same_context(q1, q3);
}

inline void check_if_same_context(const sycl::queue& q1,
                                  const sycl::queue& q2,
                                  const sycl::queue& q3,
                                  const sycl::queue& q4) {
    check_if_same_context(q1, q2, q3);
    check_if_same_context(q1, q4);
}

/// Creates `nd_range`, where global size is multiple of local size
inline sycl::nd_range<1> make_multiple_nd_range_1d(std::int64_t global_size,
                                                   std::int64_t local_size) {
    const auto g = dal::detail::integral_cast<std::size_t>(global_size);
    const auto l = dal::detail::integral_cast<std::size_t>(local_size);
    return { up_multiple(g, l), l };
}

/// Creates `nd_range`, where global sizes is multiple of local size
inline sycl::nd_range<2> make_multiple_nd_range_2d(const ndindex<2>& global_size,
                                                   const ndindex<2>& local_size) {
    const auto g_0 = dal::detail::integral_cast<std::size_t>(global_size[0]);
    const auto g_1 = dal::detail::integral_cast<std::size_t>(global_size[1]);
    const auto l_0 = dal::detail::integral_cast<std::size_t>(local_size[0]);
    const auto l_1 = dal::detail::integral_cast<std::size_t>(local_size[1]);
    return { { up_multiple(g_0, l_0), up_multiple(g_1, l_1) }, { l_0, l_1 } };
}

/// Creates `nd_range`, where global sizes is multiple of local size
inline sycl::nd_range<3> make_multiple_nd_range_3d(const ndindex<3>& global_size,
                                                   const ndindex<3>& local_size) {
    const auto g_0 = dal::detail::integral_cast<std::size_t>(global_size[0]);
    const auto g_1 = dal::detail::integral_cast<std::size_t>(global_size[1]);
    const auto g_2 = dal::detail::integral_cast<std::size_t>(global_size[2]);
    const auto l_0 = dal::detail::integral_cast<std::size_t>(local_size[0]);
    const auto l_1 = dal::detail::integral_cast<std::size_t>(local_size[1]);
    const auto l_2 = dal::detail::integral_cast<std::size_t>(local_size[2]);
    return { { up_multiple(g_0, l_0), up_multiple(g_1, l_1), up_multiple(g_2, l_2) },
             { l_0, l_1, l_2 } };
}

<<<<<<< HEAD
#endif // ONEDAL_DATA_PARALLEL
=======
inline std::int64_t device_max_wg_size(const sycl::queue& q) {
    const auto res = q.get_device().template get_info<sycl::info::device::max_work_group_size>();
    return dal::detail::integral_cast<std::int64_t>(res);
}

inline std::int64_t propose_wg_size(const sycl::queue& q) {
    // TODO: a temporary solution that limits work item count used on the device.
    // Needs to change to more smart logic in the future.
    return std::min<std::int64_t>(512, device_max_wg_size(q));
}

inline std::int64_t device_local_mem_size(const sycl::queue& q) {
    const auto res = q.get_device().template get_info<sycl::info::device::local_mem_size>();
    return dal::detail::integral_cast<std::int64_t>(res);
}

template <typename T>
inline std::int64_t device_native_vector_size(const sycl::queue& q) {
    static_assert(std::is_same_v<T, float> || std::is_same_v<T, double>);
    return 0;
}

template <>
inline std::int64_t device_native_vector_size<float>(const sycl::queue& q) {
    const auto res =
        q.get_device().template get_info<sycl::info::device::native_vector_width_float>();
    return dal::detail::integral_cast<std::int64_t>(res);
}

template <>
inline std::int64_t device_native_vector_size<double>(const sycl::queue& q) {
    const auto res =
        q.get_device().template get_info<sycl::info::device::native_vector_width_double>();
    return dal::detail::integral_cast<std::int64_t>(res);
}

#endif
>>>>>>> 3b760bfa

} // namespace oneapi::dal::backend<|MERGE_RESOLUTION|>--- conflicted
+++ resolved
@@ -191,9 +191,6 @@
              { l_0, l_1, l_2 } };
 }
 
-<<<<<<< HEAD
-#endif // ONEDAL_DATA_PARALLEL
-=======
 inline std::int64_t device_max_wg_size(const sycl::queue& q) {
     const auto res = q.get_device().template get_info<sycl::info::device::max_work_group_size>();
     return dal::detail::integral_cast<std::int64_t>(res);
@@ -231,6 +228,5 @@
 }
 
 #endif
->>>>>>> 3b760bfa
 
 } // namespace oneapi::dal::backend