--- conflicted
+++ resolved
@@ -168,7 +168,6 @@
     return { up_multiple(g, l), l };
 }
 
-<<<<<<< HEAD
 /// Creates `nd_range`, where global size is multiple of local size
 inline sycl::nd_range<2> make_multiple_nd_range_2d(std::int64_t global_size_0,
                                                    std::int64_t global_size_1,
@@ -181,7 +180,8 @@
     sycl::range<2> global(up_multiple(g0, l0), up_multiple(g1, l1));
     sycl::range<2> local(l0, l1);
     return { global, local };
-=======
+}
+  
 /// Creates `nd_range`, where global sizes is multiple of local size
 inline sycl::nd_range<2> make_multiple_nd_range_2d(const ndindex<2>& global_size,
                                                    const ndindex<2>& local_size) {
@@ -203,7 +203,6 @@
     const auto l_2 = dal::detail::integral_cast<std::size_t>(local_size[2]);
     return { { up_multiple(g_0, l_0), up_multiple(g_1, l_1), up_multiple(g_2, l_2) },
              { l_0, l_1, l_2 } };
->>>>>>> c6d02da6
 }
 
 #endif
