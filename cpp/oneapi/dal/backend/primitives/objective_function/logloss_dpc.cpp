/*******************************************************************************
* Copyright 2023 Intel Corporation
*
* Licensed under the Apache License, Version 2.0 (the "License");
* you may not use this file except in compliance with the License.
* You may obtain a copy of the License at
*
*     http://www.apache.org/licenses/LICENSE-2.0
*
* Unless required by applicable law or agreed to in writing, software
* distributed under the License is distributed on an "AS IS" BASIS,
* WITHOUT WARRANTIES OR CONDITIONS OF ANY KIND, either express or implied.
* See the License for the specific language governing permissions and
* limitations under the License.
*******************************************************************************/

#include "oneapi/dal/backend/primitives/objective_function/logloss.hpp"
#include "oneapi/dal/backend/primitives/blas/gemv.hpp"

namespace oneapi::dal::backend::primitives {

template <typename Float>
sycl::event compute_probabilities(sycl::queue& q,
                                  const ndview<Float, 1>& parameters,
                                  const ndview<Float, 2>& data,
                                  ndview<Float, 1>& probabilities,
                                  const event_vector& deps) {
    const std::int64_t n = data.get_dimension(0);
    const std::int64_t p = data.get_dimension(1);
    ONEDAL_ASSERT(data.has_data());
    ONEDAL_ASSERT(parameters.has_data());
    ONEDAL_ASSERT(probabilities.has_mutable_data());
    ONEDAL_ASSERT(parameters.get_dimension(0) == p + 1);
    ONEDAL_ASSERT(probabilities.get_dimension(0) == n);

    auto fill_event = fill<Float>(q, probabilities, Float(1), {});
    using oneapi::dal::backend::operator+;

    auto param_arr = ndarray<Float, 1>::wrap(parameters.get_data(), 1);
    Float w0 = param_arr.slice(0, 1).to_host(q, deps).at(0); // Poor perfomance

    auto event = gemv(q,
                      data,
                      parameters.get_slice(1, parameters.get_dimension(0)),
                      probabilities,
                      Float(1),
                      w0,
                      { fill_event });
    auto* const prob_ptr = probabilities.get_mutable_data();

    return q.submit([&](sycl::handler& cgh) {
        cgh.depends_on(event);
        const auto range = make_range_1d(n);
        cgh.parallel_for(range, [=](sycl::id<1> idx) {
            prob_ptr[idx] = 1 / (1 + sycl::exp(-prob_ptr[idx]));
        });
    });
}

template <typename Float>
sycl::event compute_logloss(sycl::queue& q,
                            const ndview<Float, 1>& parameters,
                            const ndview<Float, 2>& data,
                            const ndview<std::int32_t, 1>& labels,
                            const ndview<Float, 1>& probabilities,
                            ndview<Float, 1>& out,
                            Float L1,
                            Float L2,
                            const event_vector& deps) {
    const std::int64_t n = data.get_dimension(0);
    const std::int64_t p = data.get_dimension(1);
    ONEDAL_ASSERT(parameters.get_dimension(0) == p + 1);
    ONEDAL_ASSERT(labels.get_dimension(0) == n);
    ONEDAL_ASSERT(probabilities.get_dimension(0) == n);
    ONEDAL_ASSERT(labels.has_data());
    ONEDAL_ASSERT(parameters.has_data());
    ONEDAL_ASSERT(data.has_data());
    ONEDAL_ASSERT(probabilities.has_data());

    const auto* const labels_ptr = labels.get_data();
    const auto* const prob_ptr = probabilities.get_data();

    auto* const out_ptr = out.get_mutable_data();

    auto loss_event = q.submit([&](sycl::handler& cgh) {
        const auto range = make_range_1d(n);
        using oneapi::dal::backend::operator+;
        cgh.depends_on(deps);
<<<<<<< HEAD

        auto sum_reduction = reduction(out_ptr, sycl::plus<>());

        cgh.parallel_for(range, sum_reduction, [=](sycl::id<1> idx, auto& sum) {
=======
        cgh.parallel_for(range, [=](sycl::id<1> idx) {
>>>>>>> 063c09a0
            const Float prob = prob_ptr[idx];
            const std::int32_t label = labels_ptr[idx];
            Float& out = *out_ptr;
            sycl::atomic_ref<Float,
                             sycl::memory_order::relaxed,
                             sycl::memory_scope::device,
                             sycl::access::address_space::ext_intel_global_device_space>(out)
                .fetch_add(-label * sycl::log(prob) - (1 - label) * sycl::log(1 - prob));
        });
    });

    const auto* const param_ptr = parameters.get_data();

    if (L1 > 0 || L2 > 0) {
        auto reg_event = q.submit([&](sycl::handler& cgh) {
            cgh.depends_on({ loss_event });
            const auto range = make_range_1d(p);
<<<<<<< HEAD
            auto sum_reduction = sycl::reduction(reg_ptr, sycl::plus<>());
            cgh.parallel_for(range, sum_reduction, [=](sycl::id<1> idx, auto& sum) {
=======
            cgh.parallel_for(range, [=](sycl::id<1> idx) {
>>>>>>> 063c09a0
                const Float param = param_ptr[idx + 1];
                Float& out = *out_ptr;
                sycl::atomic_ref<Float,
                                 sycl::memory_order::relaxed,
                                 sycl::memory_scope::device,
                                 sycl::access::address_space::ext_intel_global_device_space>(out)
                    .fetch_add(L1 * sycl::abs(param) + L2 * param * param);
            });
        });
        return reg_event;
    }
    return loss_event;
}

template <typename Float>
sycl::event compute_logloss(sycl::queue& q,
                            const ndview<Float, 1>& parameters,
                            const ndview<Float, 2>& data,
                            const ndview<std::int32_t, 1>& labels,
                            ndview<Float, 1>& out,
                            Float L1,
                            Float L2,
                            const event_vector& deps) {
    const std::int64_t n = data.get_dimension(0);
    const std::int64_t p = data.get_dimension(1);
    ONEDAL_ASSERT(parameters.get_dimension(0) == p + 1);
    ONEDAL_ASSERT(labels.get_dimension(0) == n);
    ONEDAL_ASSERT(labels.has_data());
    ONEDAL_ASSERT(parameters.has_data());
    ONEDAL_ASSERT(data.has_data());

    // out should be filled with zero

    auto probabilities = ndarray<Float, 1>::empty(q, { n }, sycl::usm::alloc::device);
    auto prediction_event = compute_probabilities(q, parameters, data, probabilities, deps);

    return compute_logloss(q,
                           parameters,
                           data,
                           labels,
                           probabilities,
                           out,
                           L1,
                           L2,
                           { prediction_event });
}

template <typename Float>
sycl::event compute_logloss_with_der(sycl::queue& q,
                                     const ndview<Float, 1>& parameters,
                                     const ndview<Float, 2>& data,
                                     const ndview<std::int32_t, 1>& labels,
                                     const ndview<Float, 1>& probabilities,
                                     ndview<Float, 1>& out,
                                     ndview<Float, 1>& out_derivative,
                                     Float L1,
                                     Float L2,
                                     const event_vector& deps) {
    // out, out_derivative should be filled with zeros

    const std::int64_t n = data.get_dimension(0);
    const std::int64_t p = data.get_dimension(1);

    ONEDAL_ASSERT(parameters.get_dimension(0) == p + 1);
    ONEDAL_ASSERT(labels.get_dimension(0) == n);
    ONEDAL_ASSERT(probabilities.get_dimension(0) == n);
    ONEDAL_ASSERT(out.get_count() == 1);
    ONEDAL_ASSERT(out_derivative.get_count() == p + 1);

    ONEDAL_ASSERT(labels.has_data());
    ONEDAL_ASSERT(parameters.has_data());
    ONEDAL_ASSERT(data.has_data());
    ONEDAL_ASSERT(probabilities.has_data());
    ONEDAL_ASSERT(out.has_mutable_data());
    ONEDAL_ASSERT(out_derivative.has_mutable_data());

    // d loss_i / d pred_i
    auto derivative_object = ndarray<Float, 1>::empty(q, { n }, sycl::usm::alloc::device);

    auto* const der_obj_ptr = derivative_object.get_mutable_data();
    const auto* const proba_ptr = probabilities.get_data();
    const auto* const labels_ptr = labels.get_data();
    const auto* const param_ptr = parameters.get_data();
    auto* const out_ptr = out.get_mutable_data();
    auto* const out_derivative_ptr = out_derivative.get_mutable_data();

    auto loss_event = q.submit([&](sycl::handler& cgh) {
        using oneapi::dal::backend::operator+;

        cgh.depends_on(deps);
<<<<<<< HEAD
        auto sum_reduction_logloss = reduction(out_ptr, sycl::plus<>());
        const auto wg_size = propose_wg_size(q);
        const auto range = make_multiple_nd_range_1d(n, wg_size);

        cgh.parallel_for(range, sum_reduction_logloss, [=](sycl::nd_item<1> id, auto& sum_logloss) {
=======
        const auto wg_size = propose_wg_size(q);
        const auto range = make_multiple_nd_range_1d(n, wg_size);

        cgh.parallel_for(range, [=](sycl::nd_item<1> id) {
>>>>>>> 063c09a0
            auto idx = id.get_group_linear_id() * wg_size + id.get_local_linear_id();
            if (idx >= std::size_t(n))
                return;
            const Float prob = proba_ptr[idx];
            const float label = labels_ptr[idx];
<<<<<<< HEAD
            sum_logloss += -label * sycl::log(prob) - (1 - label) * sycl::log(1 - prob);
            der_obj_ptr[idx] = prob - label;
        });
    });

    auto derw0_event = q.submit([&](sycl::handler& cgh) {
        using oneapi::dal::backend::operator+;
        using sycl::reduction;

        cgh.depends_on(deps + loss_event);
        auto sum_reduction_derivative_w0 = reduction(out_derivative_ptr, sycl::plus<>());
        const auto wg_size = propose_wg_size(q);
        const auto range = make_multiple_nd_range_1d(n, wg_size);

        cgh.parallel_for(range,
                         sum_reduction_derivative_w0,
                         [=](sycl::nd_item<1> id, auto& sum_dw0) {
                             auto idx =
                                 id.get_group_linear_id() * wg_size + id.get_local_linear_id();
                             if (idx >= std::size_t(n))
                                 return;
                             sum_dw0 += der_obj_ptr[idx];
                         });
=======

            Float& out_logloss = *out_ptr;
            Float& out_der = *out_derivative_ptr;
            sycl::atomic_ref<Float,
                             sycl::memory_order::relaxed,
                             sycl::memory_scope::device,
                             sycl::access::address_space::ext_intel_global_device_space>(
                out_logloss)
                .fetch_add(-label * sycl::log(prob) - (1 - label) * sycl::log(1 - prob));

            der_obj_ptr[idx] = prob - label;

            sycl::atomic_ref<Float,
                             sycl::memory_order::relaxed,
                             sycl::memory_scope::device,
                             sycl::access::address_space::ext_intel_global_device_space>(out_der)
                .fetch_add(der_obj_ptr[idx]);
        });
>>>>>>> 063c09a0
    });

    auto out_der_suffix = out_derivative.get_slice(1, p + 1);

    auto der_event = gemv(q, data.t(), derivative_object, out_der_suffix, { derw0_event });
    if (L1 == 0 && L2 == 0) {
        return der_event;
    }

    auto reg_event = q.submit([&](sycl::handler& cgh) {
        cgh.depends_on({ loss_event, der_event });
        const auto range = make_range_1d(p);
<<<<<<< HEAD
        auto sum_reduction = sycl::reduction(reg_ptr, sycl::plus<>());
        cgh.parallel_for(range, sum_reduction, [=](sycl::id<1> idx, auto& sum) {
=======
        cgh.parallel_for(range, [=](sycl::id<1> idx) {
>>>>>>> 063c09a0
            const Float param = param_ptr[idx + 1];
            Float& out_logloss = *out_ptr;
            sycl::atomic_ref<Float,
                             sycl::memory_order::relaxed,
                             sycl::memory_scope::device,
                             sycl::access::address_space::ext_intel_global_device_space>(
                out_logloss)
                .fetch_add(L1 * sycl::abs(param) + L2 * param * param);
            out_derivative_ptr[idx + 1] += L2 * 2 * param;
        });
    });

    return reg_event;
}

template <typename Float>
sycl::event compute_derivative(sycl::queue& q,
                               const ndview<Float, 1>& parameters,
                               const ndview<Float, 2>& data,
                               const ndview<std::int32_t, 1>& labels,
                               const ndview<Float, 1>& probabilities,
                               ndview<Float, 1>& out_derivative,
                               Float L1,
                               Float L2,
                               const event_vector& deps) {
    // out_derivative should be filled with zeros

    const std::int64_t n = data.get_dimension(0);
    const std::int64_t p = data.get_dimension(1);

    ONEDAL_ASSERT(parameters.get_dimension(0) == p + 1);
    ONEDAL_ASSERT(labels.get_dimension(0) == n);
    ONEDAL_ASSERT(probabilities.get_dimension(0) == n);
    ONEDAL_ASSERT(out_derivative.get_count() == p + 1);

    ONEDAL_ASSERT(labels.has_data());
    ONEDAL_ASSERT(parameters.has_data());
    ONEDAL_ASSERT(data.has_data());
    ONEDAL_ASSERT(probabilities.has_data());
    ONEDAL_ASSERT(out_derivative.has_mutable_data());

    // d loss_i / d pred_i
    auto derivative_object = ndarray<Float, 1>::empty(q, { n }, sycl::usm::alloc::device);

    auto* const der_obj_ptr = derivative_object.get_mutable_data();
    const auto* const proba_ptr = probabilities.get_data();
    const auto* const labels_ptr = labels.get_data();
    const auto* const param_ptr = parameters.get_data();
    auto* const out_derivative_ptr = out_derivative.get_mutable_data();

    auto loss_event = q.submit([&](sycl::handler& cgh) {
        cgh.depends_on(deps);
<<<<<<< HEAD
        auto sum_reduction_derivative_w0 = reduction(out_derivative_ptr, sycl::plus<>());
        const auto wg_size = propose_wg_size(q);
        const auto range = make_multiple_nd_range_1d(n, wg_size);

        cgh.parallel_for(range,
                         sum_reduction_derivative_w0,
                         [=](sycl::nd_item<1> id, auto& sum_dw0) {
                             auto idx =
                                 id.get_group_linear_id() * wg_size + id.get_local_linear_id();
                             if (idx >= std::size_t(n))
                                 return;
                             const Float prob = proba_ptr[idx];
                             const Float label = labels_ptr[idx];
                             der_obj_ptr[idx] = prob - label;
                             sum_dw0 += der_obj_ptr[idx];
                         });
=======
        const auto wg_size = propose_wg_size(q);
        const auto range = make_multiple_nd_range_1d(n, wg_size);

        cgh.parallel_for(range, [=](sycl::nd_item<1> id) {
            auto idx = id.get_group_linear_id() * wg_size + id.get_local_linear_id();
            if (idx >= std::size_t(n))
                return;
            const Float prob = proba_ptr[idx];
            const Float label = labels_ptr[idx];
            der_obj_ptr[idx] = prob - label;
            Float& out_der = *out_derivative_ptr;
            sycl::atomic_ref<Float,
                             sycl::memory_order::relaxed,
                             sycl::memory_scope::device,
                             sycl::access::address_space::ext_intel_global_device_space>(out_der)
                .fetch_add(der_obj_ptr[idx]);
        });
>>>>>>> 063c09a0
    });

    auto out_der_suffix = out_derivative.get_slice(1, p + 1);

    auto der_event = gemv(q, data.t(), derivative_object, out_der_suffix, { loss_event });

    if (L1 == 0 && L2 == 0) {
        return der_event;
    }

    auto reg_event = q.submit([&](sycl::handler& cgh) {
        using oneapi::dal::backend::operator+;
        cgh.depends_on({ der_event });
        const auto range = make_range_1d(p);
        cgh.parallel_for(range, [=](sycl::id<1> idx) {
            const Float param = param_ptr[idx + 1];
            out_derivative_ptr[idx + 1] += L2 * 2 * param;
        });
    });

    return reg_event;
}

template <typename Float>
sycl::event compute_hessian(sycl::queue& q,
                            const ndview<Float, 1>& parameters,
                            const ndview<Float, 2>& data,
                            const ndview<std::int32_t, 1>& labels,
                            const ndview<Float, 1>& probabilities,
                            ndview<Float, 2>& out_hessian,
                            Float L1,
                            Float L2,
                            const event_vector& deps) {
    const int64_t n = data.get_dimension(0);
    const int64_t p = data.get_dimension(1);

    ONEDAL_ASSERT(parameters.get_dimension(0) == p + 1);
    ONEDAL_ASSERT(labels.get_dimension(0) == n);
    ONEDAL_ASSERT(probabilities.get_dimension(0) == n);
    ONEDAL_ASSERT(out_hessian.get_dimension(0) == (p + 1));
    ONEDAL_ASSERT(out_hessian.get_dimension(1) == (p + 1));

    ONEDAL_ASSERT(labels.has_data());
    ONEDAL_ASSERT(parameters.has_data());
    ONEDAL_ASSERT(data.has_data());
    ONEDAL_ASSERT(probabilities.has_data());
    ONEDAL_ASSERT(out_hessian.has_mutable_data());

    const auto* const data_ptr = data.get_data();
    auto* const hes_ptr = out_hessian.get_mutable_data();
    const auto* const proba_ptr = probabilities.get_data();

    const auto max_wg = device_max_wg_size(q);
    const auto wg = std::min(p + 1, max_wg);
    const auto inp_str = data.get_leading_stride();
    const auto out_str = out_hessian.get_leading_stride();

    constexpr std::int64_t block_size = 32;
    const std::int64_t num_blocks = (n + block_size - 1) / block_size;
    const auto range = make_multiple_nd_range_3d({ num_blocks, p + 1, wg }, { 1, 1, wg });

    auto hes_event = q.submit([&](sycl::handler& cgh) {
        cgh.depends_on(deps);
        cgh.parallel_for(range, [=](sycl::nd_item<3> item) {
            const std::int64_t obj_ind = item.get_global_id(0);
            const auto j = item.get_global_id(1);
            const auto param_ind_2 = item.get_global_id(2);
            Float val = 0;
            for (auto k = param_ind_2; k < j + 1; k += wg) {
                val = 0;
                const std::int64_t last_ind = std::min((obj_ind + 1) * block_size, n);
                for (auto i = obj_ind * block_size; i < last_ind; ++i) {
                    const Float x1 = j > 0 ? data_ptr[i * inp_str + (j - 1)] : 1;
                    const Float x2 = k > 0 ? data_ptr[i * inp_str + (k - 1)] : 1;
                    const Float prob = proba_ptr[i] * (1 - proba_ptr[i]);
                    val += x1 * x2 * prob;
                }
                Float& out = hes_ptr[j * out_str + k];
                sycl::atomic_ref<Float,
                                 sycl::memory_order::relaxed,
                                 sycl::memory_scope::device,
                                 sycl::access::address_space::ext_intel_global_device_space>(out)
                    .fetch_add(val);
            }
        });
    });

    auto make_symmetric = q.submit([&](sycl::handler& cgh) {
        cgh.depends_on({ hes_event });
        const auto range = make_range_2d(p + 1, p + 1);
        cgh.parallel_for(range, [=](sycl::id<2> idx) {
            auto j = idx[0];
            auto k = idx[1];
            if (j > k) {
                hes_ptr[k * out_str + j] = hes_ptr[j * out_str + k];
            }
            else if (j == k && j > 0) {
                hes_ptr[j * out_str + j] += 2 * L2;
            }
        });
    });

    return make_symmetric;
}

#define INSTANTIATE(F)                                                               \
    template sycl::event compute_probabilities<F>(sycl::queue&,                      \
                                                  const ndview<F, 1>&,               \
                                                  const ndview<F, 2>&,               \
                                                  ndview<F, 1>&,                     \
                                                  const event_vector&);              \
    template sycl::event compute_logloss<F>(sycl::queue&,                            \
                                            const ndview<F, 1>&,                     \
                                            const ndview<F, 2>&,                     \
                                            const ndview<std::int32_t, 1>&,          \
                                            ndview<F, 1>&,                           \
                                            F,                                       \
                                            F,                                       \
                                            const event_vector&);                    \
    template sycl::event compute_logloss<F>(sycl::queue&,                            \
                                            const ndview<F, 1>&,                     \
                                            const ndview<F, 2>&,                     \
                                            const ndview<std::int32_t, 1>&,          \
                                            const ndview<F, 1>&,                     \
                                            ndview<F, 1>&,                           \
                                            F,                                       \
                                            F,                                       \
                                            const event_vector&);                    \
    template sycl::event compute_logloss_with_der<F>(sycl::queue&,                   \
                                                     const ndview<F, 1>&,            \
                                                     const ndview<F, 2>&,            \
                                                     const ndview<std::int32_t, 1>&, \
                                                     const ndview<F, 1>&,            \
                                                     ndview<F, 1>&,                  \
                                                     ndview<F, 1>&,                  \
                                                     F,                              \
                                                     F,                              \
                                                     const event_vector&);           \
    template sycl::event compute_derivative<F>(sycl::queue&,                         \
                                               const ndview<F, 1>&,                  \
                                               const ndview<F, 2>&,                  \
                                               const ndview<std::int32_t, 1>&,       \
                                               const ndview<F, 1>&,                  \
                                               ndview<F, 1>&,                        \
                                               F,                                    \
                                               F,                                    \
                                               const event_vector&);                 \
    template sycl::event compute_hessian<F>(sycl::queue&,                            \
                                            const ndview<F, 1>&,                     \
                                            const ndview<F, 2>&,                     \
                                            const ndview<std::int32_t, 1>&,          \
                                            const ndview<F, 1>&,                     \
                                            ndview<F, 2>&,                           \
                                            F,                                       \
                                            F,                                       \
                                            const event_vector&);

INSTANTIATE(float);
INSTANTIATE(double);

} // namespace oneapi::dal::backend::primitives<|MERGE_RESOLUTION|>--- conflicted
+++ resolved
@@ -86,14 +86,10 @@
         const auto range = make_range_1d(n);
         using oneapi::dal::backend::operator+;
         cgh.depends_on(deps);
-<<<<<<< HEAD
 
         auto sum_reduction = reduction(out_ptr, sycl::plus<>());
 
         cgh.parallel_for(range, sum_reduction, [=](sycl::id<1> idx, auto& sum) {
-=======
-        cgh.parallel_for(range, [=](sycl::id<1> idx) {
->>>>>>> 063c09a0
             const Float prob = prob_ptr[idx];
             const std::int32_t label = labels_ptr[idx];
             Float& out = *out_ptr;
@@ -111,12 +107,8 @@
         auto reg_event = q.submit([&](sycl::handler& cgh) {
             cgh.depends_on({ loss_event });
             const auto range = make_range_1d(p);
-<<<<<<< HEAD
             auto sum_reduction = sycl::reduction(reg_ptr, sycl::plus<>());
             cgh.parallel_for(range, sum_reduction, [=](sycl::id<1> idx, auto& sum) {
-=======
-            cgh.parallel_for(range, [=](sycl::id<1> idx) {
->>>>>>> 063c09a0
                 const Float param = param_ptr[idx + 1];
                 Float& out = *out_ptr;
                 sycl::atomic_ref<Float,
@@ -207,24 +199,16 @@
         using oneapi::dal::backend::operator+;
 
         cgh.depends_on(deps);
-<<<<<<< HEAD
         auto sum_reduction_logloss = reduction(out_ptr, sycl::plus<>());
         const auto wg_size = propose_wg_size(q);
         const auto range = make_multiple_nd_range_1d(n, wg_size);
 
         cgh.parallel_for(range, sum_reduction_logloss, [=](sycl::nd_item<1> id, auto& sum_logloss) {
-=======
-        const auto wg_size = propose_wg_size(q);
-        const auto range = make_multiple_nd_range_1d(n, wg_size);
-
-        cgh.parallel_for(range, [=](sycl::nd_item<1> id) {
->>>>>>> 063c09a0
             auto idx = id.get_group_linear_id() * wg_size + id.get_local_linear_id();
             if (idx >= std::size_t(n))
                 return;
             const Float prob = proba_ptr[idx];
             const float label = labels_ptr[idx];
-<<<<<<< HEAD
             sum_logloss += -label * sycl::log(prob) - (1 - label) * sycl::log(1 - prob);
             der_obj_ptr[idx] = prob - label;
         });
@@ -248,26 +232,6 @@
                                  return;
                              sum_dw0 += der_obj_ptr[idx];
                          });
-=======
-
-            Float& out_logloss = *out_ptr;
-            Float& out_der = *out_derivative_ptr;
-            sycl::atomic_ref<Float,
-                             sycl::memory_order::relaxed,
-                             sycl::memory_scope::device,
-                             sycl::access::address_space::ext_intel_global_device_space>(
-                out_logloss)
-                .fetch_add(-label * sycl::log(prob) - (1 - label) * sycl::log(1 - prob));
-
-            der_obj_ptr[idx] = prob - label;
-
-            sycl::atomic_ref<Float,
-                             sycl::memory_order::relaxed,
-                             sycl::memory_scope::device,
-                             sycl::access::address_space::ext_intel_global_device_space>(out_der)
-                .fetch_add(der_obj_ptr[idx]);
-        });
->>>>>>> 063c09a0
     });
 
     auto out_der_suffix = out_derivative.get_slice(1, p + 1);
@@ -280,12 +244,8 @@
     auto reg_event = q.submit([&](sycl::handler& cgh) {
         cgh.depends_on({ loss_event, der_event });
         const auto range = make_range_1d(p);
-<<<<<<< HEAD
         auto sum_reduction = sycl::reduction(reg_ptr, sycl::plus<>());
         cgh.parallel_for(range, sum_reduction, [=](sycl::id<1> idx, auto& sum) {
-=======
-        cgh.parallel_for(range, [=](sycl::id<1> idx) {
->>>>>>> 063c09a0
             const Float param = param_ptr[idx + 1];
             Float& out_logloss = *out_ptr;
             sycl::atomic_ref<Float,
@@ -338,7 +298,6 @@
 
     auto loss_event = q.submit([&](sycl::handler& cgh) {
         cgh.depends_on(deps);
-<<<<<<< HEAD
         auto sum_reduction_derivative_w0 = reduction(out_derivative_ptr, sycl::plus<>());
         const auto wg_size = propose_wg_size(q);
         const auto range = make_multiple_nd_range_1d(n, wg_size);
@@ -355,25 +314,6 @@
                              der_obj_ptr[idx] = prob - label;
                              sum_dw0 += der_obj_ptr[idx];
                          });
-=======
-        const auto wg_size = propose_wg_size(q);
-        const auto range = make_multiple_nd_range_1d(n, wg_size);
-
-        cgh.parallel_for(range, [=](sycl::nd_item<1> id) {
-            auto idx = id.get_group_linear_id() * wg_size + id.get_local_linear_id();
-            if (idx >= std::size_t(n))
-                return;
-            const Float prob = proba_ptr[idx];
-            const Float label = labels_ptr[idx];
-            der_obj_ptr[idx] = prob - label;
-            Float& out_der = *out_derivative_ptr;
-            sycl::atomic_ref<Float,
-                             sycl::memory_order::relaxed,
-                             sycl::memory_scope::device,
-                             sycl::access::address_space::ext_intel_global_device_space>(out_der)
-                .fetch_add(der_obj_ptr[idx]);
-        });
->>>>>>> 063c09a0
     });
 
     auto out_der_suffix = out_derivative.get_slice(1, p + 1);
