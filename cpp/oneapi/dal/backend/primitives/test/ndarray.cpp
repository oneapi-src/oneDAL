--- conflicted
+++ resolved
@@ -420,28 +420,15 @@
     REQUIRE(x_view.get_strides() == x.get_strides());
 }
 
-<<<<<<< HEAD
-TEST_M(ndarray_test, "can be flattened host", "[ndarray]") {
-    const std::int64_t m = 9;
-    const std::int64_t n = 5;
-
-    std::vector<float> data_vector(m * n, 1.0f);
-
-=======
 TEST_M(ndarray_test, "can be flattened on host", "[ndarray]") {
     constexpr std::int64_t m = 9;
     constexpr std::int64_t n = 5;
     std::vector<float> data_vector(m * n, 1.0f);
->>>>>>> 41302457
     auto x = ndarray<float, 2>::wrap(data_vector.data(), { m, n });
 
     auto raw_arr = x.flatten();
 
     REQUIRE(raw_arr.get_count() == (m * n));
-<<<<<<< HEAD
-
-=======
->>>>>>> 41302457
     for (std::int64_t i = 0; i < (m * n); ++i) {
         REQUIRE(raw_arr[i] == 1.0f);
     }
@@ -523,52 +510,19 @@
 TEST_M(ndarray_test, "can be flattened with host usm", "[ndarray]") {
     DECLARE_TEST_POLICY(policy);
     auto& queue = policy.get_queue();
-<<<<<<< HEAD
-
-    auto [x, event] = ndarray<float, 2>::ones(queue, { 7, 5 });
-
-=======
     auto [x, event] = ndarray<float, 2>::ones(queue, { 7, 5 }, sycl::usm::alloc::host);
->>>>>>> 41302457
     event.wait_and_throw();
 
     auto raw_arr = x.flatten();
 
     for (std::int64_t i = 0; i < x.get_count(); ++i) {
-<<<<<<< HEAD
-        REQUIRE(raw_arr[i] == 1);
-=======
         REQUIRE(raw_arr[i] == 1.0f);
->>>>>>> 41302457
     }
 }
 
 TEST_M(ndarray_test, "can be flattened with device usm", "[ndarray]") {
     DECLARE_TEST_POLICY(policy);
     auto& queue = policy.get_queue();
-<<<<<<< HEAD
-
-    const std::int64_t m = 7;
-    const std::int64_t n = 5;
-
-    auto [x, event] = ndarray<float, 2>::ones(queue, { 7, 5 });
-
-    event.wait_and_throw();
-
-    const auto raw_arr = x.flatten();
-
-    const float* raw_ptr = raw_arr.get_data();
-
-    float* res_ptr = sycl::malloc_shared<float>(n * m, queue);
-
-    queue
-        .submit([&](sycl::handler& h) {
-            h.memcpy(res_ptr, raw_ptr, (n * m));
-        })
-        .wait_and_throw();
-
-    sycl::free(res_ptr, queue);
-=======
     constexpr std::int64_t m = 7;
     constexpr std::int64_t n = 5;
     auto [x, event] = ndarray<float, 2>::ones(queue, { m, n }, sycl::usm::alloc::device);
@@ -583,7 +537,6 @@
     for (std::int64_t i = 0; i < x.get_count(); ++i) {
         REQUIRE(raw_arr_host[i] == 1.0f);
     }
->>>>>>> 41302457
 }
 
 #endif
