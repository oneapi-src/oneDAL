--- conflicted
+++ resolved
@@ -462,14 +462,14 @@
     check_if_all_equal(x, c);
 }
 
-<<<<<<< HEAD
 TEST_M(ndarray_test, "can arange ndarray", "[ndarray]") {
     auto x = ndarray<float, 2>::empty({ 7, 5 });
 
     x.arange();
 
     check_if_arange(x);
-=======
+}
+
 TEST_M(ndarray_test, "can get element - c-order", "[ndarray]") {
     constexpr std::int64_t m = 5;
     constexpr std::int64_t n = 4;
@@ -636,7 +636,6 @@
             REQUIRE(gtr_val == res_val);
         }
     }
->>>>>>> c3ccdae7
 }
 
 #ifdef ONEDAL_DATA_PARALLEL
