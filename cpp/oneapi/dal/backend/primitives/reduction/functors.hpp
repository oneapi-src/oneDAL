--- conflicted
+++ resolved
@@ -125,15 +125,9 @@
 template <typename BinaryOp, typename T = bin_op_t<BinaryOp>>
 inline T atomic_binary_op(T* ptr, T val) {
     sycl::atomic_ref<T,
-<<<<<<< HEAD
-                     cl::sycl::memory_order::relaxed,
-                     cl::sycl::memory_scope::device,
-                     cl::sycl::access::address_space::ext_intel_global_device_space>
-=======
                      sycl::memory_order::relaxed,
                      sycl::memory_scope::device,
                      sycl::access::address_space::ext_intel_global_device_space>
->>>>>>> f9711626
         atomic_ref(*ptr);
     if constexpr (is_sum_op_v<BinaryOp>) {
         return atomic_ref.fetch_add(val);
