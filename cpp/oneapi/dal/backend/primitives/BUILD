package(default_visibility = ["//visibility:public"])
load("@onedal//dev/bazel:dal.bzl",
    "dal_module",
    "dal_test_suite",
    "dal_collect_modules",
    "dal_collect_test_suites",
)

dal_module(
    name = "common",
    auto = True,
    dal_deps = [
        "@onedal//cpp/oneapi/dal:common",
        "@onedal//cpp/oneapi/dal:table",
    ],
)

dal_collect_modules(
    name = "primitives",
    root = "@onedal//cpp/oneapi/dal/backend/primitives",
    modules = [
        "blas",
        "lapack",
        "reduction",
        "selection",
        "sort",
<<<<<<< HEAD
        "intersection",
=======
        "rng",
        "distance"
>>>>>>> a6c030cc
    ],
    dal_deps = [
        ":common",
    ],
)

dal_test_suite(
    name = "dpc_compiler_tests",
    compile_as = [ "dpc++" ],
    framework = "catch2",
    srcs = [
        "test/fill_dpc.cpp",
    ],
    dal_deps = [
        ":common",
    ],
)

dal_test_suite(
    name = "common_tests",
    private = True,
    framework = "catch2",
    srcs = glob([
        "test/*.cpp",
    ], exclude=[
        "test/*_dpc.cpp",
    ]),
    dal_deps = [
        ":common",
    ],
)

dal_collect_test_suites(
    name = "tests",
    root = "@onedal//cpp/oneapi/dal/backend/primitives",
    modules = [
        "blas",
        "lapack",
        "reduction",
        "selection",
        "sort",
        "stat",
    ],
    tests = [
        ":common_tests",
        ":dpc_compiler_tests",
    ]
)<|MERGE_RESOLUTION|>--- conflicted
+++ resolved
@@ -24,12 +24,9 @@
         "reduction",
         "selection",
         "sort",
-<<<<<<< HEAD
         "intersection",
-=======
         "rng",
         "distance"
->>>>>>> a6c030cc
     ],
     dal_deps = [
         ":common",
