package(default_visibility = ["//visibility:public"])
load("@onedal//dev/bazel:dal.bzl",
    "dal_module",
    "dal_test_suite",
    "dal_collect_modules",
    "dal_collect_test_suites",
)

dal_module(
    name = "common",
    auto = True,
    dal_deps = [
        "@onedal//cpp/oneapi/dal:common",
        "@onedal//cpp/oneapi/dal:table",
    ],
)

dal_collect_modules(
    name = "primitives",
    root = "@onedal//cpp/oneapi/dal/backend/primitives",
    modules = [
        "blas",
        "reduction",
        "select",
        "sort",
        "selection",
        "rng",
    ],
    dal_deps = [
        ":common",
    ],
)

dal_test_suite(
    name = "dpc_compiler_tests",
    compile_as = [ "dpc++" ],
    framework = "catch2",
    srcs = [
        "test/fill_dpc.cpp",
    ],
    dal_deps = [
        ":common",
    ],
)

dal_test_suite(
    name = "common_tests",
    private = True,
    framework = "catch2",
    srcs = glob([
        "test/*.cpp",
    ], exclude=[
        "test/*_dpc.cpp",
    ]),
    dal_deps = [
        ":common",
    ],
)

dal_collect_test_suites(
    name = "tests",
    root = "@onedal//cpp/oneapi/dal/backend/primitives",
    modules = [
        "blas",
        "reduction",
        "select",
        "sort",
<<<<<<< HEAD
        "stat",
=======
        "selection",
>>>>>>> 57acb04d
    ],
    tests = [
        ":common_tests",
        ":dpc_compiler_tests",
    ]
)<|MERGE_RESOLUTION|>--- conflicted
+++ resolved
@@ -65,11 +65,8 @@
         "reduction",
         "select",
         "sort",
-<<<<<<< HEAD
         "stat",
-=======
         "selection",
->>>>>>> 57acb04d
     ],
     tests = [
         ":common_tests",
