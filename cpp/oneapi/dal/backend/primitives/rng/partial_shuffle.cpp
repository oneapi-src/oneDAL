/*******************************************************************************
* Copyright 2021 Intel Corporation
*
* Licensed under the Apache License, Version 2.0 (the "License");
* you may not use this file except in compliance with the License.
* You may obtain a copy of the License at
*
*     http://www.apache.org/licenses/LICENSE-2.0
*
* Unless required by applicable law or agreed to in writing, software
* distributed under the License is distributed on an "AS IS" BASIS,
* WITHOUT WARRANTIES OR CONDITIONS OF ANY KIND, either express or implied.
* See the License for the specific language governing permissions and
* limitations under the License.
*******************************************************************************/

#include "oneapi/dal/backend/primitives/rng/partial_shuffle.hpp"
#include "oneapi/dal/backend/primitives/rng/utils.hpp"

#include <daal/include/algorithms/engines/mt19937/mt19937.h>

namespace oneapi::dal::backend::primitives {

<<<<<<< HEAD
=======
struct uniform_dispatcher {
    template <typename... Args>
    static void uniform_by_cpu(Args&&... args) {
        dispatch_by_cpu(context_cpu{}, [&](auto cpu) {
            int res = daal::internal::RNGs<
                          std::size_t,
                          oneapi::dal::backend::interop::to_daal_cpu_type<decltype(cpu)>::value>{}
                          .uniform(std::forward<Args>(args)...);
            if (res) {
                using msg = dal::detail::error_messages;
                throw internal_error(msg::failed_to_generate_random_numbers());
            }
        });
    }
};

>>>>>>> 9a2b120f
void partial_fisher_yates_shuffle(ndview<std::int64_t, 1>& result_array, std::int64_t top) {
    using msg = dal::detail::error_messages;
    daal::algorithms::engines::EnginePtr engine =
        daal::algorithms::engines::mt19937::Batch<>::create(777777);
    if (engine.get() == nullptr) {
        throw internal_error(msg::failed_to_generate_random_numbers());
    }
    auto engine_impl =
        dynamic_cast<daal::algorithms::engines::internal::BatchBaseImpl*>(&(*engine));
    if (engine_impl == nullptr) {
        throw internal_error(msg::failed_to_generate_random_numbers());
    }
    const auto casted_top = dal::detail::integral_cast<std::size_t>(top);
    const std::int64_t count = result_array.get_count();
    const auto casted_count = dal::detail::integral_cast<std::size_t>(count);
    ONEDAL_ASSERT(casted_count < casted_top);
    auto indices_ptr = result_array.get_mutable_data();

    std::int64_t k = 0;
    std::size_t value = 0;
    for (std::size_t i = 0; i < casted_count; i++) {
        uniform_dispatcher::uniform_by_cpu(1, &value, engine_impl->getState(), i, casted_top);
        for (std::size_t j = i; j > 0; j--) {
            if (value == dal::detail::integral_cast<std::size_t>(indices_ptr[j - 1])) {
                value = j - 1;
            }
        }
        if (value >= casted_top)
            continue;
        indices_ptr[i] = dal::detail::integral_cast<std::int64_t>(value);
        k++;
    }
    ONEDAL_ASSERT(k == count);
}

} // namespace oneapi::dal::backend::primitives<|MERGE_RESOLUTION|>--- conflicted
+++ resolved
@@ -21,25 +21,6 @@
 
 namespace oneapi::dal::backend::primitives {
 
-<<<<<<< HEAD
-=======
-struct uniform_dispatcher {
-    template <typename... Args>
-    static void uniform_by_cpu(Args&&... args) {
-        dispatch_by_cpu(context_cpu{}, [&](auto cpu) {
-            int res = daal::internal::RNGs<
-                          std::size_t,
-                          oneapi::dal::backend::interop::to_daal_cpu_type<decltype(cpu)>::value>{}
-                          .uniform(std::forward<Args>(args)...);
-            if (res) {
-                using msg = dal::detail::error_messages;
-                throw internal_error(msg::failed_to_generate_random_numbers());
-            }
-        });
-    }
-};
-
->>>>>>> 9a2b120f
 void partial_fisher_yates_shuffle(ndview<std::int64_t, 1>& result_array, std::int64_t top) {
     using msg = dal::detail::error_messages;
     daal::algorithms::engines::EnginePtr engine =
