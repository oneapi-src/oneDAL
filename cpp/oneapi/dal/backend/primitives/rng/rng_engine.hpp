/*******************************************************************************
* Copyright 2021 Intel Corporation
*
* Licensed under the Apache License, Version 2.0 (the "License");
* you may not use this file except in compliance with the License.
* You may obtain a copy of the License at
*
*     http://www.apache.org/licenses/LICENSE-2.0
*
* Unless required by applicable law or agreed to in writing, software
* distributed under the License is distributed on an "AS IS" BASIS,
* WITHOUT WARRANTIES OR CONDITIONS OF ANY KIND, either express or implied.
* See the License for the specific language governing permissions and
* limitations under the License.
*******************************************************************************/

#pragma once

#include <daal/include/algorithms/engines/mt2203/mt2203.h>

#include "oneapi/dal/backend/primitives/rng/utils.hpp"

#include <vector>

namespace oneapi::dal::backend::primitives {

template <typename Type, typename Size = std::int64_t>
class rng {
public:
    rng() = default;
    ~rng() = default;

    void uniform(Size count, Type* dst, void* state, Type a, Type b) {
        uniform_dispatcher::uniform_by_cpu<Type>(count, dst, state, a, b);
    }

    void uniform_without_replacement(Size count,
                                     Type* dst,
                                     Type* buffer,
                                     void* state,
                                     Type a,
                                     Type b) {
        uniform_dispatcher::uniform_without_replacement_by_cpu<Type>(count,
                                                                     dst,
                                                                     buffer,
                                                                     state,
                                                                     a,
                                                                     b);
    }

#ifdef ONEDAL_DATA_PARALLEL
    template <typename T = Type, typename = std::enable_if_t<std::is_integral_v<T>>>
    void shuffle(Size count, Type* dst, void* state) {
        Type idx[2];

        for (Size i = 0; i < count; ++i) {
            uniform_dispatcher::uniform_by_cpu<Type>(2, idx, state, 0, count);
            std::swap(dst[idx[0]], dst[idx[1]]);
        }
    }
#endif

private:
<<<<<<< HEAD
#ifdef ONEDAL_DATA_PARALLEL
    sycl::queue queue_;
#endif
=======
>>>>>>> 2af87aaf
    daal::internal::RNGs<Type, daal::sse2> daal_rng_;
};

class engine {
public:
    engine() : engine_(daal::algorithms::engines::mt2203::Batch<>::create()) {
        impl_ = dynamic_cast<daal::algorithms::engines::internal::BatchBaseImpl*>(engine_.get());
        if (!impl_) {
            throw domain_error(dal::detail::error_messages::rng_engine_is_not_supported());
        }
    }

    explicit engine(const daal::algorithms::engines::EnginePtr& eng) : engine_(eng) {
        impl_ = dynamic_cast<daal::algorithms::engines::internal::BatchBaseImpl*>(eng.get());
        if (!impl_) {
            throw domain_error(dal::detail::error_messages::rng_engine_is_not_supported());
        }
    }

    virtual ~engine() = default;

    engine& operator=(const daal::algorithms::engines::EnginePtr& eng) {
        engine_ = eng;
        impl_ = dynamic_cast<daal::algorithms::engines::internal::BatchBaseImpl*>(eng.get());
        if (!impl_) {
            throw domain_error(dal::detail::error_messages::rng_engine_is_not_supported());
        }

        return *this;
    }

    void* get_state() const {
        return impl_->getState();
    }

private:
    daal::algorithms::engines::EnginePtr engine_;
    daal::algorithms::engines::internal::BatchBaseImpl* impl_;
};

template <typename Size = std::int64_t>
class engine_collection {
public:
    engine_collection(Size count)
            : count_(count),
              engine_(daal::algorithms::engines::mt2203::Batch<>::create()),
              params_(count),
              technique_(daal::algorithms::engines::internal::family),
              daal_engine_list_(count) {}

    template <typename Op>
    std::vector<engine> operator()(Op&& op) {
        daal::services::Status status;
        for (Size i = 0; i < count_; ++i) {
            op(i, params_.nSkip[i]);
        }
        select_parallelization_technique(technique_);
        daal::algorithms::engines::internal::EnginesCollection<daal::sse2> engine_collection(
            engine_,
            technique_,
            params_,
            daal_engine_list_,
            &status);
        if (!status) {
            dal::backend::interop::status_to_exception(status);
        }

        std::vector<engine> engine_list(count_);
        for (Size i = 0; i < count_; ++i) {
            engine_list[i] = daal_engine_list_[i];
        }

        //copy elision
        return engine_list;
    }

private:
    void select_parallelization_technique(
        daal::algorithms::engines::internal::ParallelizationTechnique& technique) {
        auto daal_engine_impl =
            dynamic_cast<daal::algorithms::engines::internal::BatchBaseImpl*>(engine_.get());

        daal::algorithms::engines::internal::ParallelizationTechnique techniques[] = {
            daal::algorithms::engines::internal::family,
            daal::algorithms::engines::internal::leapfrog,
            daal::algorithms::engines::internal::skipahead
        };

        for (auto& techn : techniques) {
            if (daal_engine_impl->hasSupport(techn)) {
                technique = techn;
                return;
            }
        }

        throw domain_error(
            dal::detail::error_messages::rng_engine_does_not_support_parallelization_techniques());
    }

private:
    Size count_;
    daal::algorithms::engines::EnginePtr engine_;
    daal::algorithms::engines::internal::Params<daal::sse2> params_;
    daal::algorithms::engines::internal::ParallelizationTechnique technique_;
    daal::services::internal::TArray<daal::algorithms::engines::EnginePtr, daal::sse2>
        daal_engine_list_;
};

} // namespace oneapi::dal::backend::primitives<|MERGE_RESOLUTION|>--- conflicted
+++ resolved
@@ -48,7 +48,6 @@
                                                                      b);
     }
 
-#ifdef ONEDAL_DATA_PARALLEL
     template <typename T = Type, typename = std::enable_if_t<std::is_integral_v<T>>>
     void shuffle(Size count, Type* dst, void* state) {
         Type idx[2];
@@ -58,15 +57,8 @@
             std::swap(dst[idx[0]], dst[idx[1]]);
         }
     }
-#endif
 
 private:
-<<<<<<< HEAD
-#ifdef ONEDAL_DATA_PARALLEL
-    sycl::queue queue_;
-#endif
-=======
->>>>>>> 2af87aaf
     daal::internal::RNGs<Type, daal::sse2> daal_rng_;
 };
 
