--- conflicted
+++ resolved
@@ -27,6 +27,12 @@
 #include "oneapi/dal/backend/primitives/distance/squared_l2_distance_misc.hpp"
 
 namespace oneapi::dal::backend::primitives {
+
+template <typename Float>
+std::int64_t get_block_size() {
+    constexpr std::int64_t result = 128 * 4096 / sizeof(Float);
+    return result;
+}
 
 template <typename Float>
 std::int64_t get_block_size() {
@@ -75,10 +81,6 @@
                           ndview<Index, 2>& indices,
                           std::int64_t start_index,
                           const event_vector& deps) {
-<<<<<<< HEAD
-=======
-    ONEDAL_PROFILER_TASK(search.treat_indices, q);
->>>>>>> cca3b95f
     ONEDAL_ASSERT(indices.has_mutable_data());
     auto* const ids_ptr = indices.get_mutable_data();
     const auto ids_str = indices.get_leading_stride();
