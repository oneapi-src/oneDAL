--- conflicted
+++ resolved
@@ -17,20 +17,13 @@
 #include "oneapi/dal/detail/threading.hpp"
 #include "src/threading/threading.h"
 
-<<<<<<< HEAD
-ONEAPI_DAL_EXPORT void _daal_threader_for_oneapi(int n,
-                                                 int threads_request,
-                                                 const void *a,
-                                                 oneapi::dal::preview::functype func) {
-=======
 ONEDAL_EXPORT void _daal_threader_for_oneapi(int n,
                                              int threads_request,
-                                             const void* a,
+                                             const void *a,
                                              oneapi::dal::preview::functype func) {
->>>>>>> 33ca7d23
     _daal_threader_for(n, threads_request, a, static_cast<daal::functype>(func));
 }
 
-ONEAPI_DAL_EXPORT void _daal_parallel_sort_oneapi(void *begin_ptr, void *end_ptr) {
+ONEDAL_EXPORT void _daal_parallel_sort_oneapi(void *begin_ptr, void *end_ptr) {
     _daal_parallel_sort(begin_ptr, end_ptr);
 }