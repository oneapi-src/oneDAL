--- conflicted
+++ resolved
@@ -167,17 +167,15 @@
     ID(3010300000, svm_nu_classification_model_impl_id);
     ID(3010400000, svm_nu_regression_model_impl_id);
 
-<<<<<<< HEAD
-    // Algorithms - KNN
-    ID(4010000000, knn_brute_force_classification_model_impl_id);
-    ID(4010100000, knn_kd_tree_classification_model_impl_id);
-    ID(4010200000, knn_model_interop_id);
-    ID(4010300000, knn_brute_force_search_model_impl_id);
-    ID(4010400000, knn_kd_tree_search_model_impl_id);
-=======
     // PCA
     ID(4010000000, pca_dim_reduction_model_impl_id);
->>>>>>> 90b3f7ce
+
+    // Algorithms - KNN
+    ID(5010000000, knn_brute_force_classification_model_impl_id);
+    ID(5010100000, knn_kd_tree_classification_model_impl_id);
+    ID(5010200000, knn_model_interop_id);
+    ID(5010300000, knn_brute_force_search_model_impl_id);
+    ID(5010400000, knn_kd_tree_search_model_impl_id);
 };
 
 #undef ID
