/*******************************************************************************
* Copyright 2020-2021 Intel Corporation
*
* Licensed under the Apache License, Version 2.0 (the "License");
* you may not use this file except in compliance with the License.
* You may obtain a copy of the License at
*
*     http://www.apache.org/licenses/LICENSE-2.0
*
* Unless required by applicable law or agreed to in writing, software
* distributed under the License is distributed on an "AS IS" BASIS,
* WITHOUT WARRANTIES OR CONDITIONS OF ANY KIND, either express or implied.
* See the License for the specific language governing permissions and
* limitations under the License.
*******************************************************************************/

#pragma once

#include "oneapi/dal/array.hpp"
#include "oneapi/dal/backend/memory.hpp"

namespace oneapi::dal::backend {

#ifdef ONEDAL_DATA_PARALLEL
template <typename T>
inline std::tuple<array<T>, sycl::event> to_device(sycl::queue& q, const array<T>& ary) {
    ONEDAL_ASSERT(ary.get_count() > 0);

    if (ary.get_queue().has_value()) {
        auto ary_q = ary.get_queue().value();
        check_if_same_context(q, ary_q);
        if (is_same_device(q, ary_q) && is_device_usm(ary)) {
            return { ary, sycl::event{} };
        }
        else {
            const auto ary_device = array<T>::empty(q, ary.get_count(), sycl::usm::alloc::device);
            const auto event =
                copy<T>(q, ary_device.get_mutable_data(), ary.get_data(), ary.get_count());
            return { ary_device, event };
        }
    }
    else {
        const auto ary_device = array<T>::empty(q, ary.get_count(), sycl::usm::alloc::device);
        const auto event =
            copy_host2usm<T>(q, ary_device.get_mutable_data(), ary.get_data(), ary.get_count());
        return { ary_device, event };
    }
}

template <typename T>
inline std::tuple<array<T>, sycl::event> to_host(const array<T>& ary) {
    ONEDAL_ASSERT(ary.get_count() > 0);

    if (!ary.get_queue().has_value() || is_host_friendly_usm(ary)) {
        return { ary, sycl::event{} };
    }

    ONEDAL_ASSERT(ary.get_queue().has_value());
    auto q = ary.get_queue().value();

<<<<<<< HEAD
    const auto ary_host = array<T>::empty(ary.get_count());
    const auto event = copy<T>(q, ary_host.get_mutable_data(), ary.get_data(), ary.get_count());
=======
    const auto ary_host = array<T>::empty(q, ary.get_count());
    const auto event =
        copy_usm2host<T>(q, ary_host.get_mutable_data(), ary.get_data(), ary.get_count());
>>>>>>> 10ad35f8
    return { ary_host, event };
}

template <typename T>
inline array<T> to_device_sync(sycl::queue& q, const array<T>& ary) {
    auto [ary_device, event] = to_device(q, ary);
    event.wait_and_throw();
    return ary_device;
}

template <typename T>
inline array<T> to_host_sync(const array<T>& ary) {
    auto [ary_host, event] = to_host(ary);
    event.wait_and_throw();
    return ary_host;
}

sycl::event gather_device2host(sycl::queue& q,
                               void* dst_host,
                               const void* src_device,
                               std::int64_t block_count,
                               std::int64_t src_stride_in_bytes,
                               std::int64_t block_size_in_bytes,
                               const event_vector& deps = {});

sycl::event scatter_host2device(sycl::queue& q,
                                void* dst_device,
                                const void* src_host,
                                std::int64_t block_count,
                                std::int64_t dst_stride_in_bytes,
                                std::int64_t block_size_in_bytes,
                                const event_vector& deps = {});
#endif

} // namespace oneapi::dal::backend<|MERGE_RESOLUTION|>--- conflicted
+++ resolved
@@ -58,14 +58,9 @@
     ONEDAL_ASSERT(ary.get_queue().has_value());
     auto q = ary.get_queue().value();
 
-<<<<<<< HEAD
     const auto ary_host = array<T>::empty(ary.get_count());
-    const auto event = copy<T>(q, ary_host.get_mutable_data(), ary.get_data(), ary.get_count());
-=======
-    const auto ary_host = array<T>::empty(q, ary.get_count());
     const auto event =
         copy_usm2host<T>(q, ary_host.get_mutable_data(), ary.get_data(), ary.get_count());
->>>>>>> 10ad35f8
     return { ary_host, event };
 }
 
