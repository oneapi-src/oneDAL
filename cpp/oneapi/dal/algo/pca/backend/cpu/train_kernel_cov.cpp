/*******************************************************************************
* Copyright 2020 Intel Corporation
*
* Licensed under the Apache License, Version 2.0 (the "License");
* you may not use this file except in compliance with the License.
* You may obtain a copy of the License at
*
*     http://www.apache.org/licenses/LICENSE-2.0
*
* Unless required by applicable law or agreed to in writing, software
* distributed under the License is distributed on an "AS IS" BASIS,
* WITHOUT WARRANTIES OR CONDITIONS OF ANY KIND, either express or implied.
* See the License for the specific language governing permissions and
* limitations under the License.
*******************************************************************************/

#include <daal/src/algorithms/pca/pca_dense_correlation_batch_kernel.h>

#include "oneapi/dal/algo/pca/backend/cpu/train_kernel.hpp"
#include "oneapi/dal/backend/interop/common.hpp"
#include "oneapi/dal/backend/interop/error_converter.hpp"
#include "oneapi/dal/table/backend/interop/conversion.hpp"
#include "oneapi/dal/table/detail/table_builder.hpp"

namespace oneapi::dal::pca::backend {

using std::int64_t;
using dal::backend::context_cpu;

namespace daal_pca = daal::algorithms::pca;
namespace daal_cov = daal::algorithms::covariance;
namespace interop = dal::backend::interop;

template <typename Float, daal::CpuType Cpu>
using daal_pca_cor_kernel_t = daal_pca::internal::PCACorrelationKernel<daal::batch, Float, Cpu>;

<<<<<<< HEAD
template <typename Float>
static train_result call_daal_kernel(const context_cpu& ctx,
                                     const descriptor_base& desc,
                                     const table& data) {
=======
template <typename Float, typename Task>
static train_result<Task> call_daal_kernel(const context_cpu& ctx,
                                           const descriptor_base<Task>& desc,
                                           const table& data) {
    const int64_t row_count = data.get_row_count();
>>>>>>> 36424161
    const int64_t column_count = data.get_column_count();
    const int64_t component_count = desc.get_component_count();

    auto arr_eigvec = array<Float>::empty(column_count * component_count);
    auto arr_eigval = array<Float>::empty(1 * component_count);
    auto arr_means = array<Float>::empty(1 * component_count);
    auto arr_vars = array<Float>::empty(1 * component_count);

    const auto daal_data = interop::convert_to_daal_table<Float>(data);
    const auto daal_eigenvectors =
        interop::convert_to_daal_homogen_table(arr_eigvec, column_count, component_count);
    const auto daal_eigenvalues =
        interop::convert_to_daal_homogen_table(arr_eigval, 1, component_count);
    const auto daal_means = interop::convert_to_daal_homogen_table(arr_means, 1, component_count);
    const auto daal_variances =
        interop::convert_to_daal_homogen_table(arr_vars, 1, component_count);

    daal_cov::Batch<Float, daal_cov::defaultDense> covariance_alg;
    covariance_alg.input.set(daal_cov::data, daal_data);

    constexpr bool is_correlation = false;
    constexpr uint64_t results_to_compute =
        int64_t(daal_pca::mean | daal_pca::variance | daal_pca::eigenvalue);

    interop::status_to_exception(
        interop::call_daal_kernel<Float, daal_pca_cor_kernel_t>(ctx,
                                                                is_correlation,
                                                                desc.get_is_deterministic(),
                                                                *daal_data,
                                                                &covariance_alg,
                                                                results_to_compute,
                                                                *daal_eigenvectors,
                                                                *daal_eigenvalues,
                                                                *daal_means,
                                                                *daal_variances));

    return train_result<Task>()
        .set_model(
            model<Task>().set_eigenvectors(dal::detail::homogen_table_builder{}
                                               .reset(arr_eigvec, column_count, component_count)
                                               .build()))
        .set_eigenvalues(
            dal::detail::homogen_table_builder{}.reset(arr_eigval, 1, component_count).build());
}

template <typename Float, typename Task>
static train_result<Task> train(const context_cpu& ctx,
                                const descriptor_base<Task>& desc,
                                const train_input<Task>& input) {
    return call_daal_kernel<Float, Task>(ctx, desc, input.get_data());
}

template <typename Float>
struct train_kernel_cpu<Float, method::cov, task::dim_reduction> {
    train_result<task::dim_reduction> operator()(
        const context_cpu& ctx,
        const descriptor_base<task::dim_reduction>& desc,
        const train_input<task::dim_reduction>& input) const {
        return train<Float, task::dim_reduction>(ctx, desc, input);
    }
};

template struct train_kernel_cpu<float, method::cov, task::dim_reduction>;
template struct train_kernel_cpu<double, method::cov, task::dim_reduction>;

} // namespace oneapi::dal::pca::backend<|MERGE_RESOLUTION|>--- conflicted
+++ resolved
@@ -34,18 +34,10 @@
 template <typename Float, daal::CpuType Cpu>
 using daal_pca_cor_kernel_t = daal_pca::internal::PCACorrelationKernel<daal::batch, Float, Cpu>;
 
-<<<<<<< HEAD
-template <typename Float>
-static train_result call_daal_kernel(const context_cpu& ctx,
-                                     const descriptor_base& desc,
-                                     const table& data) {
-=======
 template <typename Float, typename Task>
 static train_result<Task> call_daal_kernel(const context_cpu& ctx,
                                            const descriptor_base<Task>& desc,
                                            const table& data) {
-    const int64_t row_count = data.get_row_count();
->>>>>>> 36424161
     const int64_t column_count = data.get_column_count();
     const int64_t component_count = desc.get_component_count();
 
