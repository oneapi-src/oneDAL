--- conflicted
+++ resolved
@@ -146,15 +146,6 @@
     using task_t = Task;
     using allocator_t = Allocator;
 
-<<<<<<< HEAD
-    explicit descriptor(kind triangle, relabel mode) {}
-
-    auto& set_kind(kind value);
-    auto& set_relabel(relabel value);
-
-    kind get_kind() const;
-    relabel get_relabel() const;
-=======
     auto& set_kind(kind value) {
         base_t::set_kind(value);
         return *this;
@@ -171,7 +162,6 @@
     relabel get_relabel() const {
         return base_t::get_relabel();
     }
->>>>>>> 605f69f2
 
     auto& set_allocator(Allocator alloc) {
         _alloc = alloc;
