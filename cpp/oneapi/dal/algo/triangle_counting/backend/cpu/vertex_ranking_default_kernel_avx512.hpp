/*******************************************************************************
* Copyright 2020-2021 Intel Corporation
*
* Licensed under the Apache License, Version 2.0 (the "License");
* you may not use this file except in compliance with the License.
* You may obtain a copy of the License at
*
*     http://www.apache.org/licenses/LICENSE-2.0
*
* Unless required by applicable law or agreed to in writing, software
* distributed under the License is distributed on an "AS IS" BASIS,
* WITHOUT WARRANTIES OR CONDITIONS OF ANY KIND, either express or implied.
* See the License for the specific language governing permissions and
* limitations under the License.
*******************************************************************************/

#pragma once

#include <immintrin.h>
#include <functional>

#include <daal/src/services/service_defines.h>

#include "oneapi/dal/algo/triangle_counting/backend/cpu/vertex_ranking_default_kernel.hpp"
#include "oneapi/dal/algo/triangle_counting/common.hpp"
#include "oneapi/dal/algo/triangle_counting/vertex_ranking_types.hpp"
#include "oneapi/dal/backend/dispatcher.hpp"
#include "oneapi/dal/backend/interop/common.hpp"
#include "oneapi/dal/backend/interop/table_conversion.hpp"
#include "oneapi/dal/detail/policy.hpp"
#include "oneapi/dal/detail/threading.hpp"
#include "oneapi/dal/graph/detail/service_functions_impl.hpp"
#include "oneapi/dal/table/detail/table_builder.hpp"

#if defined(__INTEL_COMPILER)
#define PRAGMA_IVDEP         _Pragma("ivdep")
#define PRAGMA_VECTOR_ALWAYS _Pragma("vector always")
#else
#define PRAGMA_IVDEP
#define PRAGMA_VECTOR_ALWAYS
#endif

namespace oneapi::dal::preview {
namespace triangle_counting {
namespace detail {

#if defined(__INTEL_COMPILER)
DAAL_FORCEINLINE std::int32_t _popcnt32_redef(const std::int32_t& x) {
    return _popcnt32(x);
}
#define GRAPH_STACK_ALING(x) __declspec(align(x))
#else
DAAL_FORCEINLINE std::int32_t _popcnt32_redef(const std::int32_t& x) {
    std::int32_t count = 0;
    std::int32_t a = x;
    while (a != 0) {
        a = a & (a - 1);
        count++;
    }
    return count;
}
#define GRAPH_STACK_ALING(x) \
    {}
#endif

DAAL_FORCEINLINE std::int64_t intersection(const std::int32_t* neigh_u,
                                           const std::int32_t* neigh_v,
                                           std::int32_t n_u,
                                           std::int32_t n_v) {
    std::int64_t total = 0;
    std::int32_t i_u = 0, i_v = 0;
#if defined(__INTEL_COMPILER)
    while (i_u < (n_u / 16) * 16 && i_v < (n_v / 16) * 16) { // not in last n%16 elements
        // assumes neighbor list is ordered
        std::int32_t min_neigh_u = neigh_u[i_u];
        std::int32_t max_neigh_v = neigh_v[i_v + 15];

        if (min_neigh_u > max_neigh_v) {
            if (min_neigh_u > neigh_v[n_v - 1]) {
                return total;
            }
            i_v += 16;
            continue;
        }

        std::int32_t min_neigh_v = neigh_v[i_v];
        std::int32_t max_neigh_u = neigh_u[i_u + 15];
        if (min_neigh_v > max_neigh_u) {
            if (min_neigh_v > neigh_u[n_u - 1]) {
                return total;
            }
            i_u += 16;
            continue;
        }
        __m512i v_u = _mm512_loadu_si512((void*)(neigh_u + i_u)); // load 16 neighbors of u
        __m512i v_v = _mm512_loadu_si512((void*)(neigh_v + i_v)); // load 16 neighbors of v
        if (max_neigh_u >= max_neigh_v)
            i_v += 16;
        if (max_neigh_u <= max_neigh_v)
            i_u += 16;

        __mmask16 match = _mm512_cmpeq_epi32_mask(v_u, v_v);
        if (_mm512_mask2int(match) != 0xffff) { // shortcut case where all neighbors match
            __m512i circ1 = _mm512_set_epi32(0, 15, 14, 13, 12, 11, 10, 9, 8, 7, 6, 5, 4, 3, 2, 1);
            __m512i circ2 = _mm512_set_epi32(1, 0, 15, 14, 13, 12, 11, 10, 9, 8, 7, 6, 5, 4, 3, 2);
            __m512i circ3 = _mm512_set_epi32(2, 1, 0, 15, 14, 13, 12, 11, 10, 9, 8, 7, 6, 5, 4, 3);
            __m512i circ4 = _mm512_set_epi32(3, 2, 1, 0, 15, 14, 13, 12, 11, 10, 9, 8, 7, 6, 5, 4);
            __m512i circ5 = _mm512_set_epi32(4, 3, 2, 1, 0, 15, 14, 13, 12, 11, 10, 9, 8, 7, 6, 5);
            __m512i circ6 = _mm512_set_epi32(5, 4, 3, 2, 1, 0, 15, 14, 13, 12, 11, 10, 9, 8, 7, 6);
            __m512i circ7 = _mm512_set_epi32(6, 5, 4, 3, 2, 1, 0, 15, 14, 13, 12, 11, 10, 9, 8, 7);
            __m512i circ8 = _mm512_set_epi32(7, 6, 5, 4, 3, 2, 1, 0, 15, 14, 13, 12, 11, 10, 9, 8);
            __m512i circ9 = _mm512_set_epi32(8, 7, 6, 5, 4, 3, 2, 1, 0, 15, 14, 13, 12, 11, 10, 9);
            __m512i circ10 = _mm512_set_epi32(9, 8, 7, 6, 5, 4, 3, 2, 1, 0, 15, 14, 13, 12, 11, 10);
            __m512i circ11 = _mm512_set_epi32(10, 9, 8, 7, 6, 5, 4, 3, 2, 1, 0, 15, 14, 13, 12, 11);
            __m512i circ12 = _mm512_set_epi32(11, 10, 9, 8, 7, 6, 5, 4, 3, 2, 1, 0, 15, 14, 13, 12);
            __m512i circ13 = _mm512_set_epi32(12, 11, 10, 9, 8, 7, 6, 5, 4, 3, 2, 1, 0, 15, 14, 13);
            __m512i circ14 = _mm512_set_epi32(13, 12, 11, 10, 9, 8, 7, 6, 5, 4, 3, 2, 1, 0, 15, 14);
            __m512i circ15 = _mm512_set_epi32(14, 13, 12, 11, 10, 9, 8, 7, 6, 5, 4, 3, 2, 1, 0, 15);
            __m512i v_v1 = _mm512_permutexvar_epi32(circ1, v_v);
            __m512i v_v2 = _mm512_permutexvar_epi32(circ2, v_v);
            __m512i v_v3 = _mm512_permutexvar_epi32(circ3, v_v);
            __m512i v_v4 = _mm512_permutexvar_epi32(circ4, v_v);
            __m512i v_v5 = _mm512_permutexvar_epi32(circ5, v_v);
            __m512i v_v6 = _mm512_permutexvar_epi32(circ6, v_v);
            __m512i v_v7 = _mm512_permutexvar_epi32(circ7, v_v);
            __m512i v_v8 = _mm512_permutexvar_epi32(circ8, v_v);
            __m512i v_v9 = _mm512_permutexvar_epi32(circ9, v_v);
            __m512i v_v10 = _mm512_permutexvar_epi32(circ10, v_v);
            __m512i v_v11 = _mm512_permutexvar_epi32(circ11, v_v);
            __m512i v_v12 = _mm512_permutexvar_epi32(circ12, v_v);
            __m512i v_v13 = _mm512_permutexvar_epi32(circ13, v_v);
            __m512i v_v14 = _mm512_permutexvar_epi32(circ14, v_v);
            __m512i v_v15 = _mm512_permutexvar_epi32(circ15, v_v);
            __mmask16 tmp_match1 = _mm512_cmpeq_epi32_mask(v_u, v_v1); // find matches
            __mmask16 tmp_match2 = _mm512_cmpeq_epi32_mask(v_u, v_v2);
            __mmask16 tmp_match3 = _mm512_cmpeq_epi32_mask(v_u, v_v3);
            __mmask16 tmp_match4 = _mm512_cmpeq_epi32_mask(v_u, v_v4);
            __mmask16 tmp_match5 = _mm512_cmpeq_epi32_mask(v_u, v_v5);
            __mmask16 tmp_match6 = _mm512_cmpeq_epi32_mask(v_u, v_v6);
            __mmask16 tmp_match7 = _mm512_cmpeq_epi32_mask(v_u, v_v7);
            __mmask16 tmp_match8 = _mm512_cmpeq_epi32_mask(v_u, v_v8);
            __mmask16 tmp_match9 = _mm512_cmpeq_epi32_mask(v_u, v_v9);
            __mmask16 tmp_match10 = _mm512_cmpeq_epi32_mask(v_u, v_v10);
            __mmask16 tmp_match11 = _mm512_cmpeq_epi32_mask(v_u, v_v11);
            __mmask16 tmp_match12 = _mm512_cmpeq_epi32_mask(v_u, v_v12);
            __mmask16 tmp_match13 = _mm512_cmpeq_epi32_mask(v_u, v_v13);
            __mmask16 tmp_match14 = _mm512_cmpeq_epi32_mask(v_u, v_v14);
            __mmask16 tmp_match15 = _mm512_cmpeq_epi32_mask(v_u, v_v15);
            match = _mm512_kor(
                _mm512_kor(
                    _mm512_kor(_mm512_kor(match, tmp_match1), _mm512_kor(tmp_match2, tmp_match3)),
                    _mm512_kor(_mm512_kor(tmp_match4, tmp_match5),
                               _mm512_kor(tmp_match6, tmp_match7))),
                _mm512_kor(
                    _mm512_kor(_mm512_kor(tmp_match8, tmp_match9),
                               _mm512_kor(tmp_match10, tmp_match11)),
                    _mm512_kor(_mm512_kor(tmp_match12, tmp_match13),
                               _mm512_kor(tmp_match14, tmp_match15)))); // combine all matches
        }
        total += _popcnt32_redef(_mm512_mask2int(match)); //count number of matches
    }

    while (i_u < (n_u / 16) * 16 && i_v < n_v) {
        __m512i v_u = _mm512_loadu_si512((void*)(neigh_u + i_u));
        while (neigh_v[i_v] <= neigh_u[i_u + 15] && i_v < n_v) {
            __m512i tmp_v_v = _mm512_set1_epi32(neigh_v[i_v]);
            __mmask16 match = _mm512_cmpeq_epi32_mask(v_u, tmp_v_v);
            if (_mm512_mask2int(match))
                total++;
            i_v++;
        }
        i_u += 16;
    }
    while (i_v < (n_v / 16) * 16 && i_u < n_u) {
        __m512i v_v = _mm512_loadu_si512((void*)(neigh_v + i_v));
        while (neigh_u[i_u] <= neigh_v[i_v + 15] && i_u < n_u) {
            __m512i tmp_v_u = _mm512_set1_epi32(neigh_u[i_u]);
            __mmask16 match = _mm512_cmpeq_epi32_mask(v_v, tmp_v_u);
            if (_mm512_mask2int(match))
                total++;
            i_u++;
        }
        i_v += 16;
    }

    while (i_u <= (n_u - 8) && i_v <= (n_v - 8)) { // not in last n%8 elements
        // assumes neighbor list is ordered
        std::int32_t min_neigh_u = neigh_u[i_u];
        std::int32_t max_neigh_v = neigh_v[i_v + 7];

        if (min_neigh_u > max_neigh_v) {
            if (min_neigh_u > neigh_v[n_v - 1]) {
                return total;
            }
            i_v += 8;
            continue;
        }
        std::int32_t max_neigh_u = neigh_u[i_u + 7];
        std::int32_t min_neigh_v = neigh_v[i_v];
        if (min_neigh_v > max_neigh_u) {
            if (min_neigh_v > neigh_u[n_u - 1]) {
                return total;
            }
            i_u += 8;
            continue;
        }
        __m256i v_u = _mm256_loadu_si256(
            reinterpret_cast<const __m256i*>(neigh_u + i_u)); // load 8 neighbors of u
        __m256i v_v = _mm256_loadu_si256(
            reinterpret_cast<const __m256i*>(neigh_v + i_v)); // load 8 neighbors of v

        if (max_neigh_u >= max_neigh_v)
            i_v += 8;
        if (max_neigh_u <= max_neigh_v)
            i_u += 8;

        __mmask8 match = _mm256_cmpeq_epi32_mask(v_u, v_v);
        if (_cvtmask8_u32(match) != 0xff) { // shortcut case where all neighbors match
            __m256i circ1 = _mm256_set_epi32(0, 7, 6, 5, 4, 3, 2, 1);
            __m256i circ2 = _mm256_set_epi32(1, 0, 7, 6, 5, 4, 3, 2);
            __m256i circ3 = _mm256_set_epi32(2, 1, 0, 7, 6, 5, 4, 3);
            __m256i circ4 = _mm256_set_epi32(3, 2, 1, 0, 7, 6, 5, 4);
            __m256i circ5 = _mm256_set_epi32(4, 3, 2, 1, 0, 7, 6, 5);
            __m256i circ6 = _mm256_set_epi32(5, 4, 3, 2, 1, 0, 7, 6);
            __m256i circ7 = _mm256_set_epi32(6, 5, 4, 3, 2, 1, 0, 7);

            __m256i v_v1 = _mm256_permutexvar_epi32(circ1, v_v);
            __m256i v_v2 = _mm256_permutexvar_epi32(circ2, v_v);
            __m256i v_v3 = _mm256_permutexvar_epi32(circ3, v_v);
            __m256i v_v4 = _mm256_permutexvar_epi32(circ4, v_v);
            __m256i v_v5 = _mm256_permutexvar_epi32(circ5, v_v);
            __m256i v_v6 = _mm256_permutexvar_epi32(circ6, v_v);
            __m256i v_v7 = _mm256_permutexvar_epi32(circ7, v_v);

            __mmask8 tmp_match1 = _mm256_cmpeq_epi32_mask(v_u, v_v1); // find matches
            __mmask8 tmp_match2 = _mm256_cmpeq_epi32_mask(v_u, v_v2);
            __mmask8 tmp_match3 = _mm256_cmpeq_epi32_mask(v_u, v_v3);
            __mmask8 tmp_match4 = _mm256_cmpeq_epi32_mask(v_u, v_v4);
            __mmask8 tmp_match5 = _mm256_cmpeq_epi32_mask(v_u, v_v5);
            __mmask8 tmp_match6 = _mm256_cmpeq_epi32_mask(v_u, v_v6);
            __mmask8 tmp_match7 = _mm256_cmpeq_epi32_mask(v_u, v_v7);

            match = _kor_mask8(
                _kor_mask8(_kor_mask8(match, tmp_match1), _kor_mask8(tmp_match2, tmp_match3)),
                _kor_mask8(_kor_mask8(tmp_match4, tmp_match5),
                           _kor_mask8(tmp_match6, tmp_match7))); // combine all matches
        }
        total += _popcnt32_redef(_cvtmask8_u32(match)); //count number of matches
    }
    if (i_u <= (n_u - 8) && i_v < n_v) {
        __m256i v_u = _mm256_loadu_si256(reinterpret_cast<const __m256i*>(neigh_u + i_u));
        while (neigh_v[i_v] <= neigh_u[i_u + 7] && i_v < n_v) {
            __m256i tmp_v_v = _mm256_set1_epi32(neigh_v[i_v]);
            __mmask8 match = _mm256_cmpeq_epi32_mask(v_u, tmp_v_v);
            if (_cvtmask8_u32(match))
                total++;
            i_v++;
        }
        i_u += 8;
    }
    if (i_v <= (n_v - 8) && i_u < n_u) {
        __m256i v_v = _mm256_loadu_si256(reinterpret_cast<const __m256i*>(neigh_v + i_v));
        while (neigh_u[i_u] <= neigh_v[i_v + 7] && i_u < n_u) {
            __m256i tmp_v_u = _mm256_set1_epi32(neigh_u[i_u]);
            __mmask8 match = _mm256_cmpeq_epi32_mask(v_v, tmp_v_u);
            if (_cvtmask8_u32(match))
                total++;
            i_u++;
        }
        i_v += 8;
    }

    while (i_u <= (n_u - 4) && i_v <= (n_v - 4)) { // not in last n%8 elements
        // assumes neighbor list is ordered
        std::int32_t min_neigh_u = neigh_u[i_u];
        std::int32_t max_neigh_v = neigh_v[i_v + 3];

        if (min_neigh_u > max_neigh_v) {
            if (min_neigh_u > neigh_v[n_v - 1]) {
                return total;
            }
            i_v += 4;
            continue;
        }
        std::int32_t min_neigh_v = neigh_v[i_v];
        std::int32_t max_neigh_u = neigh_u[i_u + 3];
        if (min_neigh_v > max_neigh_u) {
            if (min_neigh_v > neigh_u[n_u - 1]) {
                return total;
            }
            i_u += 4;
            continue;
        }
        __m128i v_u = _mm_loadu_si128(
            reinterpret_cast<const __m128i*>(neigh_u + i_u)); // load 8 neighbors of u
        __m128i v_v = _mm_loadu_si128(
            reinterpret_cast<const __m128i*>(neigh_v + i_v)); // load 8 neighbors of v

        if (max_neigh_u >= max_neigh_v)
            i_v += 4;
        if (max_neigh_u <= max_neigh_v)
            i_u += 4;

        __mmask8 match = _mm_cmpeq_epi32_mask(v_u, v_v);
        if (_cvtmask8_u32(match) != 0xf) { // shortcut case where all neighbors match
            __m128i v_v1 = _mm_shuffle_epi32(v_v, _MM_SHUFFLE(0, 3, 2, 1));
            __m128i v_v2 = _mm_shuffle_epi32(v_v, _MM_SHUFFLE(1, 0, 3, 2));
            __m128i v_v3 = _mm_shuffle_epi32(v_v, _MM_SHUFFLE(2, 1, 0, 3));

            __mmask8 tmp_match1 = _mm_cmpeq_epi32_mask(v_u, v_v1); // find matches
            __mmask8 tmp_match2 = _mm_cmpeq_epi32_mask(v_u, v_v2);
            __mmask8 tmp_match3 = _mm_cmpeq_epi32_mask(v_u, v_v3);

            match = _kor_mask8(_kor_mask8(match, tmp_match1),
                               _kor_mask8(tmp_match2, tmp_match3)); // combine all matches
        }
        total += _popcnt32_redef(_cvtmask8_u32(match)); //count number of matches
    }
    if (i_u <= (n_u - 4) && i_v < n_v) {
        __m128i v_u = _mm_loadu_si128(reinterpret_cast<const __m128i*>(neigh_u + i_u));
        while (neigh_v[i_v] <= neigh_u[i_u + 3] && i_v < n_v) {
            __m128i tmp_v_v = _mm_set1_epi32(neigh_v[i_v]);
            __mmask8 match = _mm_cmpeq_epi32_mask(v_u, tmp_v_v);
            if (_cvtmask8_u32(match))
                total++;
            i_v++;
        }
        i_u += 4;
    }
    if (i_v <= (n_v - 4) && i_u < n_u) {
        __m128i v_v = _mm_loadu_si128(reinterpret_cast<const __m128i*>(neigh_v + i_v));
        while (neigh_u[i_u] <= neigh_v[i_v + 3] && i_u < n_u) {
            __m128i tmp_v_u = _mm_set1_epi32(neigh_u[i_u]);
            __mmask8 match = _mm_cmpeq_epi32_mask(v_v, tmp_v_u);
            if (_cvtmask8_u32(match))
                total++;
            i_u++;
        }
        i_v += 4;
    }
#endif
    while (i_u < n_u && i_v < n_v) {
        if ((neigh_u[i_u] > neigh_v[n_v - 1]) || (neigh_v[i_v] > neigh_u[n_u - 1])) {
            return total;
        }
        if (neigh_u[i_u] == neigh_v[i_v])
            total++, i_u++, i_v++;
        else if (neigh_u[i_u] < neigh_v[i_v])
            i_u++;
        else if (neigh_u[i_u] > neigh_v[i_v])
            i_v++;
    }
    return total;
}

DAAL_FORCEINLINE std::int64_t intersection_local_tc(const std::int32_t* neigh_u,
                                                    const std::int32_t* neigh_v,
                                                    std::int32_t n_u,
                                                    std::int32_t n_v,
                                                    std::int64_t* tc,
                                                    std::int64_t tc_size) {
    std::int64_t total = 0;
    std::int32_t i_u = 0, i_v = 0;
#if defined(__INTEL_COMPILER)
    while (i_u < (n_u / 16) * 16 && i_v < (n_v / 16) * 16) { // not in last n%16 elements
        // assumes neighbor list is ordered
        std::int32_t min_neigh_u = neigh_u[i_u];
        std::int32_t max_neigh_v = neigh_v[i_v + 15];

        if (min_neigh_u > max_neigh_v) {
            if (min_neigh_u > neigh_v[n_v - 1]) {
                return total;
            }
            i_v += 16;
            continue;
        }

        std::int32_t min_neigh_v = neigh_v[i_v];
        std::int32_t max_neigh_u = neigh_u[i_u + 15];
        if (min_neigh_v > max_neigh_u) {
            if (min_neigh_v > neigh_u[n_u - 1]) {
                return total;
            }
            i_u += 16;
            continue;
        }
        __m512i v_u = _mm512_loadu_si512((void*)(neigh_u + i_u)); // load 16 neighbors of u
        __m512i v_v = _mm512_loadu_si512((void*)(neigh_v + i_v)); // load 16 neighbors of v
        if (max_neigh_u >= max_neigh_v)
            i_v += 16;
        if (max_neigh_u <= max_neigh_v)
            i_u += 16;

        __mmask16 match = _mm512_cmpeq_epi32_mask(v_u, v_v);
        if (_mm512_mask2int(match) != 0xffff) { // shortcut case where all neighbors match
            __m512i circ1 = _mm512_set_epi32(0, 15, 14, 13, 12, 11, 10, 9, 8, 7, 6, 5, 4, 3, 2, 1);
            __m512i circ2 = _mm512_set_epi32(1, 0, 15, 14, 13, 12, 11, 10, 9, 8, 7, 6, 5, 4, 3, 2);
            __m512i circ3 = _mm512_set_epi32(2, 1, 0, 15, 14, 13, 12, 11, 10, 9, 8, 7, 6, 5, 4, 3);
            __m512i circ4 = _mm512_set_epi32(3, 2, 1, 0, 15, 14, 13, 12, 11, 10, 9, 8, 7, 6, 5, 4);
            __m512i circ5 = _mm512_set_epi32(4, 3, 2, 1, 0, 15, 14, 13, 12, 11, 10, 9, 8, 7, 6, 5);
            __m512i circ6 = _mm512_set_epi32(5, 4, 3, 2, 1, 0, 15, 14, 13, 12, 11, 10, 9, 8, 7, 6);
            __m512i circ7 = _mm512_set_epi32(6, 5, 4, 3, 2, 1, 0, 15, 14, 13, 12, 11, 10, 9, 8, 7);
            __m512i circ8 = _mm512_set_epi32(7, 6, 5, 4, 3, 2, 1, 0, 15, 14, 13, 12, 11, 10, 9, 8);
            __m512i circ9 = _mm512_set_epi32(8, 7, 6, 5, 4, 3, 2, 1, 0, 15, 14, 13, 12, 11, 10, 9);
            __m512i circ10 = _mm512_set_epi32(9, 8, 7, 6, 5, 4, 3, 2, 1, 0, 15, 14, 13, 12, 11, 10);
            __m512i circ11 = _mm512_set_epi32(10, 9, 8, 7, 6, 5, 4, 3, 2, 1, 0, 15, 14, 13, 12, 11);
            __m512i circ12 = _mm512_set_epi32(11, 10, 9, 8, 7, 6, 5, 4, 3, 2, 1, 0, 15, 14, 13, 12);
            __m512i circ13 = _mm512_set_epi32(12, 11, 10, 9, 8, 7, 6, 5, 4, 3, 2, 1, 0, 15, 14, 13);
            __m512i circ14 = _mm512_set_epi32(13, 12, 11, 10, 9, 8, 7, 6, 5, 4, 3, 2, 1, 0, 15, 14);
            __m512i circ15 = _mm512_set_epi32(14, 13, 12, 11, 10, 9, 8, 7, 6, 5, 4, 3, 2, 1, 0, 15);
            __m512i v_v1 = _mm512_permutexvar_epi32(circ1, v_v);
            __m512i v_v2 = _mm512_permutexvar_epi32(circ2, v_v);
            __m512i v_v3 = _mm512_permutexvar_epi32(circ3, v_v);
            __m512i v_v4 = _mm512_permutexvar_epi32(circ4, v_v);
            __m512i v_v5 = _mm512_permutexvar_epi32(circ5, v_v);
            __m512i v_v6 = _mm512_permutexvar_epi32(circ6, v_v);
            __m512i v_v7 = _mm512_permutexvar_epi32(circ7, v_v);
            __m512i v_v8 = _mm512_permutexvar_epi32(circ8, v_v);
            __m512i v_v9 = _mm512_permutexvar_epi32(circ9, v_v);
            __m512i v_v10 = _mm512_permutexvar_epi32(circ10, v_v);
            __m512i v_v11 = _mm512_permutexvar_epi32(circ11, v_v);
            __m512i v_v12 = _mm512_permutexvar_epi32(circ12, v_v);
            __m512i v_v13 = _mm512_permutexvar_epi32(circ13, v_v);
            __m512i v_v14 = _mm512_permutexvar_epi32(circ14, v_v);
            __m512i v_v15 = _mm512_permutexvar_epi32(circ15, v_v);
            __mmask16 tmp_match1 = _mm512_cmpeq_epi32_mask(v_u, v_v1); // find matches
            __mmask16 tmp_match2 = _mm512_cmpeq_epi32_mask(v_u, v_v2);
            __mmask16 tmp_match3 = _mm512_cmpeq_epi32_mask(v_u, v_v3);
            __mmask16 tmp_match4 = _mm512_cmpeq_epi32_mask(v_u, v_v4);
            __mmask16 tmp_match5 = _mm512_cmpeq_epi32_mask(v_u, v_v5);
            __mmask16 tmp_match6 = _mm512_cmpeq_epi32_mask(v_u, v_v6);
            __mmask16 tmp_match7 = _mm512_cmpeq_epi32_mask(v_u, v_v7);
            __mmask16 tmp_match8 = _mm512_cmpeq_epi32_mask(v_u, v_v8);
            __mmask16 tmp_match9 = _mm512_cmpeq_epi32_mask(v_u, v_v9);
            __mmask16 tmp_match10 = _mm512_cmpeq_epi32_mask(v_u, v_v10);
            __mmask16 tmp_match11 = _mm512_cmpeq_epi32_mask(v_u, v_v11);
            __mmask16 tmp_match12 = _mm512_cmpeq_epi32_mask(v_u, v_v12);
            __mmask16 tmp_match13 = _mm512_cmpeq_epi32_mask(v_u, v_v13);
            __mmask16 tmp_match14 = _mm512_cmpeq_epi32_mask(v_u, v_v14);
            __mmask16 tmp_match15 = _mm512_cmpeq_epi32_mask(v_u, v_v15);
            match = _mm512_kor(
                _mm512_kor(
                    _mm512_kor(_mm512_kor(match, tmp_match1), _mm512_kor(tmp_match2, tmp_match3)),
                    _mm512_kor(_mm512_kor(tmp_match4, tmp_match5),
                               _mm512_kor(tmp_match6, tmp_match7))),
                _mm512_kor(
                    _mm512_kor(_mm512_kor(tmp_match8, tmp_match9),
                               _mm512_kor(tmp_match10, tmp_match11)),
                    _mm512_kor(_mm512_kor(tmp_match12, tmp_match13),
                               _mm512_kor(tmp_match14, tmp_match15)))); // combine all matches
        }
        total += _popcnt32_redef(_mm512_mask2int(match)); //count number of matches
        __m512i src = _mm512_set1_epi64(0);
        __m512i one_const = _mm512_set1_epi64(1);

        __mmask8 match_hi = match >> 8;
        __mmask8 match_lo = match;

        __m256i v_u_hi = _mm512_maskz_extracti32x8_epi32(match_hi, v_u, 1);
        __m256i v_u_lo = _mm512_maskz_extracti32x8_epi32(match_lo, v_u, 0);

        __m512i gt_hi = _mm512_mask_i32gather_epi64(src, match_hi, v_u_hi, tc, 8);
        __m512i sum_hi = _mm512_mask_add_epi64(src, match_hi, gt_hi, one_const);
        _mm512_mask_i32scatter_epi64(tc, match_hi, v_u_hi, sum_hi, 8);

        __m512i gt_lo = _mm512_mask_i32gather_epi64(src, match_lo, v_u_lo, tc, 8);
        __m512i sum_lo = _mm512_mask_add_epi64(src, match_lo, gt_lo, one_const);
        _mm512_mask_i32scatter_epi64(tc, match_lo, v_u_lo, sum_lo, 8);
    }

    while (i_u < (n_u / 16) * 16 && i_v < n_v) {
        __m512i v_u = _mm512_loadu_si512((void*)(neigh_u + i_u));
        while (neigh_v[i_v] <= neigh_u[i_u + 15] && i_v < n_v) {
            __m512i tmp_v_v = _mm512_set1_epi32(neigh_v[i_v]);
            __mmask16 match = _mm512_cmpeq_epi32_mask(v_u, tmp_v_v);
            if (_mm512_mask2int(match)) {
                total++;
                tc[neigh_v[i_v]]++;
            }
            i_v++;
        }
        i_u += 16;
    }
    while (i_v < (n_v / 16) * 16 && i_u < n_u) {
        __m512i v_v = _mm512_loadu_si512((void*)(neigh_v + i_v));
        while (neigh_u[i_u] <= neigh_v[i_v + 15] && i_u < n_u) {
            __m512i tmp_v_u = _mm512_set1_epi32(neigh_u[i_u]);
            __mmask16 match = _mm512_cmpeq_epi32_mask(v_v, tmp_v_u);
            if (_mm512_mask2int(match)) {
                total++;
                tc[neigh_u[i_u]]++;
            }
            i_u++;
        }
        i_v += 16;
    }

    while (i_u <= (n_u - 8) && i_v <= (n_v - 8)) { // not in last n%8 elements
        // assumes neighbor list is ordered
        std::int32_t min_neigh_u = neigh_u[i_u];
        std::int32_t max_neigh_v = neigh_v[i_v + 7];

        if (min_neigh_u > max_neigh_v) {
            if (min_neigh_u > neigh_v[n_v - 1]) {
                return total;
            }
            i_v += 8;
            continue;
        }
        std::int32_t max_neigh_u = neigh_u[i_u + 7];
        std::int32_t min_neigh_v = neigh_v[i_v];
        if (min_neigh_v > max_neigh_u) {
            if (min_neigh_v > neigh_u[n_u - 1]) {
                return total;
            }
            i_u += 8;
            continue;
        }
        __m256i v_u = _mm256_loadu_si256(
            reinterpret_cast<const __m256i*>(neigh_u + i_u)); // load 8 neighbors of u
        __m256i v_v = _mm256_loadu_si256(
            reinterpret_cast<const __m256i*>(neigh_v + i_v)); // load 8 neighbors of v

        if (max_neigh_u >= max_neigh_v)
            i_v += 8;
        if (max_neigh_u <= max_neigh_v)
            i_u += 8;

        __mmask8 match = _mm256_cmpeq_epi32_mask(v_u, v_v);
        if (_cvtmask8_u32(match) != 0xff) { // shortcut case where all neighbors match
            __m256i circ1 = _mm256_set_epi32(0, 7, 6, 5, 4, 3, 2, 1);
            __m256i circ2 = _mm256_set_epi32(1, 0, 7, 6, 5, 4, 3, 2);
            __m256i circ3 = _mm256_set_epi32(2, 1, 0, 7, 6, 5, 4, 3);
            __m256i circ4 = _mm256_set_epi32(3, 2, 1, 0, 7, 6, 5, 4);
            __m256i circ5 = _mm256_set_epi32(4, 3, 2, 1, 0, 7, 6, 5);
            __m256i circ6 = _mm256_set_epi32(5, 4, 3, 2, 1, 0, 7, 6);
            __m256i circ7 = _mm256_set_epi32(6, 5, 4, 3, 2, 1, 0, 7);

            __m256i v_v1 = _mm256_permutexvar_epi32(circ1, v_v);
            __m256i v_v2 = _mm256_permutexvar_epi32(circ2, v_v);
            __m256i v_v3 = _mm256_permutexvar_epi32(circ3, v_v);
            __m256i v_v4 = _mm256_permutexvar_epi32(circ4, v_v);
            __m256i v_v5 = _mm256_permutexvar_epi32(circ5, v_v);
            __m256i v_v6 = _mm256_permutexvar_epi32(circ6, v_v);
            __m256i v_v7 = _mm256_permutexvar_epi32(circ7, v_v);

            __mmask8 tmp_match1 = _mm256_cmpeq_epi32_mask(v_u, v_v1); // find matches
            __mmask8 tmp_match2 = _mm256_cmpeq_epi32_mask(v_u, v_v2);
            __mmask8 tmp_match3 = _mm256_cmpeq_epi32_mask(v_u, v_v3);
            __mmask8 tmp_match4 = _mm256_cmpeq_epi32_mask(v_u, v_v4);
            __mmask8 tmp_match5 = _mm256_cmpeq_epi32_mask(v_u, v_v5);
            __mmask8 tmp_match6 = _mm256_cmpeq_epi32_mask(v_u, v_v6);
            __mmask8 tmp_match7 = _mm256_cmpeq_epi32_mask(v_u, v_v7);

            match = _kor_mask8(
                _kor_mask8(_kor_mask8(match, tmp_match1), _kor_mask8(tmp_match2, tmp_match3)),
                _kor_mask8(_kor_mask8(tmp_match4, tmp_match5),
                           _kor_mask8(tmp_match6, tmp_match7))); // combine all matches
        }
        total += _popcnt32_redef(_cvtmask8_u32(match)); //count number of matches
        __m512i src = _mm512_set1_epi64(0);
        __m512i one_const = _mm512_set1_epi64(1);

        __m512i gt = _mm512_mask_i32gather_epi64(src, match, v_u, tc, 8);
        __m512i sum = _mm512_mask_add_epi64(src, match, gt, one_const);
        _mm512_mask_i32scatter_epi64(tc, match, v_u, sum, 8);
    }
    if (i_u <= (n_u - 8) && i_v < n_v) {
        __m256i v_u = _mm256_loadu_si256(reinterpret_cast<const __m256i*>(neigh_u + i_u));
        while (neigh_v[i_v] <= neigh_u[i_u + 7] && i_v < n_v) {
            __m256i tmp_v_v = _mm256_set1_epi32(neigh_v[i_v]);
            __mmask8 match = _mm256_cmpeq_epi32_mask(v_u, tmp_v_v);
            if (_cvtmask8_u32(match)) {
                total++;
                tc[neigh_v[i_v]]++;
            }
            i_v++;
        }
        i_u += 8;
    }
    if (i_v <= (n_v - 8) && i_u < n_u) {
        __m256i v_v = _mm256_loadu_si256(reinterpret_cast<const __m256i*>(neigh_v + i_v));
        while (neigh_u[i_u] <= neigh_v[i_v + 7] && i_u < n_u) {
            __m256i tmp_v_u = _mm256_set1_epi32(neigh_u[i_u]);
            __mmask8 match = _mm256_cmpeq_epi32_mask(v_v, tmp_v_u);
            if (_cvtmask8_u32(match)) {
                total++;
                tc[neigh_u[i_u]]++;
            }
            i_u++;
        }
        i_v += 8;
    }

    while (i_u <= (n_u - 4) && i_v <= (n_v - 4)) { // not in last n%8 elements
        // assumes neighbor list is ordered
        std::int32_t min_neigh_u = neigh_u[i_u];
        std::int32_t max_neigh_v = neigh_v[i_v + 3];

        if (min_neigh_u > max_neigh_v) {
            if (min_neigh_u > neigh_v[n_v - 1]) {
                return total;
            }
            i_v += 4;
            continue;
        }
        std::int32_t min_neigh_v = neigh_v[i_v];
        std::int32_t max_neigh_u = neigh_u[i_u + 3];
        if (min_neigh_v > max_neigh_u) {
            if (min_neigh_v > neigh_u[n_u - 1]) {
                return total;
            }
            i_u += 4;
            continue;
        }
        __m128i v_u = _mm_loadu_si128(
            reinterpret_cast<const __m128i*>(neigh_u + i_u)); // load 8 neighbors of u
        __m128i v_v = _mm_loadu_si128(
            reinterpret_cast<const __m128i*>(neigh_v + i_v)); // load 8 neighbors of v

        if (max_neigh_u >= max_neigh_v)
            i_v += 4;
        if (max_neigh_u <= max_neigh_v)
            i_u += 4;

        __mmask8 match = _mm_cmpeq_epi32_mask(v_u, v_v);
        if (_cvtmask8_u32(match) != 0xf) { // shortcut case where all neighbors match
            __m128i v_v1 = _mm_shuffle_epi32(v_v, _MM_SHUFFLE(0, 3, 2, 1));
            __m128i v_v2 = _mm_shuffle_epi32(v_v, _MM_SHUFFLE(1, 0, 3, 2));
            __m128i v_v3 = _mm_shuffle_epi32(v_v, _MM_SHUFFLE(2, 1, 0, 3));

            __mmask8 tmp_match1 = _mm_cmpeq_epi32_mask(v_u, v_v1); // find matches
            __mmask8 tmp_match2 = _mm_cmpeq_epi32_mask(v_u, v_v2);
            __mmask8 tmp_match3 = _mm_cmpeq_epi32_mask(v_u, v_v3);

            match = _kor_mask8(_kor_mask8(match, tmp_match1),
                               _kor_mask8(tmp_match2, tmp_match3)); // combine all matches
        }
        total += _popcnt32_redef(_cvtmask8_u32(match)); //count number of matches
        __m256i src = _mm256_setzero_si256();
        __m256i one_const = _mm256_set1_epi64x(1);

        __m256i gt = _mm256_mmask_i32gather_epi64(src, match, v_u, tc, 8);
        __m256i sum = _mm256_mask_add_epi64(src, match, gt, one_const);
        _mm256_mask_i32scatter_epi64(tc, match, v_u, sum, 8);
    }
    if (i_u <= (n_u - 4) && i_v < n_v) {
        __m128i v_u = _mm_loadu_si128(reinterpret_cast<const __m128i*>(neigh_u + i_u));
        while (neigh_v[i_v] <= neigh_u[i_u + 3] && i_v < n_v) {
            __m128i tmp_v_v = _mm_set1_epi32(neigh_v[i_v]);
            __mmask8 match = _mm_cmpeq_epi32_mask(v_u, tmp_v_v);
            if (_cvtmask8_u32(match)) {
                total++;
                tc[neigh_v[i_v]]++;
            }
            i_v++;
        }
        i_u += 4;
    }
    if (i_v <= (n_v - 4) && i_u < n_u) {
        __m128i v_v = _mm_loadu_si128(reinterpret_cast<const __m128i*>(neigh_v + i_v));
        while (neigh_u[i_u] <= neigh_v[i_v + 3] && i_u < n_u) {
            __m128i tmp_v_u = _mm_set1_epi32(neigh_u[i_u]);
            __mmask8 match = _mm_cmpeq_epi32_mask(v_v, tmp_v_u);
            if (_cvtmask8_u32(match)) {
                total++;
                tc[neigh_u[i_u]]++;
            }
            i_u++;
        }
        i_v += 4;
    }
#endif
    while (i_u < n_u && i_v < n_v) {
        if ((neigh_u[i_u] > neigh_v[n_v - 1]) || (neigh_v[i_v] > neigh_u[n_u - 1])) {
            return total;
        }
        if (neigh_u[i_u] == neigh_v[i_v]) {
            total++, tc[neigh_u[i_u]]++;
            i_u++, i_v++;
        }
        else if (neigh_u[i_u] < neigh_v[i_v])
            i_u++;
        else if (neigh_u[i_u] > neigh_v[i_v])
            i_v++;
    }
    return total;
}

template <typename Cpu>
array<std::int64_t> triangle_counting_local_avx512(
    const dal::preview::detail::topology<std::int32_t>& data,
    int64_t* triangles_local) {
    const auto g_edge_offsets = data._rows.get_data();
    const auto g_vertex_neighbors = data._cols.get_data();
    const auto g_degrees = data._degrees.get_data();
    const auto g_vertex_count = data._vertex_count;
    const auto g_edge_count = data._edge_count;

    std::int32_t average_degree = g_edge_count / g_vertex_count;
    int thread_cnt = dal::detail::threader_get_max_threads();

    dal::detail::threader_for(thread_cnt * g_vertex_count,
                              thread_cnt * g_vertex_count,
                              [&](std::int64_t u) {
                                  triangles_local[u] = 0;
                              });

    const std::int32_t average_degree_sparsity_boundary = 4;
    if (average_degree < average_degree_sparsity_boundary) {
        dal::detail::threader_for(g_vertex_count, g_vertex_count, [&](std::int32_t u) {
            for (auto v_ = g_vertex_neighbors + g_edge_offsets[u];
                 v_ != g_vertex_neighbors + g_edge_offsets[u + 1];
                 ++v_) {
                std::int32_t v = *v_;
                if (v > u) {
                    break;
                }
                auto u_neighbors_ptr = g_vertex_neighbors + g_edge_offsets[u];
                for (auto w_ = g_vertex_neighbors + g_edge_offsets[v];
                     v_ != g_vertex_neighbors + g_edge_offsets[v + 1];
                     ++w_) {
                    std::int32_t w = *w_;
                    if (w > v) {
                        break;
                    }
                    while (*u_neighbors_ptr < w) {
                        u_neighbors_ptr++;
                    }
                    if (w == *u_neighbors_ptr) {
                        int thread_id = dal::detail::threader_get_current_thread_index();
                        int64_t indx = (int64_t)thread_id * (int64_t)g_vertex_count;
                        triangles_local[indx + u]++;
                        triangles_local[indx + v]++;
                        triangles_local[indx + w]++;
                    }
                }
            }
        });
    }
    else { //average_degree >= average_degree_sparsity_boundary
        dal::detail::threader_for_simple(g_vertex_count, g_vertex_count, [&](std::int32_t u) {
            if (g_degrees[u] >= 2)
                dal::detail::threader_for_int32ptr(
                    g_vertex_neighbors + g_edge_offsets[u],
                    g_vertex_neighbors + g_edge_offsets[u + 1],
                    [&](const std::int32_t* v_) {
                        std::int32_t v = *v_;
                        if (v <= u) {
                            const std::int32_t* neigh_u = g_vertex_neighbors + g_edge_offsets[u];
                            std::int32_t size_neigh_u =
                                g_vertex_neighbors + g_edge_offsets[u + 1] - neigh_u;
                            const std::int32_t* neigh_v = g_vertex_neighbors + g_edge_offsets[v];
                            ;
                            std::int32_t size_neigh_v =
                                g_vertex_neighbors + g_edge_offsets[v + 1] - neigh_v;
                            std::int32_t new_size_neigh_v;

                            for (new_size_neigh_v = 0; (new_size_neigh_v < size_neigh_v) &&
                                                       (neigh_v[new_size_neigh_v] <= v);
                                 new_size_neigh_v++)
                                ;
                            size_neigh_v = new_size_neigh_v;

                            int thread_id = dal::detail::threader_get_current_thread_index();
                            int64_t indx = (int64_t)thread_id * (int64_t)g_vertex_count;

                            auto tc = intersection_local_tc(neigh_u,
                                                            neigh_v,
                                                            size_neigh_u,
                                                            size_neigh_v,
                                                            triangles_local + indx,
                                                            g_vertex_count);

                            triangles_local[indx + u] += tc;
                            triangles_local[indx + v] += tc;
                        }
                    });
        });
    }

    auto arr_triangles = array<std::int64_t>::empty(g_vertex_count);

    int64_t* triangles_ptr = arr_triangles.get_mutable_data();

    dal::detail::threader_for(g_vertex_count, g_vertex_count, [&](std::int32_t u) {
        for (int j = 0; j < thread_cnt; j++) {
            int64_t idx_glob = (int64_t)j * (int64_t)g_vertex_count;
            triangles_ptr[u] += triangles_local[idx_glob + u];
        }
    });
<<<<<<< HEAD
=======

>>>>>>> 9a92e39b
    return arr_triangles;
}

template <typename Cpu>
DAAL_FORCEINLINE std::int64_t triangle_counting_global_scalar_avx512(
    const std::int32_t* vertex_neighbors,
    const std::int64_t* edge_offsets,
    const std::int32_t* degrees,
    std::int64_t vertex_count,
    std::int64_t edge_count) {
    std::int64_t total_s = oneapi::dal::detail::parallel_reduce_size_t_int64_t(
        vertex_count,
        (std::int64_t)0,
        [&](std::int64_t begin_u, std::int64_t end_u, std::int64_t tc_u) -> std::int64_t {
            for (auto u = begin_u; u != end_u; ++u) {
                for (auto v_ = vertex_neighbors + edge_offsets[u];
                     v_ != vertex_neighbors + edge_offsets[u + 1];
                     ++v_) {
                    std::int32_t v = *v_;
                    if (v > u) {
                        break;
                    }
                    auto u_neighbors_ptr = vertex_neighbors + edge_offsets[u];
                    for (auto w_ = vertex_neighbors + edge_offsets[v];
                         v_ != vertex_neighbors + edge_offsets[v + 1];
                         ++w_) {
                        std::int32_t w = *w_;
                        if (w > v) {
                            break;
                        }
                        while (*u_neighbors_ptr < w) {
                            u_neighbors_ptr++;
                        }
                        if (w == *u_neighbors_ptr) {
                            tc_u++;
                        }
                    }
                }
            }
            return tc_u;
        },
        [&](std::int64_t x, std::int64_t y) -> std::int64_t {
            return x + y;
        });
    return total_s;
}

template <typename Cpu>
DAAL_FORCEINLINE std::int64_t triangle_counting_global_vector_avx512(
    const std::int32_t* vertex_neighbors,
    const std::int64_t* edge_offsets,
    const std::int32_t* degrees,
    std::int64_t vertex_count,
    std::int64_t edge_count) {
    std::int64_t total_s = oneapi::dal::detail::parallel_reduce_size_t_int64_t_simple(
        vertex_count,
        (std::int64_t)0,
        [&](std::int64_t begin_u, std::int64_t end_u, std::int64_t tc_u) -> std::int64_t {
            for (auto u = begin_u; u != end_u; ++u) {
                if (degrees[u] < 2) {
                    continue;
                }
                const std::int32_t* neigh_u = vertex_neighbors + edge_offsets[u];
                std::int32_t size_neigh_u = vertex_neighbors + edge_offsets[u + 1] - neigh_u;

                tc_u += oneapi::dal::detail::parallel_reduce_int32ptr_int64_t_simple(
                    vertex_neighbors + edge_offsets[u],
                    vertex_neighbors + edge_offsets[u + 1],
                    (std::int64_t)0,
                    [&](const std::int32_t* begin_v,
                        const std::int32_t* end_v,
                        std::int64_t total) -> std::int64_t {
                        for (auto v_ = begin_v; v_ != end_v; ++v_) {
                            std::int32_t v = *v_;

                            if (v > u) {
                                break;
                            }

                            const std::int32_t* neigh_v = vertex_neighbors + edge_offsets[v];
                            std::int32_t size_neigh_v =
                                vertex_neighbors + edge_offsets[v + 1] - neigh_v;

                            std::int32_t new_size_neigh_v = 0;
                            for (new_size_neigh_v = 0; (new_size_neigh_v < size_neigh_v) &&
                                                       (neigh_v[new_size_neigh_v] <= v);
                                 new_size_neigh_v++)
                                ;

                            total += intersection(neigh_u, neigh_v, size_neigh_u, new_size_neigh_v);
                        }
                        return total;
                    },
                    [&](std::int64_t x, std::int64_t y) -> std::int64_t {
                        return x + y;
                    });
            }
            return tc_u;
        },
        [&](std::int64_t x, std::int64_t y) -> std::int64_t {
            return x + y;
        });
    return total_s;
}

template <typename Cpu>
DAAL_FORCEINLINE std::int64_t triangle_counting_global_vector_relabel_avx512(
    const std::int32_t* vertex_neighbors,
    const std::int64_t* edge_offsets,
    const std::int32_t* degrees,
    std::int64_t vertex_count,
    std::int64_t edge_count) {
    std::int64_t total_s = oneapi::dal::detail::parallel_reduce_size_t_int64_t_simple(
        vertex_count,
        (std::int64_t)0,
        [&](std::int64_t begin_u, std::int64_t end_u, std::int64_t tc_u) -> std::int64_t {
            for (auto u = begin_u; u != end_u; ++u) {
                if (degrees[u] < 2) {
                    continue;
                }
                const std::int32_t* neigh_u = vertex_neighbors + edge_offsets[u];
                std::int32_t size_neigh_u = vertex_neighbors + edge_offsets[u + 1] - neigh_u;

                for (auto v_ = vertex_neighbors + edge_offsets[u];
                     v_ != vertex_neighbors + edge_offsets[u + 1];
                     ++v_) {
                    std::int32_t v = *v_;

                    if (v > u) {
                        break;
                    }

                    const std::int32_t* neigh_v = vertex_neighbors + edge_offsets[v];
                    std::int32_t size_neigh_v = vertex_neighbors + edge_offsets[v + 1] - neigh_v;

                    std::int32_t new_size_neigh_v = 0;
                    for (new_size_neigh_v = 0;
                         (new_size_neigh_v < size_neigh_v) && (neigh_v[new_size_neigh_v] <= v);
                         new_size_neigh_v++)
                        ;

                    tc_u += intersection(neigh_u, neigh_v, size_neigh_u, new_size_neigh_v);
                }
            }
            return tc_u;
        },
        [&](std::int64_t x, std::int64_t y) -> std::int64_t {
            return x + y;
        });
    return total_s;
}
} // namespace detail
} // namespace triangle_counting
} // namespace oneapi::dal::preview<|MERGE_RESOLUTION|>--- conflicted
+++ resolved
@@ -789,10 +789,6 @@
             triangles_ptr[u] += triangles_local[idx_glob + u];
         }
     });
-<<<<<<< HEAD
-=======
-
->>>>>>> 9a92e39b
     return arr_triangles;
 }
 
