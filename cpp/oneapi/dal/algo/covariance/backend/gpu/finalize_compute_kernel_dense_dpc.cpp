/*******************************************************************************
* Copyright 2023 Intel Corporation
*
* Licensed under the Apache License, Version 2.0 (the "License");
* you may not use this file except in compliance with the License.
* You may obtain a copy of the License at
*
*     http://www.apache.org/licenses/LICENSE-2.0
*
* Unless required by applicable law or agreed to in writing, software
* distributed under the License is distributed on an "AS IS" BASIS,
* WITHOUT WARRANTIES OR CONDITIONS OF ANY KIND, either express or implied.
* See the License for the specific language governing permissions and
* limitations under the License.
*******************************************************************************/

#include "oneapi/dal/algo/covariance/backend/gpu/finalize_compute_kernel.hpp"
#include "oneapi/dal/algo/covariance/backend/gpu/finalize_compute_kernel_dense_impl.hpp"
#include "oneapi/dal/backend/primitives/lapack.hpp"
#include "oneapi/dal/backend/primitives/reduction.hpp"
#include "oneapi/dal/backend/primitives/stat.hpp"
#include "oneapi/dal/backend/primitives/utils.hpp"
#include "oneapi/dal/detail/policy.hpp"
#include "oneapi/dal/detail/common.hpp"
#include "oneapi/dal/table/row_accessor.hpp"
#include "oneapi/dal/detail/profiler.hpp"

namespace oneapi::dal::covariance::backend {

namespace pr = oneapi::dal::backend::primitives;

using method_t = method::dense;
using task_t = task::compute;
using input_t = partial_compute_result<task_t>;
using result_t = compute_result<task_t>;
using descriptor_t = detail::descriptor_base<task_t>;

<<<<<<< HEAD
template <typename Float, typename Task>
static compute_result<Task> finalize_compute(const context_gpu& ctx,
                                             const descriptor_t& desc,
                                             const partial_compute_result<Task>& input) {
    auto& q = ctx.get_queue();

    const std::int64_t column_count = input.get_partial_crossproduct().get_column_count();
    ONEDAL_ASSERT(column_count > 0);

    dal::detail::check_mul_overflow(column_count, column_count);

    auto bias = desc.get_bias();
    auto assume_centered = desc.get_assume_centered();

    auto result = compute_result<task_t>{}.set_result_options(desc.get_result_options());

    const auto nobs_host = pr::table2ndarray<Float>(q, input.get_partial_n_rows());
    auto rows_count_global = nobs_host.get_data()[0];
    ONEDAL_ASSERT(rows_count_global > 0);

    const auto sums =
        pr::table2ndarray_1d<Float>(q, input.get_partial_sum(), sycl::usm::alloc::device);
    const auto xtx =
        pr::table2ndarray<Float>(q, input.get_partial_crossproduct(), sycl::usm::alloc::device);

    if (desc.get_result_options().test(result_options::cov_matrix)) {
        auto [cov, cov_event] =
            compute_covariance(q, rows_count_global, xtx, sums, bias, assume_centered);
        result.set_cov_matrix(
            (homogen_table::wrap(cov.flatten(q, { cov_event }), column_count, column_count)));
    }
    if (desc.get_result_options().test(result_options::cor_matrix)) {
        auto [corr, corr_event] = compute_correlation(q, rows_count_global, xtx, sums);
        result.set_cor_matrix(
            (homogen_table::wrap(corr.flatten(q, { corr_event }), column_count, column_count)));
    }
    if (desc.get_result_options().test(result_options::means)) {
        auto [means, means_event] = compute_means(q, sums, rows_count_global);
        result.set_means(homogen_table::wrap(means.flatten(q, { means_event }), 1, column_count));
    }
    return result;
=======
template <typename Float>
static result_t finalize_compute(const bk::context_gpu& ctx,
                                 const descriptor_t& desc,
                                 const input_t& input) {
    return finalize_compute_kernel_dense_impl<Float>(ctx)(desc, input);
>>>>>>> 520401fb
}

template <typename Float>
struct finalize_compute_kernel_gpu<Float, method_t, task_t> {
    result_t operator()(const bk::context_gpu& ctx,
                        const descriptor_t& desc,
                        const input_t& input) const {
        return finalize_compute<Float>(ctx, desc, input);
    }
};

template struct finalize_compute_kernel_gpu<float, method_t, task_t>;
template struct finalize_compute_kernel_gpu<double, method_t, task_t>;

} // namespace oneapi::dal::covariance::backend<|MERGE_RESOLUTION|>--- conflicted
+++ resolved
@@ -35,55 +35,11 @@
 using result_t = compute_result<task_t>;
 using descriptor_t = detail::descriptor_base<task_t>;
 
-<<<<<<< HEAD
-template <typename Float, typename Task>
-static compute_result<Task> finalize_compute(const context_gpu& ctx,
-                                             const descriptor_t& desc,
-                                             const partial_compute_result<Task>& input) {
-    auto& q = ctx.get_queue();
-
-    const std::int64_t column_count = input.get_partial_crossproduct().get_column_count();
-    ONEDAL_ASSERT(column_count > 0);
-
-    dal::detail::check_mul_overflow(column_count, column_count);
-
-    auto bias = desc.get_bias();
-    auto assume_centered = desc.get_assume_centered();
-
-    auto result = compute_result<task_t>{}.set_result_options(desc.get_result_options());
-
-    const auto nobs_host = pr::table2ndarray<Float>(q, input.get_partial_n_rows());
-    auto rows_count_global = nobs_host.get_data()[0];
-    ONEDAL_ASSERT(rows_count_global > 0);
-
-    const auto sums =
-        pr::table2ndarray_1d<Float>(q, input.get_partial_sum(), sycl::usm::alloc::device);
-    const auto xtx =
-        pr::table2ndarray<Float>(q, input.get_partial_crossproduct(), sycl::usm::alloc::device);
-
-    if (desc.get_result_options().test(result_options::cov_matrix)) {
-        auto [cov, cov_event] =
-            compute_covariance(q, rows_count_global, xtx, sums, bias, assume_centered);
-        result.set_cov_matrix(
-            (homogen_table::wrap(cov.flatten(q, { cov_event }), column_count, column_count)));
-    }
-    if (desc.get_result_options().test(result_options::cor_matrix)) {
-        auto [corr, corr_event] = compute_correlation(q, rows_count_global, xtx, sums);
-        result.set_cor_matrix(
-            (homogen_table::wrap(corr.flatten(q, { corr_event }), column_count, column_count)));
-    }
-    if (desc.get_result_options().test(result_options::means)) {
-        auto [means, means_event] = compute_means(q, sums, rows_count_global);
-        result.set_means(homogen_table::wrap(means.flatten(q, { means_event }), 1, column_count));
-    }
-    return result;
-=======
 template <typename Float>
 static result_t finalize_compute(const bk::context_gpu& ctx,
                                  const descriptor_t& desc,
                                  const input_t& input) {
     return finalize_compute_kernel_dense_impl<Float>(ctx)(desc, input);
->>>>>>> 520401fb
 }
 
 template <typename Float>
