/*******************************************************************************
* Copyright 2021 Intel Corporation
*
* Licensed under the Apache License, Version 2.0 (the "License");
* you may not use this file except in compliance with the License.
* You may obtain a copy of the License at
*
*     http://www.apache.org/licenses/LICENSE-2.0
*
* Unless required by applicable law or agreed to in writing, software
* distributed under the License is distributed on an "AS IS" BASIS,
* WITHOUT WARRANTIES OR CONDITIONS OF ANY KIND, either express or implied.
* See the License for the specific language governing permissions and
* limitations under the License.
*******************************************************************************/

#include "oneapi/dal/algo/covariance/compute_types.hpp"
#include "oneapi/dal/detail/common.hpp"
#include "oneapi/dal/exceptions.hpp"

namespace oneapi::dal::covariance {

template <typename Task>
class detail::compute_input_impl : public base {
public:
    compute_input_impl() : data(table()){};
    compute_input_impl(const table& data) : data(data){};
    table data;
};

template <typename Task>
class detail::compute_result_impl : public base {
public:
    table cov_matrix;
    table cor_matrix;
    table means;
    result_option_id options;
};

<<<<<<< HEAD
using detail::compute_input_impl;
using detail::compute_result_impl;
=======
template <typename Task>
class detail::v1::partial_compute_result_impl : public base {
public:
    table nobs;
    table crossproduct;
    table sums;
};

using detail::v1::compute_input_impl;
using detail::v1::compute_result_impl;
using detail::v1::partial_compute_result_impl;

namespace v1 {
>>>>>>> 8ab78d5e

template <typename Task>
compute_input<Task>::compute_input() : impl_(new compute_input_impl<Task>{}) {}

template <typename Task>
compute_input<Task>::compute_input(const table& data) : impl_(new compute_input_impl<Task>(data)) {}

template <typename Task>
const table& compute_input<Task>::get_data() const {
    return impl_->data;
}

template <typename Task>
void compute_input<Task>::set_data_impl(const table& value) {
    impl_->data = value;
}

template <typename Task>
compute_result<Task>::compute_result() : impl_(new compute_result_impl<Task>{}) {}

template <typename Task>
const table& compute_result<Task>::get_cov_matrix() const {
    using msg = dal::detail::error_messages;
    if (!get_result_options().test(result_options::cov_matrix)) {
        throw domain_error(msg::this_result_is_not_enabled_via_result_options());
    }
    return impl_->cov_matrix;
}

template <typename Task>
void compute_result<Task>::set_cov_matrix_impl(const table& value) {
    using msg = dal::detail::error_messages;
    if (!get_result_options().test(result_options::cov_matrix)) {
        throw domain_error(msg::this_result_is_not_enabled_via_result_options());
    }
    impl_->cov_matrix = value;
}
template <typename Task>
const table& compute_result<Task>::get_cor_matrix() const {
    using msg = dal::detail::error_messages;
    if (!get_result_options().test(result_options::cor_matrix)) {
        throw domain_error(msg::this_result_is_not_enabled_via_result_options());
    }
    return impl_->cor_matrix;
}

template <typename Task>
void compute_result<Task>::set_cor_matrix_impl(const table& value) {
    using msg = dal::detail::error_messages;
    if (!get_result_options().test(result_options::cor_matrix)) {
        throw domain_error(msg::this_result_is_not_enabled_via_result_options());
    }
    impl_->cor_matrix = value;
}

template <typename Task>
const table& compute_result<Task>::get_means() const {
    using msg = dal::detail::error_messages;
    if (!get_result_options().test(result_options::means)) {
        throw domain_error(msg::this_result_is_not_enabled_via_result_options());
    }
    return impl_->means;
}

template <typename Task>
void compute_result<Task>::set_means_impl(const table& value) {
    using msg = dal::detail::error_messages;
    if (!get_result_options().test(result_options::means)) {
        throw domain_error(msg::this_result_is_not_enabled_via_result_options());
    }
    impl_->means = value;
}

template <typename Task>
partial_compute_input<Task>::partial_compute_input(const table& data)
        : compute_input<Task>(data),
          prev_() {}

template <typename Task>
partial_compute_input<Task>::partial_compute_input() : compute_input<Task>(),
                                                       prev_() {}

template <typename Task>
partial_compute_input<Task>::partial_compute_input(const partial_compute_result<Task>& prev,
                                                   const table& data)
        : compute_input<Task>(data) {
    this->prev_ = prev;
}

template <typename Task>
const result_option_id& compute_result<Task>::get_result_options() const {
    return impl_->options;
}

template <typename Task>
void compute_result<Task>::set_result_options_impl(const result_option_id& value) {
    impl_->options = value;
}

template <typename Task>
const table& partial_compute_result<Task>::get_nobs() const {
    return impl_->nobs;
}

template <typename Task>
partial_compute_result<Task>::partial_compute_result()
        : impl_(new partial_compute_result_impl<Task>()) {}

template <typename Task>
void partial_compute_result<Task>::set_nobs_impl(const table& value) {
    impl_->nobs = value;
}

template <typename Task>
const table& partial_compute_result<Task>::get_crossproduct() const {
    return impl_->crossproduct;
}

template <typename Task>
void partial_compute_result<Task>::set_crossproduct_impl(const table& value) {
    impl_->crossproduct = value;
}
template <typename Task>
const table& partial_compute_result<Task>::get_sums() const {
    return impl_->sums;
}

template <typename Task>
void partial_compute_result<Task>::set_sums_impl(const table& value) {
    impl_->sums = value;
}

template class ONEDAL_EXPORT compute_input<task::compute>;
template class ONEDAL_EXPORT compute_result<task::compute>;
template class ONEDAL_EXPORT partial_compute_input<task::compute>;
template class ONEDAL_EXPORT partial_compute_result<task::compute>;

} // namespace oneapi::dal::covariance<|MERGE_RESOLUTION|>--- conflicted
+++ resolved
@@ -37,24 +37,17 @@
     result_option_id options;
 };
 
-<<<<<<< HEAD
-using detail::compute_input_impl;
-using detail::compute_result_impl;
-=======
 template <typename Task>
-class detail::v1::partial_compute_result_impl : public base {
+class detail::partial_compute_result_impl : public base {
 public:
     table nobs;
     table crossproduct;
     table sums;
 };
 
-using detail::v1::compute_input_impl;
-using detail::v1::compute_result_impl;
-using detail::v1::partial_compute_result_impl;
-
-namespace v1 {
->>>>>>> 8ab78d5e
+using detail::compute_input_impl;
+using detail::compute_result_impl;
+using detail::partial_compute_result_impl;
 
 template <typename Task>
 compute_input<Task>::compute_input() : impl_(new compute_input_impl<Task>{}) {}
