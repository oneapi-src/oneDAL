/*******************************************************************************
* Copyright 2021 Intel Corporation
*
* Licensed under the Apache License, Version 2.0 (the "License");
* you may not use this file except in compliance with the License.
* You may obtain a copy of the License at
*
*     http://www.apache.org/licenses/LICENSE-2.0
*
* Unless required by applicable law or agreed to in writing, software
* distributed under the License is distributed on an "AS IS" BASIS,
* WITHOUT WARRANTIES OR CONDITIONS OF ANY KIND, either express or implied.
* See the License for the specific language governing permissions and
* limitations under the License.
*******************************************************************************/

#pragma once

#include "oneapi/dal/algo/covariance/compute.hpp"
#include "oneapi/dal/algo/covariance/partial_compute.hpp"
#include "oneapi/dal/algo/covariance/finalize_compute.hpp"

#include "oneapi/dal/test/engine/common.hpp"
#include "oneapi/dal/test/engine/fixtures.hpp"
#include "oneapi/dal/test/engine/dataframe.hpp"
#include "oneapi/dal/test/engine/math.hpp"

namespace oneapi::dal::covariance::test {

namespace te = dal::test::engine;
namespace la = te::linalg;
namespace cov = oneapi::dal::covariance;

template <typename TestType, typename Derived>
class covariance_test : public te::crtp_algo_fixture<TestType, Derived> {
public:
    using Float = std::tuple_element_t<0, TestType>;
    using Method = std::tuple_element_t<1, TestType>;
    using input_t = cov::compute_input<>;
    using result_t = cov::compute_result<>;
    using descriptor_t = cov::descriptor<Float, Method>;

    auto get_descriptor(cov::result_option_id compute_mode) const {
        return descriptor_t{}.set_result_options(compute_mode);
    }

    te::table_id get_homogen_table_id() const {
        return te::table_id::homogen<Float>();
    }

    template <typename Float>
    std::vector<dal::table> split_table_by_rows(const dal::table& t, std::int64_t split_count) {
        ONEDAL_ASSERT(0l < split_count);
        ONEDAL_ASSERT(split_count <= t.get_row_count());

        const std::int64_t row_count = t.get_row_count();
        const std::int64_t column_count = t.get_column_count();
        const std::int64_t block_size_regular = row_count / split_count;
        const std::int64_t block_size_tail = row_count % split_count;

        std::vector<dal::table> result(split_count);

        std::int64_t row_offset = 0;
        for (std::int64_t i = 0; i < split_count; i++) {
            const std::int64_t tail = std::int64_t(i + 1 == split_count) * block_size_tail;
            const std::int64_t block_size = block_size_regular + tail;

            const auto row_range = dal::range{ row_offset, row_offset + block_size };
            const auto block = dal::row_accessor<const Float>{ t }.pull(row_range);
            result[i] = dal::homogen_table::wrap(block, block_size, column_count);
            row_offset += block_size;
        }

        return result;
    }
    void general_checks(const te::dataframe& input, const te::table_id& input_table_id) {
        const table data = input.get_table(this->get_policy(), input_table_id);

        INFO("create descriptor cov cor means")
        auto cov_desc =
            covariance::descriptor<Float, Method, covariance::task::compute>().set_result_options(
                covariance::result_options::cov_matrix | covariance::result_options::cor_matrix |
                covariance::result_options::means);
        INFO("run compute optional: cov cor means");
        auto compute_result = this->compute(cov_desc, data);
        check_compute_result(data, compute_result);

        INFO("create descriptor cov")
        cov_desc =
            covariance::descriptor<Float, Method, covariance::task::compute>().set_result_options(
                covariance::result_options::cov_matrix);
        INFO("run compute optional: cov");
        compute_result = this->compute(cov_desc, data);
        check_compute_result(data, compute_result);

        INFO("create descriptor cor")
        cov_desc =
            covariance::descriptor<Float, Method, covariance::task::compute>().set_result_options(
                covariance::result_options::cor_matrix);
        INFO("run compute optional: cor");
        compute_result = this->compute(cov_desc, data);
        check_compute_result(data, compute_result);

        INFO("create descriptor means")
        cov_desc =
            covariance::descriptor<Float, Method, covariance::task::compute>().set_result_options(
                covariance::result_options::means);
        INFO("run compute optional: means");
        compute_result = this->compute(cov_desc, data);
        check_compute_result(data, compute_result);

        INFO("create descriptor cov cor")
        cov_desc =
            covariance::descriptor<Float, Method, covariance::task::compute>().set_result_options(
                covariance::result_options::cov_matrix | covariance::result_options::cor_matrix);
        INFO("run compute optional: cov cor");
        compute_result = this->compute(cov_desc, data);
        check_compute_result(data, compute_result);

        INFO("create descriptor cov means")
        cov_desc =
            covariance::descriptor<Float, Method, covariance::task::compute>().set_result_options(
                covariance::result_options::cov_matrix | covariance::result_options::means);
        INFO("run compute optional: cov means");
        compute_result = this->compute(cov_desc, data);
        check_compute_result(data, compute_result);

        INFO("create descriptor cor means")
        cov_desc =
            covariance::descriptor<Float, Method, covariance::task::compute>().set_result_options(
                covariance::result_options::cor_matrix | covariance::result_options::means);
        INFO("run compute optional: cor means");
        compute_result = this->compute(cov_desc, data);
        check_compute_result(data, compute_result);
    }

    void online_general_checks(const te::dataframe& input, const te::table_id& input_table_id) {
        const table data = input.get_table(this->get_policy(), input_table_id);
<<<<<<< HEAD

=======
        const std::int64_t nBlocks = 10;
>>>>>>> 036861ca
        INFO("create descriptor cov cor means")
        auto cov_desc =
            covariance::descriptor<Float, Method, covariance::task::compute>().set_result_options(
                covariance::result_options::cov_matrix | covariance::result_options::cor_matrix |
                covariance::result_options::means);
        INFO("run compute optional: cov cor means");
<<<<<<< HEAD
        auto partial_result = dal::covariance::partial_compute_result();
        auto input_table = split_table_by_rows<double>(data, 10);
        for (std::int64_t i = 0; i < 10; ++i) {
=======
        dal::covariance::partial_compute_result<> partial_result;
        auto input_table = split_table_by_rows<double>(data, nBlocks);
        for (std::int64_t i = 0; i < nBlocks; ++i) {
>>>>>>> 036861ca
            partial_result = this->partial_compute(cov_desc, partial_result, input_table[i]);
        }
        auto compute_result = this->finalize_compute(cov_desc, partial_result);
        check_compute_result(data, compute_result);

        INFO("create descriptor cov")
        cov_desc =
            covariance::descriptor<Float, Method, covariance::task::compute>().set_result_options(
                covariance::result_options::cov_matrix);
        INFO("run compute optional: cov");
        partial_result = dal::covariance::partial_compute_result();
<<<<<<< HEAD
        input_table = split_table_by_rows<double>(data, 10);
        for (std::int64_t i = 0; i < 10; ++i) {
=======
        input_table = split_table_by_rows<double>(data, nBlocks);
        for (std::int64_t i = 0; i < nBlocks; ++i) {
>>>>>>> 036861ca
            partial_result = this->partial_compute(cov_desc, partial_result, input_table[i]);
        }
        compute_result = this->finalize_compute(cov_desc, partial_result);
        check_compute_result(data, compute_result);

        INFO("create descriptor cor")
        cov_desc =
            covariance::descriptor<Float, Method, covariance::task::compute>().set_result_options(
                covariance::result_options::cor_matrix);
        INFO("run compute optional: cor");
        partial_result = dal::covariance::partial_compute_result();
<<<<<<< HEAD
        input_table = split_table_by_rows<double>(data, 10);
        for (std::int64_t i = 0; i < 10; ++i) {
=======
        input_table = split_table_by_rows<double>(data, nBlocks);
        for (std::int64_t i = 0; i < nBlocks; ++i) {
>>>>>>> 036861ca
            partial_result = this->partial_compute(cov_desc, partial_result, input_table[i]);
        }
        compute_result = this->finalize_compute(cov_desc, partial_result);
        check_compute_result(data, compute_result);

        INFO("create descriptor means")
        cov_desc =
            covariance::descriptor<Float, Method, covariance::task::compute>().set_result_options(
                covariance::result_options::means);
        INFO("run compute optional: means");
        partial_result = dal::covariance::partial_compute_result();
<<<<<<< HEAD
        input_table = split_table_by_rows<double>(data, 10);
        for (std::int64_t i = 0; i < 10; ++i) {
=======
        input_table = split_table_by_rows<double>(data, nBlocks);
        for (std::int64_t i = 0; i < nBlocks; ++i) {
>>>>>>> 036861ca
            partial_result = this->partial_compute(cov_desc, partial_result, input_table[i]);
        }
        compute_result = this->finalize_compute(cov_desc, partial_result);
        check_compute_result(data, compute_result);

        INFO("create descriptor cov cor")
        cov_desc =
            covariance::descriptor<Float, Method, covariance::task::compute>().set_result_options(
                covariance::result_options::cov_matrix | covariance::result_options::cor_matrix);
        INFO("run compute optional: cov cor");
        partial_result = dal::covariance::partial_compute_result();
<<<<<<< HEAD
        input_table = split_table_by_rows<double>(data, 10);
        for (std::int64_t i = 0; i < 10; ++i) {
=======
        input_table = split_table_by_rows<double>(data, nBlocks);
        for (std::int64_t i = 0; i < nBlocks; ++i) {
>>>>>>> 036861ca
            partial_result = this->partial_compute(cov_desc, partial_result, input_table[i]);
        }
        compute_result = this->finalize_compute(cov_desc, partial_result);
        check_compute_result(data, compute_result);

        INFO("create descriptor cov means")
        cov_desc =
            covariance::descriptor<Float, Method, covariance::task::compute>().set_result_options(
                covariance::result_options::cov_matrix | covariance::result_options::means);
        INFO("run compute optional: cov means");
        partial_result = dal::covariance::partial_compute_result();
<<<<<<< HEAD
        input_table = split_table_by_rows<double>(data, 10);
        for (std::int64_t i = 0; i < 10; ++i) {
=======
        input_table = split_table_by_rows<double>(data, nBlocks);
        for (std::int64_t i = 0; i < nBlocks; ++i) {
>>>>>>> 036861ca
            partial_result = this->partial_compute(cov_desc, partial_result, input_table[i]);
        }
        compute_result = this->finalize_compute(cov_desc, partial_result);
        check_compute_result(data, compute_result);

        INFO("create descriptor cor means")
        cov_desc =
            covariance::descriptor<Float, Method, covariance::task::compute>().set_result_options(
                covariance::result_options::cor_matrix | covariance::result_options::means);
        INFO("run compute optional: cor means");
        partial_result = dal::covariance::partial_compute_result();
<<<<<<< HEAD
        input_table = split_table_by_rows<double>(data, 10);
        for (std::int64_t i = 0; i < 10; ++i) {
=======
        input_table = split_table_by_rows<double>(data, nBlocks);
        for (std::int64_t i = 0; i < nBlocks; ++i) {
>>>>>>> 036861ca
            partial_result = this->partial_compute(cov_desc, partial_result, input_table[i]);
        }
        compute_result = this->finalize_compute(cov_desc, partial_result);
        check_compute_result(data, compute_result);
    }

    void check_compute_result(const table& data, const covariance::compute_result<>& result) {
        if (result.get_result_options().test(result_options::cov_matrix)) {
            const auto cov_matrix = result.get_cov_matrix();
            INFO("check if cov matrix table shape is expected")
            REQUIRE(cov_matrix.get_row_count() == data.get_column_count());
            REQUIRE(cov_matrix.get_column_count() == data.get_column_count());
            INFO("check if there is no NaN in cov matrix table")
            REQUIRE(te::has_no_nans(cov_matrix));
            INFO("check if cov matrix values are expected")
            check_cov_matrix_values(data, cov_matrix);
        }
        if (result.get_result_options().test(result_options::cor_matrix)) {
            const auto cor_matrix = result.get_cor_matrix();
            INFO("check if cor matrix table shape is expected")
            REQUIRE(cor_matrix.get_row_count() == data.get_column_count());
            REQUIRE(cor_matrix.get_column_count() == data.get_column_count());
            INFO("check if there is no NaN in cor matrix table")
            REQUIRE(te::has_no_nans(cor_matrix));
            INFO("check if cor matrix values are expected")
            check_cor_matrix_values(data, cor_matrix);
        }
        if (result.get_result_options().test(result_options::means)) {
            const auto means = result.get_means();
            INFO("check if means table shape is expected")
            REQUIRE(means.get_row_count() == 1);
            REQUIRE(means.get_column_count() == data.get_column_count());
            INFO("check if there is no NaN in means table")
            REQUIRE(te::has_no_nans(means));
            INFO("check if means values are expected")
            check_means_values(data, means);
        }
    }

    void check_means_values(const table& data, const table& means) {
        const auto reference_means = compute_reference_means(data);
        const double tol = te::get_tolerance<Float>(1e-4, 1e-9);
        const double diff = te::abs_error(reference_means, means);
        CHECK(diff < tol);
    }

    la::matrix<double> compute_reference_means(const table& data) {
        const auto data_matrix = la::matrix<double>::wrap(data);
        const auto row_count_data = data_matrix.get_row_count();
        const auto column_count_data = data_matrix.get_column_count();
        auto reference_means = la::matrix<double>::full({ 1, column_count_data }, 0.0);

        for (std::int64_t i = 0; i < column_count_data; i++) {
            double sum = 0;
            for (std::int64_t j = 0; j < row_count_data; j++) {
                sum += data_matrix.get(j, i);
            }
            reference_means.set(0, i) = sum / row_count_data;
        }
        return reference_means;
    }

    void check_cov_matrix_values(const table& data, const table& cov_matrix) {
        const auto reference_cov = compute_reference_cov(data);
        const auto data_matrix = la::matrix<double>::wrap(cov_matrix);
        const double tol = te::get_tolerance<Float>(1e-2, 1e-9);
        const double diff = te::abs_error(reference_cov, cov_matrix);
        CHECK(diff < tol);
    }

    la::matrix<double> compute_reference_cov(const table& data) {
        const auto data_matrix = la::matrix<double>::wrap(data);
        const auto row_count_data = data_matrix.get_row_count();
        const auto column_count_data = data_matrix.get_column_count();
        auto reference_means = compute_reference_means(data);
        auto reference_cov =
            la::matrix<double>::full({ column_count_data, column_count_data }, 0.0);
        for (std::int64_t i = 0; i < column_count_data; i++) {
            for (std::int64_t j = 0; j < column_count_data; j++) {
                double elem = 0;
                for (std::int64_t k = 0; k < row_count_data; k++) {
                    elem += (data_matrix.get(k, i) - reference_means.get(0, i)) *
                            (data_matrix.get(k, j) - reference_means.get(0, j));
                }
                reference_cov.set(i, j) = elem * (1 / static_cast<double>(row_count_data - 1));
            }
        }
        return reference_cov;
    }
    void check_cor_matrix_values(const table& data, const table& cor_matrix) {
        const auto reference_cor = compute_reference_cor(data);
        const double tol = te::get_tolerance<Float>(1e-2, 1e-9);
        const double diff = te::abs_error(reference_cor, cor_matrix);
        CHECK(diff < tol);
    }

    la::matrix<double> compute_reference_cor(const table& data) {
        const auto data_matrix = la::matrix<double>::wrap(data);
        const auto column_count_data = data_matrix.get_column_count();
        auto reference_means = compute_reference_means(data);
        auto reference_cov = compute_reference_cov(data);
        auto reference_cor =
            la::matrix<double>::full({ column_count_data, column_count_data }, 0.0);
        for (std::int64_t i = 0; i < column_count_data; i++) {
            for (std::int64_t j = 0; j < column_count_data; j++) {
                reference_cor.set(i, j) =
                    reference_cov.get(i, j) /
                    std::sqrt(reference_cov.get(i, i) * reference_cov.get(j, j));
            }
        }

        return reference_cor;
    }
};

using covariance_types = COMBINE_TYPES((float, double), (covariance::method::dense));

} // namespace oneapi::dal::covariance::test<|MERGE_RESOLUTION|>--- conflicted
+++ resolved
@@ -136,26 +136,15 @@
 
     void online_general_checks(const te::dataframe& input, const te::table_id& input_table_id) {
         const table data = input.get_table(this->get_policy(), input_table_id);
-<<<<<<< HEAD
-
-=======
-        const std::int64_t nBlocks = 10;
->>>>>>> 036861ca
         INFO("create descriptor cov cor means")
         auto cov_desc =
             covariance::descriptor<Float, Method, covariance::task::compute>().set_result_options(
                 covariance::result_options::cov_matrix | covariance::result_options::cor_matrix |
                 covariance::result_options::means);
         INFO("run compute optional: cov cor means");
-<<<<<<< HEAD
-        auto partial_result = dal::covariance::partial_compute_result();
-        auto input_table = split_table_by_rows<double>(data, 10);
-        for (std::int64_t i = 0; i < 10; ++i) {
-=======
         dal::covariance::partial_compute_result<> partial_result;
         auto input_table = split_table_by_rows<double>(data, nBlocks);
         for (std::int64_t i = 0; i < nBlocks; ++i) {
->>>>>>> 036861ca
             partial_result = this->partial_compute(cov_desc, partial_result, input_table[i]);
         }
         auto compute_result = this->finalize_compute(cov_desc, partial_result);
@@ -167,13 +156,8 @@
                 covariance::result_options::cov_matrix);
         INFO("run compute optional: cov");
         partial_result = dal::covariance::partial_compute_result();
-<<<<<<< HEAD
-        input_table = split_table_by_rows<double>(data, 10);
-        for (std::int64_t i = 0; i < 10; ++i) {
-=======
-        input_table = split_table_by_rows<double>(data, nBlocks);
-        for (std::int64_t i = 0; i < nBlocks; ++i) {
->>>>>>> 036861ca
+        input_table = split_table_by_rows<double>(data, nBlocks);
+        for (std::int64_t i = 0; i < nBlocks; ++i) {
             partial_result = this->partial_compute(cov_desc, partial_result, input_table[i]);
         }
         compute_result = this->finalize_compute(cov_desc, partial_result);
@@ -185,13 +169,8 @@
                 covariance::result_options::cor_matrix);
         INFO("run compute optional: cor");
         partial_result = dal::covariance::partial_compute_result();
-<<<<<<< HEAD
-        input_table = split_table_by_rows<double>(data, 10);
-        for (std::int64_t i = 0; i < 10; ++i) {
-=======
-        input_table = split_table_by_rows<double>(data, nBlocks);
-        for (std::int64_t i = 0; i < nBlocks; ++i) {
->>>>>>> 036861ca
+        input_table = split_table_by_rows<double>(data, nBlocks);
+        for (std::int64_t i = 0; i < nBlocks; ++i) {
             partial_result = this->partial_compute(cov_desc, partial_result, input_table[i]);
         }
         compute_result = this->finalize_compute(cov_desc, partial_result);
@@ -203,13 +182,8 @@
                 covariance::result_options::means);
         INFO("run compute optional: means");
         partial_result = dal::covariance::partial_compute_result();
-<<<<<<< HEAD
-        input_table = split_table_by_rows<double>(data, 10);
-        for (std::int64_t i = 0; i < 10; ++i) {
-=======
-        input_table = split_table_by_rows<double>(data, nBlocks);
-        for (std::int64_t i = 0; i < nBlocks; ++i) {
->>>>>>> 036861ca
+        input_table = split_table_by_rows<double>(data, nBlocks);
+        for (std::int64_t i = 0; i < nBlocks; ++i) {
             partial_result = this->partial_compute(cov_desc, partial_result, input_table[i]);
         }
         compute_result = this->finalize_compute(cov_desc, partial_result);
@@ -221,13 +195,8 @@
                 covariance::result_options::cov_matrix | covariance::result_options::cor_matrix);
         INFO("run compute optional: cov cor");
         partial_result = dal::covariance::partial_compute_result();
-<<<<<<< HEAD
-        input_table = split_table_by_rows<double>(data, 10);
-        for (std::int64_t i = 0; i < 10; ++i) {
-=======
-        input_table = split_table_by_rows<double>(data, nBlocks);
-        for (std::int64_t i = 0; i < nBlocks; ++i) {
->>>>>>> 036861ca
+        input_table = split_table_by_rows<double>(data, nBlocks);
+        for (std::int64_t i = 0; i < nBlocks; ++i) {
             partial_result = this->partial_compute(cov_desc, partial_result, input_table[i]);
         }
         compute_result = this->finalize_compute(cov_desc, partial_result);
@@ -239,13 +208,8 @@
                 covariance::result_options::cov_matrix | covariance::result_options::means);
         INFO("run compute optional: cov means");
         partial_result = dal::covariance::partial_compute_result();
-<<<<<<< HEAD
-        input_table = split_table_by_rows<double>(data, 10);
-        for (std::int64_t i = 0; i < 10; ++i) {
-=======
-        input_table = split_table_by_rows<double>(data, nBlocks);
-        for (std::int64_t i = 0; i < nBlocks; ++i) {
->>>>>>> 036861ca
+        input_table = split_table_by_rows<double>(data, nBlocks);
+        for (std::int64_t i = 0; i < nBlocks; ++i) {
             partial_result = this->partial_compute(cov_desc, partial_result, input_table[i]);
         }
         compute_result = this->finalize_compute(cov_desc, partial_result);
@@ -257,13 +221,8 @@
                 covariance::result_options::cor_matrix | covariance::result_options::means);
         INFO("run compute optional: cor means");
         partial_result = dal::covariance::partial_compute_result();
-<<<<<<< HEAD
-        input_table = split_table_by_rows<double>(data, 10);
-        for (std::int64_t i = 0; i < 10; ++i) {
-=======
-        input_table = split_table_by_rows<double>(data, nBlocks);
-        for (std::int64_t i = 0; i < nBlocks; ++i) {
->>>>>>> 036861ca
+        input_table = split_table_by_rows<double>(data, nBlocks);
+        for (std::int64_t i = 0; i < nBlocks; ++i) {
             partial_result = this->partial_compute(cov_desc, partial_result, input_table[i]);
         }
         compute_result = this->finalize_compute(cov_desc, partial_result);
