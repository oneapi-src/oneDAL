--- conflicted
+++ resolved
@@ -173,15 +173,8 @@
                                                pr::ndview<Float, 2>& closest_distances,
                                                const bk::event_vector& deps) {
     ONEDAL_ASSERT(data.get_dimension(1) == centroids.get_dimension(1));
-<<<<<<< HEAD
-    // ONEDAL_ASSERT(data.get_dimension(0) >= centroids.get_dimension(0));
-    ONEDAL_ASSERT(labels.get_dimension(0) >= data.get_dimension(0));
-    ONEDAL_ASSERT(labels.get_dimension(1) == 1);
-=======
-    ONEDAL_ASSERT(data.get_dimension(0) >= centroids.get_dimension(0));
     ONEDAL_ASSERT(responses.get_dimension(0) >= data.get_dimension(0));
     ONEDAL_ASSERT(responses.get_dimension(1) == 1);
->>>>>>> 0b43b680
     ONEDAL_ASSERT(closest_distances.get_dimension(0) >= data.get_dimension(0));
     ONEDAL_ASSERT(closest_distances.get_dimension(1) == 1);
     ONEDAL_ASSERT(distances.get_dimension(0) >= block_size_in_rows);
@@ -218,111 +211,6 @@
 }
 
 template <typename Float>
-<<<<<<< HEAD
-=======
-std::tuple<Float, bk::event_vector> kernels_fp<Float>::fill_empty_clusters(
-    sycl::queue& queue,
-    const pr::ndview<Float, 2>& data,
-    const pr::ndarray<std::int32_t, 1>& counters,
-    const pr::ndarray<std::int32_t, 1>& candidate_indices,
-    const pr::ndarray<Float, 1>& candidate_distances,
-    pr::ndview<Float, 2>& centroids,
-    pr::ndarray<std::int32_t, 2>& responses,
-    Float objective_function,
-    const bk::event_vector& deps) {
-    ONEDAL_ASSERT(data.get_dimension(1) == centroids.get_dimension(1));
-    ONEDAL_ASSERT(data.get_dimension(0) >= centroids.get_dimension(0));
-    ONEDAL_ASSERT(counters.get_dimension(0) == centroids.get_dimension(0));
-    ONEDAL_ASSERT(candidate_indices.get_dimension(0) <= centroids.get_dimension(0));
-    ONEDAL_ASSERT(candidate_distances.get_dimension(0) <= centroids.get_dimension(0));
-    ONEDAL_ASSERT(responses.get_dimension(0) >= data.get_dimension(0));
-    ONEDAL_ASSERT(responses.get_dimension(1) == 1);
-
-    const auto cluster_count = centroids.get_dimension(0);
-
-    bk::event_vector events;
-    const auto column_count = data.get_dimension(1);
-    [[maybe_unused]] const auto candidate_count = candidate_indices.get_dimension(0);
-    sycl::event::wait(deps);
-    auto host_counters = counters.to_host(queue);
-    auto counters_ptr = host_counters.get_data();
-
-    auto host_responses = responses.to_host(queue);
-    auto responses_ptr = host_responses.get_mutable_data();
-
-    auto centroids_ptr = centroids.get_mutable_data();
-    auto data_ptr = data.get_data();
-
-    auto host_candidate_distances = candidate_distances.to_host(queue);
-    auto candidate_distances_ptr = host_candidate_distances.get_data();
-
-    auto host_candidate_indices = candidate_indices.to_host(queue);
-    auto candidate_indices_ptr = host_candidate_indices.get_data();
-    std::int64_t cpos = 0;
-
-    for (std::int64_t ic = 0; ic < cluster_count; ic++) {
-        if (counters_ptr[ic] > 0)
-            continue;
-        ONEDAL_ASSERT(cpos < candidate_count);
-        auto index = candidate_indices_ptr[cpos];
-        auto value = candidate_distances_ptr[cpos];
-        responses_ptr[index] = ic;
-        objective_function -= value;
-        auto copy_event = queue.submit([&](sycl::handler& cgh) {
-            cgh.parallel_for<fill_empty_cluster_kernel<Float>>(
-                sycl::range<1>(column_count),
-                [=](sycl::id<1> idx) {
-                    centroids_ptr[idx + ic * column_count] = data_ptr[idx + index * column_count];
-                });
-        });
-        events.push_back(copy_event);
-        cpos++;
-    }
-    return std::make_tuple(objective_function, events);
-}
-
-template <typename Float>
-sycl::event kernels_fp<Float>::find_candidates(sycl::queue& queue,
-                                               pr::ndview<Float, 2>& closest_distances,
-                                               std::int64_t candidate_count,
-                                               pr::ndview<std::int32_t, 1>& candidate_indices,
-                                               pr::ndview<Float, 1>& candidate_distances,
-                                               const bk::event_vector& deps) {
-    ONEDAL_ASSERT(candidate_count > 0);
-    ONEDAL_ASSERT(closest_distances.get_dimension(0) > candidate_count);
-    ONEDAL_ASSERT(closest_distances.get_dimension(1) == 1);
-    ONEDAL_ASSERT(candidate_indices.get_dimension(0) == candidate_indices.get_dimension(0));
-    ONEDAL_ASSERT(candidate_indices.get_dimension(0) >= candidate_count);
-    const auto elem_count = closest_distances.get_dimension(0);
-    auto indices =
-        pr::ndarray<std::int32_t, 1>::empty(queue, { elem_count }, sycl::usm::alloc::device);
-    auto values = pr::ndview<Float, 1>::wrap(closest_distances.get_mutable_data(), { elem_count });
-    auto values_ptr = values.get_mutable_data();
-    std::int32_t* indices_ptr = indices.get_mutable_data();
-    auto fill_event = queue.submit([&](sycl::handler& cgh) {
-        cgh.parallel_for<set_indices<Float>>(sycl::range<1>(elem_count), [=](sycl::id<1> idx) {
-            indices_ptr[idx] = idx;
-            values_ptr[idx] *= -1.0;
-        });
-    });
-    pr::radix_sort_indices_inplace<Float, std::int32_t>{ queue }(values, indices, { fill_event })
-        .wait_and_throw();
-    auto candidate_indices_ptr = candidate_indices.get_mutable_data();
-    auto candidate_distances_ptr = candidate_distances.get_mutable_data();
-    auto copy_event = queue.submit([&](sycl::handler& cgh) {
-        cgh.parallel_for<find_candidates_kernel<Float>>(
-            sycl::range<1>(candidate_count),
-            [=](sycl::id<1> idx) {
-                candidate_distances_ptr[idx] = -1.0 * values_ptr[idx];
-                candidate_indices_ptr[idx] = indices_ptr[idx];
-            });
-    });
-    copy_event.wait_and_throw();
-    return copy_event;
-}
-
-template <typename Float>
->>>>>>> 0b43b680
 sycl::event kernels_fp<Float>::merge_reduce_centroids(sycl::queue& queue,
                                                       const pr::ndview<std::int32_t, 1>& counters,
                                                       const pr::ndview<Float, 2>& partial_centroids,
