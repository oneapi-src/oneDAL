/*******************************************************************************
* Copyright 2021 Intel Corporation
*
* Licensed under the Apache License, Version 2.0 (the "License");
* you may not use this file except in compliance with the License.
* You may obtain a copy of the License at
*
*     http://www.apache.org/licenses/LICENSE-2.0
*
* Unless required by applicable law or agreed to in writing, software
* distributed under the License is distributed on an "AS IS" BASIS,
* WITHOUT WARRANTIES OR CONDITIONS OF ANY KIND, either express or implied.
* See the License for the specific language governing permissions and
* limitations under the License.
*******************************************************************************/

#include "oneapi/dal/backend/common.hpp"
#include "oneapi/dal/detail/common.hpp"
#include "oneapi/dal/backend/primitives/ndarray.hpp"
#include "oneapi/dal/backend/primitives/distance.hpp"
#include "oneapi/dal/backend/primitives/sort/sort.hpp"
#include "oneapi/dal/detail/profiler.hpp"

namespace oneapi::dal::kmeans::backend {

#ifdef ONEDAL_DATA_PARALLEL

namespace bk = dal::backend;
namespace pr = dal::backend::primitives;

inline std::int64_t get_recommended_sg_size2(sycl::queue& queue) {
    // TODO optimization/dispatching
    return 16;
}

inline std::int64_t get_recommended_wg_count2(sycl::queue& queue) {
    // TODO optimization/dispatching
    return 128;
}

struct partial_counters {};

struct merge_counters {};

sycl::event count_clusters(sycl::queue& queue,
                           const pr::ndview<std::int32_t, 2>& responses,
                           std::int64_t cluster_count,
                           pr::ndview<std::int32_t, 1>& counters,
                           const bk::event_vector& deps) {
    ONEDAL_PROFILER_TASK(count_clusters, queue);
    ONEDAL_ASSERT(counters.get_dimension(0) == cluster_count);
    ONEDAL_ASSERT(responses.get_dimension(1) == 1);
    ONEDAL_ASSERT(cluster_count <= dal::detail::limits<std::int32_t>::max());
    ONEDAL_ASSERT(responses.get_dimension(0) <= dal::detail::limits<std::int32_t>::max());
    ONEDAL_ASSERT(cluster_count > 0);

    const auto row_count = responses.get_dimension(0);

    const std::int32_t* response_ptr = responses.get_data();
    std::int32_t* counter_ptr = counters.get_mutable_data();

    auto fill_event = queue.submit([&](sycl::handler& cgh) {
        cgh.depends_on(deps);
        cgh.parallel_for(sycl::range<1>(cluster_count), [=](sycl::id<1> idx) {
            counter_ptr[idx] = 0;
        });
    });

    auto reduce_event = queue.submit([&](sycl::handler& cgh) {
        cgh.depends_on(fill_event);

        const auto wg_count_to_set = get_recommended_wg_count2(queue);
        const auto sg_size_to_set = get_recommended_sg_size2(queue);
        const auto range = bk::make_multiple_nd_range_2d({ sg_size_to_set, wg_count_to_set },
                                                         { sg_size_to_set, 1 });

        cgh.parallel_for<partial_counters>(range, [=](sycl::nd_item<2> item) {
            auto sg = item.get_sub_group();
            const std::int64_t sg_id = sg.get_group_id()[0];
            const std::int64_t wg_id = item.get_global_id(1);
            const std::int64_t wg_count = item.get_global_range(1);
            const std::int64_t sg_count = sg.get_group_range()[0];
            const std::int64_t sg_global_id = wg_id * sg_count + sg_id;
            const std::int64_t total_sg_count = wg_count * sg_count;

            const std::int64_t local_id = sg.get_local_id()[0];
            const std::int64_t local_range = sg.get_local_range()[0];

            const std::int64_t block_size =
                row_count / total_sg_count + bool(row_count % total_sg_count);
            const std::int64_t offset = block_size * sg_global_id;
            const std::int64_t end =
                (offset + block_size) > row_count ? row_count : (offset + block_size);
            for (std::int64_t i = offset + local_id; i < end; i += local_range) {
                const std::int32_t cl = response_ptr[i];
                sycl::atomic_ref<std::int32_t,
<<<<<<< HEAD
                                 cl::sycl::memory_order::relaxed,
                                 cl::sycl::memory_scope::device,
                                 cl::sycl::access::address_space::ext_intel_global_device_space>
=======
                                 sycl::memory_order::relaxed,
                                 sycl::memory_scope::device,
                                 sycl::access::address_space::ext_intel_global_device_space>
>>>>>>> f9711626
                    counter_atomic(counter_ptr[cl]);
                counter_atomic.fetch_add(1);
            }
        });
    });

    return reduce_event;
}

std::int64_t count_empty_clusters(sycl::queue& queue,
                                  std::int64_t cluster_count,
                                  pr::ndview<std::int32_t, 1>& counters,
                                  const bk::event_vector& deps) {
    ONEDAL_PROFILER_TASK(count_empty_clusters, queue);
    ONEDAL_ASSERT(counters.get_dimension(0) == cluster_count);
    ONEDAL_ASSERT(cluster_count <= dal::detail::limits<std::int32_t>::max());
    ONEDAL_ASSERT(cluster_count > 0);

    auto empty_cluster_count =
        pr::ndarray<std::int32_t, 1>::empty(queue, { 1 }, sycl::usm::alloc::device);

    const std::int32_t* counter_ptr = counters.get_data();
    std::int32_t* value_ptr = empty_cluster_count.get_mutable_data();

    auto event = queue.submit([&](sycl::handler& cgh) {
        cgh.depends_on(deps);

        const auto sg_size_to_set = get_recommended_sg_size2(queue);
        cgh.parallel_for<merge_counters>(
            bk::make_multiple_nd_range_2d({ sg_size_to_set, 1 }, { sg_size_to_set, 1 }),
            [=](sycl::nd_item<2> item) {
                auto sg = item.get_sub_group();
                const std::int64_t sg_id = sg.get_group_id()[0];
                if (sg_id > 0)
                    return;
                const std::int64_t local_id = sg.get_local_id()[0];
                const std::int64_t local_range = sg.get_local_range()[0];
                std::int32_t sum = 0;
                for (std::int64_t i = local_id; i < cluster_count; i += local_range) {
                    sum += counter_ptr[i] == 0;
                }
                sum = sycl::reduce_over_group(sg, sum, sycl::ext::oneapi::plus<std::int32_t>());
                if (local_id == 0) {
                    value_ptr[0] = sum;
                }
            });
    });

    return empty_cluster_count.to_host(queue, { event }).get_data()[0];
}
#endif

} // namespace oneapi::dal::kmeans::backend<|MERGE_RESOLUTION|>--- conflicted
+++ resolved
@@ -94,15 +94,9 @@
             for (std::int64_t i = offset + local_id; i < end; i += local_range) {
                 const std::int32_t cl = response_ptr[i];
                 sycl::atomic_ref<std::int32_t,
-<<<<<<< HEAD
-                                 cl::sycl::memory_order::relaxed,
-                                 cl::sycl::memory_scope::device,
-                                 cl::sycl::access::address_space::ext_intel_global_device_space>
-=======
                                  sycl::memory_order::relaxed,
                                  sycl::memory_scope::device,
                                  sycl::access::address_space::ext_intel_global_device_space>
->>>>>>> f9711626
                     counter_atomic(counter_ptr[cl]);
                 counter_atomic.fetch_add(1);
             }
