--- conflicted
+++ resolved
@@ -49,26 +49,6 @@
                                        pr::ndview<Float, 2>& distances,
                                        pr::ndview<Float, 2>& closest_distances,
                                        const bk::event_vector& deps = {});
-<<<<<<< HEAD
-
-=======
-    static std::tuple<Float, bk::event_vector> fill_empty_clusters(
-        sycl::queue& queue,
-        const pr::ndview<Float, 2>& data,
-        const pr::ndarray<std::int32_t, 1>& counters,
-        const pr::ndarray<std::int32_t, 1>& candidate_indices,
-        const pr::ndarray<Float, 1>& candidate_distances,
-        pr::ndview<Float, 2>& centroids,
-        pr::ndarray<std::int32_t, 2>& responses,
-        Float objective_function,
-        const bk::event_vector& deps = {});
-    static sycl::event find_candidates(sycl::queue& queue,
-                                       pr::ndview<Float, 2>& closest_distances,
-                                       std::int64_t candidate_count,
-                                       pr::ndview<std::int32_t, 1>& candidate_indices,
-                                       pr::ndview<Float, 1>& candidate_distances,
-                                       const bk::event_vector& deps = {});
->>>>>>> 0b43b680
     static sycl::event merge_reduce_centroids(sycl::queue& queue,
                                               const pr::ndview<std::int32_t, 1>& counters,
                                               const pr::ndview<Float, 2>& partial_centroids,
