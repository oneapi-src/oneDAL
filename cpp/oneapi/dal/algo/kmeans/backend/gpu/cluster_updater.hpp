/*******************************************************************************
* Copyright 2021 Intel Corporation
*
* Licensed under the Apache License, Version 2.0 (the "License");
* you may not use this file except in compliance with the License.
* You may obtain a copy of the License at
*
*     http://www.apache.org/licenses/LICENSE-2.0
*
* Unless required by applicable law or agreed to in writing, software
* distributed under the License is distributed on an "AS IS" BASIS,
* WITHOUT WARRANTIES OR CONDITIONS OF ANY KIND, either express or implied.
* See the License for the specific language governing permissions and
* limitations under the License.
*******************************************************************************/

#pragma once

#include "oneapi/dal/algo/kmeans/backend/gpu/kernels_integral.hpp"
#include "oneapi/dal/algo/kmeans/backend/gpu/kernels_fp.hpp"
#include "oneapi/dal/algo/kmeans/backend/gpu/empty_cluster_handling.hpp"

namespace oneapi::dal::kmeans::backend {

namespace pr = dal::backend::primitives;
namespace bk = dal::backend;

template <typename Float>
class cluster_updater {
public:
    using kernels_fp_t = kernels_fp<Float>;

    cluster_updater(const sycl::queue& q, const dal::backend::spmd_communicator& comm)
            : queue_(q),
              comm_(comm) {}

    auto& set_cluster_count(std::int64_t cluster_count) {
        ONEDAL_ASSERT(cluster_count > 0);
        cluster_count_ = cluster_count;
        return *this;
    }

    auto& set_part_count(std::int64_t part_count) {
        part_count_ = part_count;
        return *this;
    }

    auto& set_data(const pr::ndarray<Float, 2> data) {
        ONEDAL_ASSERT(data.has_data());
        data_ = data;
        row_count_ = data.get_dimension(0);
        column_count_ = data.get_dimension(1);
        return *this;
    }

    auto& set_initial_centroids(const pr::ndarray<Float, 2> initial_centroids) {
        initial_centroids_ = initial_centroids;
        return *this;
    }

    void allocate_buffers() {
        partial_centroids_ = pr::ndarray<Float, 2>::empty( //
            queue_,
            { part_count_ * cluster_count_, column_count_ },
            sycl::usm::alloc::device);

        counters_ = pr::ndarray<std::int32_t, 1>::empty( //
            queue_,
            cluster_count_,
            sycl::usm::alloc::device);
    }

    auto update(pr::ndarray<Float, 2>& centroids,
                pr::ndarray<Float, 2>& distance_block,
                pr::ndarray<Float, 2>& closest_distances,
                pr::ndarray<Float, 1>& objective_function,
<<<<<<< HEAD
                pr::ndarray<std::int32_t, 2>& labels,
                const bk::event_vector& deps = {}) -> std::tuple<Float, sycl::event> {
=======
                pr::ndarray<std::int32_t, 2>& responses,
                const bk::event_vector& deps = {}) {
>>>>>>> 0b43b680
        ONEDAL_ASSERT(data_.get_dimension(0) == row_count_);
        ONEDAL_ASSERT(data_.get_dimension(1) == column_count_);
        ONEDAL_ASSERT(closest_distances.get_dimension(0) == row_count_);
        ONEDAL_ASSERT(partial_centroids_.get_dimension(0) == part_count_ * cluster_count_);
        ONEDAL_ASSERT(partial_centroids_.get_dimension(1) == column_count_);
        ONEDAL_ASSERT(counters_.get_dimension(0) == cluster_count_);
        ONEDAL_ASSERT(distance_block.get_dimension(1) == cluster_count_);
        ONEDAL_ASSERT(responses.get_dimension(0) == row_count_);
        ONEDAL_ASSERT(responses.get_dimension(1) == 1);
        ONEDAL_ASSERT(objective_function.get_dimension(0) == 1);
        ONEDAL_ASSERT(centroids.get_dimension(0) == cluster_count_);
        ONEDAL_ASSERT(centroids.get_dimension(1) == column_count_);

        const auto block_size_in_rows = distance_block.get_dimension(0);
<<<<<<< HEAD
        auto assign_event = kernels_fp_t::template assign_clusters<pr::squared_l2_metric<Float>>( //
            queue_,
            data_,
            initial_centroids_,
            block_size_in_rows,
            labels,
            distance_block,
            closest_distances,
            deps);

        auto count_event =
            count_clusters(queue_, labels, cluster_count_, counters_, { assign_event });
        auto count_reduce_request = comm_.allreduce(counters_.flatten(queue_), { count_event });

        auto objective_function_event = kernels_fp_t::compute_objective_function( //
            queue_,
            closest_distances,
            objective_function,
            { assign_event });

        auto reset_event = partial_centroids_.fill(queue_, 0.0);
        auto centroids_event = kernels_fp_t::partial_reduce_centroids( //
            queue_,
            data_,
            labels,
            cluster_count_,
            part_count_,
            partial_centroids_,
            { assign_event, reset_event });

        objective_function_event.wait_and_throw();
        Float objective_function_value = objective_function.to_host(queue_).get_data()[0];
        auto objective_function_request = comm_.allreduce(objective_function_value);

        // Counters are needed in the `merge_reduce_centroids` function,
        // we wait until cross-rank reduction is finished
        count_reduce_request.wait();
        centroids_event = kernels_fp_t::merge_reduce_centroids( //
            queue_,
            counters_,
            partial_centroids_,
            part_count_,
            centroids,
            { count_event, centroids_event });

        auto centroids_reduce_request =
            comm_.allreduce(centroids.flatten(queue_), { centroids_event });

        const std::int64_t empty_cluster_count =
            count_empty_clusters(queue_, cluster_count_, counters_, { count_event });

        // Centroids and objective function are needed in the `handle_empty_clusters`,
        // we wait until cross-rank reduction is finished
        centroids_reduce_request.wait();
        objective_function_request.wait();

        if (empty_cluster_count > 0) {
            auto [correction, event] = handle_empty_clusters( //
                queue_,
                comm_,
                empty_cluster_count,
                data_,
                closest_distances,
                counters_,
                centroids,
                { assign_event, centroids_event });

            event.wait_and_throw();
            objective_function_value += correction;
=======
        auto assign_event =
            kernels_fp<Float>::template assign_clusters<pr::squared_l2_metric<Float>>(
                queue_,
                data_,
                initial_centroids_,
                block_size_in_rows,
                responses,
                distance_block,
                closest_distances,
                deps);
        auto count_event =
            count_clusters(queue_, responses, cluster_count_, counters_, { assign_event });
        auto objective_function_event =
            kernels_fp<Float>::compute_objective_function(queue_,
                                                          closest_distances,
                                                          objective_function,
                                                          { assign_event });
        auto reset_event = partial_centroids_.fill(queue_, 0.0);
        auto centroids_event =
            kernels_fp<Float>::partial_reduce_centroids(queue_,
                                                        data_,
                                                        responses,
                                                        cluster_count_,
                                                        part_count_,
                                                        partial_centroids_,
                                                        { reset_event, count_event });
        centroids_event =
            kernels_fp<Float>::merge_reduce_centroids(queue_,
                                                      counters_,
                                                      partial_centroids_,
                                                      part_count_,
                                                      centroids,
                                                      { count_event, centroids_event });
        count_empty_clusters(queue_,
                             cluster_count_,
                             counters_,
                             empty_cluster_count_,
                             { count_event });

        std::int64_t candidate_count = empty_cluster_count_.to_host(queue_).get_data()[0];
        sycl::event find_candidates_event;
        if (candidate_count > 0) {
            find_candidates_event = kernels_fp<Float>::find_candidates(queue_,
                                                                       closest_distances,
                                                                       candidate_count,
                                                                       candidate_indices_,
                                                                       candidate_distances_);
        }
        Float objective_function_value = objective_function.to_host(queue_).get_data()[0];
        bk::event_vector candidate_events;
        if (candidate_count > 0) {
            auto [updated_objective_function_value, copy_events] =
                kernels_fp<Float>::fill_empty_clusters(queue_,
                                                       data_,
                                                       counters_,
                                                       candidate_indices_,
                                                       candidate_distances_,
                                                       centroids,
                                                       responses,
                                                       objective_function_value,
                                                       { find_candidates_event });
            sycl::event::wait(copy_events);
            objective_function_value = updated_objective_function_value;
>>>>>>> 0b43b680
        }

        return { objective_function_value, centroids_event };
    }

private:
    sycl::queue queue_;
    dal::backend::spmd_communicator comm_;

    std::int64_t row_count_ = 0;
    std::int64_t column_count_ = 0;
    std::int64_t cluster_count_ = 0;
    std::int64_t part_count_ = 0;

    pr::ndarray<Float, 2> data_;
    pr::ndarray<Float, 2> initial_centroids_;
    pr::ndarray<Float, 2> partial_centroids_;
    pr::ndarray<std::int32_t, 1> counters_;
};
} // namespace oneapi::dal::kmeans::backend<|MERGE_RESOLUTION|>--- conflicted
+++ resolved
@@ -74,13 +74,8 @@
                 pr::ndarray<Float, 2>& distance_block,
                 pr::ndarray<Float, 2>& closest_distances,
                 pr::ndarray<Float, 1>& objective_function,
-<<<<<<< HEAD
-                pr::ndarray<std::int32_t, 2>& labels,
+                pr::ndarray<std::int32_t, 2>& responses,
                 const bk::event_vector& deps = {}) -> std::tuple<Float, sycl::event> {
-=======
-                pr::ndarray<std::int32_t, 2>& responses,
-                const bk::event_vector& deps = {}) {
->>>>>>> 0b43b680
         ONEDAL_ASSERT(data_.get_dimension(0) == row_count_);
         ONEDAL_ASSERT(data_.get_dimension(1) == column_count_);
         ONEDAL_ASSERT(closest_distances.get_dimension(0) == row_count_);
@@ -95,19 +90,18 @@
         ONEDAL_ASSERT(centroids.get_dimension(1) == column_count_);
 
         const auto block_size_in_rows = distance_block.get_dimension(0);
-<<<<<<< HEAD
         auto assign_event = kernels_fp_t::template assign_clusters<pr::squared_l2_metric<Float>>( //
             queue_,
             data_,
             initial_centroids_,
             block_size_in_rows,
-            labels,
+            responses,
             distance_block,
             closest_distances,
             deps);
 
         auto count_event =
-            count_clusters(queue_, labels, cluster_count_, counters_, { assign_event });
+            count_clusters(queue_, responses, cluster_count_, counters_, { assign_event });
         auto count_reduce_request = comm_.allreduce(counters_.flatten(queue_), { count_event });
 
         auto objective_function_event = kernels_fp_t::compute_objective_function( //
@@ -120,7 +114,7 @@
         auto centroids_event = kernels_fp_t::partial_reduce_centroids( //
             queue_,
             data_,
-            labels,
+            responses,
             cluster_count_,
             part_count_,
             partial_centroids_,
@@ -165,71 +159,6 @@
 
             event.wait_and_throw();
             objective_function_value += correction;
-=======
-        auto assign_event =
-            kernels_fp<Float>::template assign_clusters<pr::squared_l2_metric<Float>>(
-                queue_,
-                data_,
-                initial_centroids_,
-                block_size_in_rows,
-                responses,
-                distance_block,
-                closest_distances,
-                deps);
-        auto count_event =
-            count_clusters(queue_, responses, cluster_count_, counters_, { assign_event });
-        auto objective_function_event =
-            kernels_fp<Float>::compute_objective_function(queue_,
-                                                          closest_distances,
-                                                          objective_function,
-                                                          { assign_event });
-        auto reset_event = partial_centroids_.fill(queue_, 0.0);
-        auto centroids_event =
-            kernels_fp<Float>::partial_reduce_centroids(queue_,
-                                                        data_,
-                                                        responses,
-                                                        cluster_count_,
-                                                        part_count_,
-                                                        partial_centroids_,
-                                                        { reset_event, count_event });
-        centroids_event =
-            kernels_fp<Float>::merge_reduce_centroids(queue_,
-                                                      counters_,
-                                                      partial_centroids_,
-                                                      part_count_,
-                                                      centroids,
-                                                      { count_event, centroids_event });
-        count_empty_clusters(queue_,
-                             cluster_count_,
-                             counters_,
-                             empty_cluster_count_,
-                             { count_event });
-
-        std::int64_t candidate_count = empty_cluster_count_.to_host(queue_).get_data()[0];
-        sycl::event find_candidates_event;
-        if (candidate_count > 0) {
-            find_candidates_event = kernels_fp<Float>::find_candidates(queue_,
-                                                                       closest_distances,
-                                                                       candidate_count,
-                                                                       candidate_indices_,
-                                                                       candidate_distances_);
-        }
-        Float objective_function_value = objective_function.to_host(queue_).get_data()[0];
-        bk::event_vector candidate_events;
-        if (candidate_count > 0) {
-            auto [updated_objective_function_value, copy_events] =
-                kernels_fp<Float>::fill_empty_clusters(queue_,
-                                                       data_,
-                                                       counters_,
-                                                       candidate_indices_,
-                                                       candidate_distances_,
-                                                       centroids,
-                                                       responses,
-                                                       objective_function_value,
-                                                       { find_candidates_event });
-            sycl::event::wait(copy_events);
-            objective_function_value = updated_objective_function_value;
->>>>>>> 0b43b680
         }
 
         return { objective_function_value, centroids_event };
