/*******************************************************************************
* Copyright 2021 Intel Corporation
*
* Licensed under the Apache License, Version 2.0 (the "License");
* you may not use this file except in compliance with the License.
* You may obtain a copy of the License at
*
*     http://www.apache.org/licenses/LICENSE-2.0
*
* Unless required by applicable law or agreed to in writing, software
* distributed under the License is distributed on an "AS IS" BASIS,
* WITHOUT WARRANTIES OR CONDITIONS OF ANY KIND, either express or implied.
* See the License for the specific language governing permissions and
* limitations under the License.
*******************************************************************************/

#pragma once

#include "oneapi/dal/algo/kmeans/backend/gpu/kernels_integral.hpp"
#include "oneapi/dal/algo/kmeans/backend/gpu/kernels_fp.hpp"
#include "oneapi/dal/algo/kmeans/backend/gpu/empty_cluster_handling.hpp"

namespace oneapi::dal::kmeans::backend {

namespace pr = dal::backend::primitives;
namespace bk = dal::backend;

template <typename Float>
class cluster_updater {
public:
    using kernels_fp_t = kernels_fp<Float>;

    cluster_updater(const sycl::queue& q, const bk::communicator& comm) : queue_(q), comm_(comm) {}

    auto& set_cluster_count(std::int64_t cluster_count) {
        ONEDAL_ASSERT(cluster_count > 0);
        cluster_count_ = cluster_count;
        return *this;
    }

    auto& set_part_count(std::int64_t part_count) {
        part_count_ = part_count;
        return *this;
    }

    auto& set_data(const pr::ndarray<Float, 2> data) {
        ONEDAL_ASSERT(data.has_data());
        data_ = data;
        row_count_ = data.get_dimension(0);
        column_count_ = data.get_dimension(1);
        return *this;
    }

    auto& set_initial_centroids(const pr::ndarray<Float, 2> initial_centroids) {
        initial_centroids_ = initial_centroids;
        return *this;
    }
<<<<<<< HEAD
    auto& set_centroid_squares(const pr::ndarray<Float, 1> centroid_squares) {
        centroid_squares_ = centroid_squares;
        return *this;
    }
    auto& set_data_squares(const pr::ndarray<Float, 1> data_squares) {
        data_squares_ = data_squares;
        return *this;
    }
=======

>>>>>>> 09999a39
    void allocate_buffers() {
        partial_centroids_ = pr::ndarray<Float, 2>::empty( //
            queue_,
            { part_count_ * cluster_count_, column_count_ },
            sycl::usm::alloc::device);

        counters_ = pr::ndarray<std::int32_t, 1>::empty( //
            queue_,
            cluster_count_,
            sycl::usm::alloc::device);
    }

    auto update(pr::ndarray<Float, 2>& centroids,
                pr::ndarray<Float, 2>& distance_block,
                pr::ndarray<Float, 2>& closest_distances,
                pr::ndarray<Float, 1>& objective_function,
                pr::ndarray<std::int32_t, 2>& responses,
                const bk::event_vector& deps = {}) -> std::tuple<Float, sycl::event> {
        ONEDAL_ASSERT(data_.get_dimension(0) == row_count_);
        ONEDAL_ASSERT(data_.get_dimension(1) == column_count_);
        ONEDAL_ASSERT(closest_distances.get_dimension(0) == row_count_);
        ONEDAL_ASSERT(partial_centroids_.get_dimension(0) == part_count_ * cluster_count_);
        ONEDAL_ASSERT(partial_centroids_.get_dimension(1) == column_count_);
        ONEDAL_ASSERT(counters_.get_dimension(0) == cluster_count_);
        ONEDAL_ASSERT(distance_block.get_dimension(1) == cluster_count_);
        ONEDAL_ASSERT(responses.get_dimension(0) == row_count_);
        ONEDAL_ASSERT(responses.get_dimension(1) == 1);
        ONEDAL_ASSERT(objective_function.get_dimension(0) == 1);
        ONEDAL_ASSERT(centroids.get_dimension(0) == cluster_count_);
        ONEDAL_ASSERT(centroids.get_dimension(1) == column_count_);

        const auto block_size_in_rows = distance_block.get_dimension(0);
<<<<<<< HEAD
        auto assign_event = kernels_fp<Float>::assign_clusters(queue_,
                                                               data_,
                                                               initial_centroids_,
                                                               data_squares_,
                                                               centroid_squares_,
                                                               block_size_in_rows,
                                                               responses,
                                                               distance_block,
                                                               closest_distances,
                                                               deps);
        auto count_event =
            count_clusters(queue_, responses, cluster_count_, counters_, { assign_event });

        auto objective_function_event =
            kernels_fp<Float>::compute_objective_function(queue_,
                                                          closest_distances,
                                                          objective_function,
                                                          { assign_event });
        auto reset_event = partial_centroids_.fill(queue_, 0.0);
        auto centroids_event =
            kernels_fp<Float>::partial_reduce_centroids(queue_,
                                                        data_,
                                                        responses,
                                                        cluster_count_,
                                                        part_count_,
                                                        partial_centroids_,
                                                        { reset_event, count_event });
        centroids_event =
            kernels_fp<Float>::merge_reduce_centroids(queue_,
                                                      counters_,
                                                      partial_centroids_,
                                                      part_count_,
                                                      centroids,
                                                      { count_event, centroids_event });

        auto empty_cluster_count_event = count_empty_clusters(queue_,
                                                              cluster_count_,
                                                              counters_,
                                                              empty_cluster_count_,
                                                              { count_event });

        std::int64_t candidate_count =
            empty_cluster_count_.to_host(queue_, { empty_cluster_count_event }).get_data()[0];

        sycl::event find_candidates_event;
        if (candidate_count > 0) {
            find_candidates_event = kernels_fp<Float>::find_candidates(queue_,
                                                                       closest_distances,
                                                                       candidate_count,
                                                                       candidate_indices_,
                                                                       candidate_distances_);
        }
        Float objective_function_value =
            objective_function.to_host(queue_, { find_candidates_event, objective_function_event })
                .get_data()[0];
        bk::event_vector candidate_events;
        if (candidate_count > 0) {
            auto [updated_objective_function_value, copy_events] =
                kernels_fp<Float>::fill_empty_clusters(
                    queue_,
                    data_,
                    counters_,
                    candidate_indices_,
                    candidate_distances_,
                    centroids,
                    responses,
                    objective_function_value,
                    { find_candidates_event, objective_function_event });
            sycl::event::wait(copy_events);
            objective_function_value = updated_objective_function_value;
=======
        auto assign_event = kernels_fp_t::template assign_clusters<pr::squared_l2_metric<Float>>( //
            queue_,
            data_,
            initial_centroids_,
            block_size_in_rows,
            responses,
            distance_block,
            closest_distances,
            deps);

        auto count_event =
            count_clusters(queue_, responses, cluster_count_, counters_, { assign_event });
        auto count_reduce_event = comm_.allreduce(counters_.flatten(queue_, { count_event }));

        auto objective_function_event = kernels_fp_t::compute_objective_function( //
            queue_,
            closest_distances,
            objective_function,
            { assign_event });

        auto reset_event = partial_centroids_.fill(queue_, 0.0);
        auto centroids_event = kernels_fp_t::partial_reduce_centroids( //
            queue_,
            data_,
            responses,
            cluster_count_,
            part_count_,
            partial_centroids_,
            { assign_event, reset_event });

        objective_function_event.wait_and_throw();
        Float objective_function_value = objective_function.to_host(queue_).get_data()[0];
        auto objective_reduce_event = comm_.allreduce(objective_function_value);

        // Counters are needed in the `merge_reduce_centroids` function,
        // we wait until cross-rank reduction is finished
        count_reduce_event.wait();

        centroids_event = kernels_fp_t::merge_reduce_centroids( //
            queue_,
            counters_,
            partial_centroids_,
            part_count_,
            centroids,
            { count_event, centroids_event });

        auto centroids_reduce_event =
            comm_.allreduce(centroids.flatten(queue_, { centroids_event }));

        const std::int64_t empty_cluster_count =
            count_empty_clusters(queue_, cluster_count_, counters_, { count_event });

        // Centroids and objective function are needed in the `handle_empty_clusters`,
        // we wait until cross-rank reduction is finished
        centroids_reduce_event.wait();
        objective_reduce_event.wait();

        if (empty_cluster_count > 0) {
            auto [correction, event] = handle_empty_clusters( //
                queue_,
                comm_,
                empty_cluster_count,
                data_,
                closest_distances,
                counters_,
                centroids,
                { assign_event, centroids_event });

            event.wait_and_throw();
            objective_function_value += correction;
>>>>>>> 09999a39
        }

        return { objective_function_value, centroids_event };
    }

private:
    sycl::queue queue_;
    bk::communicator comm_;

    std::int64_t row_count_ = 0;
    std::int64_t column_count_ = 0;
    std::int64_t cluster_count_ = 0;
    std::int64_t part_count_ = 0;

    pr::ndarray<Float, 2> data_;
    pr::ndarray<Float, 2> initial_centroids_;
    pr::ndarray<Float, 2> partial_centroids_;
    pr::ndarray<Float, 1> centroid_squares_;
    pr::ndarray<Float, 1> data_squares_;
    pr::ndarray<std::int32_t, 1> counters_;
};

} // namespace oneapi::dal::kmeans::backend<|MERGE_RESOLUTION|>--- conflicted
+++ resolved
@@ -55,7 +55,6 @@
         initial_centroids_ = initial_centroids;
         return *this;
     }
-<<<<<<< HEAD
     auto& set_centroid_squares(const pr::ndarray<Float, 1> centroid_squares) {
         centroid_squares_ = centroid_squares;
         return *this;
@@ -64,9 +63,6 @@
         data_squares_ = data_squares;
         return *this;
     }
-=======
-
->>>>>>> 09999a39
     void allocate_buffers() {
         partial_centroids_ = pr::ndarray<Float, 2>::empty( //
             queue_,
@@ -99,82 +95,12 @@
         ONEDAL_ASSERT(centroids.get_dimension(1) == column_count_);
 
         const auto block_size_in_rows = distance_block.get_dimension(0);
-<<<<<<< HEAD
-        auto assign_event = kernels_fp<Float>::assign_clusters(queue_,
-                                                               data_,
-                                                               initial_centroids_,
-                                                               data_squares_,
-                                                               centroid_squares_,
-                                                               block_size_in_rows,
-                                                               responses,
-                                                               distance_block,
-                                                               closest_distances,
-                                                               deps);
-        auto count_event =
-            count_clusters(queue_, responses, cluster_count_, counters_, { assign_event });
-
-        auto objective_function_event =
-            kernels_fp<Float>::compute_objective_function(queue_,
-                                                          closest_distances,
-                                                          objective_function,
-                                                          { assign_event });
-        auto reset_event = partial_centroids_.fill(queue_, 0.0);
-        auto centroids_event =
-            kernels_fp<Float>::partial_reduce_centroids(queue_,
-                                                        data_,
-                                                        responses,
-                                                        cluster_count_,
-                                                        part_count_,
-                                                        partial_centroids_,
-                                                        { reset_event, count_event });
-        centroids_event =
-            kernels_fp<Float>::merge_reduce_centroids(queue_,
-                                                      counters_,
-                                                      partial_centroids_,
-                                                      part_count_,
-                                                      centroids,
-                                                      { count_event, centroids_event });
-
-        auto empty_cluster_count_event = count_empty_clusters(queue_,
-                                                              cluster_count_,
-                                                              counters_,
-                                                              empty_cluster_count_,
-                                                              { count_event });
-
-        std::int64_t candidate_count =
-            empty_cluster_count_.to_host(queue_, { empty_cluster_count_event }).get_data()[0];
-
-        sycl::event find_candidates_event;
-        if (candidate_count > 0) {
-            find_candidates_event = kernels_fp<Float>::find_candidates(queue_,
-                                                                       closest_distances,
-                                                                       candidate_count,
-                                                                       candidate_indices_,
-                                                                       candidate_distances_);
-        }
-        Float objective_function_value =
-            objective_function.to_host(queue_, { find_candidates_event, objective_function_event })
-                .get_data()[0];
-        bk::event_vector candidate_events;
-        if (candidate_count > 0) {
-            auto [updated_objective_function_value, copy_events] =
-                kernels_fp<Float>::fill_empty_clusters(
-                    queue_,
-                    data_,
-                    counters_,
-                    candidate_indices_,
-                    candidate_distances_,
-                    centroids,
-                    responses,
-                    objective_function_value,
-                    { find_candidates_event, objective_function_event });
-            sycl::event::wait(copy_events);
-            objective_function_value = updated_objective_function_value;
-=======
-        auto assign_event = kernels_fp_t::template assign_clusters<pr::squared_l2_metric<Float>>( //
+        auto assign_event = kernels_fp_t::assign_clusters( //
             queue_,
             data_,
             initial_centroids_,
+            data_squares_,
+            centroid_squares_,
             block_size_in_rows,
             responses,
             distance_block,
@@ -241,7 +167,6 @@
 
             event.wait_and_throw();
             objective_function_value += correction;
->>>>>>> 09999a39
         }
 
         return { objective_function_value, centroids_event };
