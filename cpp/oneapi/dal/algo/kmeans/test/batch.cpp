--- conflicted
+++ resolved
@@ -19,456 +19,8 @@
 namespace oneapi::dal::kmeans::test {
 
 template <typename TestType>
-<<<<<<< HEAD
 class kmeans_batch_test : public kmeans_test<TestType, kmeans_batch_test<TestType>> {};
 
-=======
-class kmeans_batch_test : public te::float_algo_fixture<std::tuple_element_t<0, TestType>> {
-public:
-    using Float = std::tuple_element_t<0, TestType>;
-    using Method = std::tuple_element_t<1, TestType>;
-
-    auto get_descriptor(std::int64_t cluster_count,
-                        std::int64_t max_iteration_count,
-                        Float accuracy_threshold) const {
-        return kmeans::descriptor<Float, Method>{}
-            .set_cluster_count(cluster_count)
-            .set_max_iteration_count(max_iteration_count)
-            .set_accuracy_threshold(accuracy_threshold);
-    }
-
-    bool is_gpu() {
-        return this->get_policy().is_gpu();
-    }
-
-    auto get_descriptor(std::int64_t cluster_count) const {
-        return kmeans::descriptor<Float, Method>{ cluster_count };
-    }
-
-    void exact_checks(const table& data,
-                      const table& initial_centroids,
-                      const table& ref_centroids,
-                      const table& ref_responses,
-                      std::int64_t cluster_count,
-                      std::int64_t max_iteration_count,
-                      Float accuracy_threshold,
-                      Float ref_objective_function = -1.0,
-                      bool test_convergence = false) {
-        CAPTURE(cluster_count);
-
-        INFO("create descriptor")
-        const auto kmeans_desc =
-            get_descriptor(cluster_count, max_iteration_count, accuracy_threshold);
-
-        INFO("run training");
-        const auto train_result = this->train(kmeans_desc, data, initial_centroids);
-        const auto model = train_result.get_model();
-        check_train_result(kmeans_desc,
-                           train_result,
-                           ref_centroids,
-                           ref_responses,
-                           test_convergence);
-
-        INFO("run inference");
-        const auto infer_result = this->infer(kmeans_desc, model, data);
-        check_infer_result(kmeans_desc, infer_result, ref_responses, ref_objective_function);
-    }
-
-    void exact_checks_with_reordering(const table& data,
-                                      const table& initial_centroids,
-                                      const table& ref_centroids,
-                                      const table& ref_responses,
-                                      std::int64_t cluster_count,
-                                      std::int64_t max_iteration_count,
-                                      Float accuracy_threshold,
-                                      Float ref_objective_function = -1.0,
-                                      bool test_convergence = false) {
-        CAPTURE(cluster_count);
-
-        INFO("create descriptor")
-        const auto kmeans_desc =
-            get_descriptor(cluster_count, max_iteration_count, accuracy_threshold);
-
-        INFO("run training");
-        const auto train_result = this->train(kmeans_desc, data, initial_centroids);
-        const auto model = train_result.get_model();
-
-        auto match_map = array<Float>::zeros(cluster_count);
-        find_match_centroids(ref_centroids,
-                             model.get_centroids(),
-                             ref_centroids.get_column_count(),
-                             match_map);
-        check_train_result(kmeans_desc,
-                           train_result,
-                           match_map,
-                           ref_centroids,
-                           ref_responses,
-                           test_convergence);
-        INFO("run inference");
-        const auto infer_result = this->infer(kmeans_desc, model, data);
-        check_infer_result(kmeans_desc,
-                           infer_result,
-                           match_map,
-                           ref_responses,
-                           ref_objective_function);
-    }
-
-    void dbi_determenistic_checks(const table& data,
-                                  std::int64_t cluster_count,
-                                  std::int64_t max_iteration_count,
-                                  Float accuracy_threshold,
-                                  Float ref_dbi,
-                                  Float ref_obj_func,
-                                  Float obj_ref_tol = 1.0e-4,
-                                  Float dbi_ref_tol = 1.0e-4) {
-        CAPTURE(cluster_count);
-
-        INFO("create descriptor")
-        const auto kmeans_desc =
-            get_descriptor(cluster_count, max_iteration_count, accuracy_threshold);
-
-        const auto data_rows = row_accessor<const Float>(data).pull({ 0, cluster_count });
-        const auto initial_centroids =
-            homogen_table::wrap(data_rows.get_data(), cluster_count, data.get_column_count());
-
-        INFO("run training");
-        const auto train_result = this->train(kmeans_desc, data, initial_centroids);
-        const auto model = train_result.get_model();
-        REQUIRE(te::has_no_nans(model.get_centroids()));
-
-        INFO("run inference");
-        const auto infer_result = this->infer(kmeans_desc, model, data);
-        REQUIRE(te::has_no_nans(infer_result.get_responses()));
-
-        auto dbi =
-            te::davies_bouldin_index(data, model.get_centroids(), infer_result.get_responses());
-        CAPTURE(dbi, ref_dbi);
-        CAPTURE(infer_result.get_objective_function_value(), ref_obj_func);
-        REQUIRE(check_value_with_ref_tol(dbi, ref_dbi, dbi_ref_tol));
-        REQUIRE(check_value_with_ref_tol(infer_result.get_objective_function_value(),
-                                         ref_obj_func,
-                                         obj_ref_tol));
-    }
-
-    void dbi_determenistic_checks_with_centroids(const table& data,
-                                                 const table& initial_centroids,
-                                                 std::int64_t cluster_count,
-                                                 std::int64_t max_iteration_count,
-                                                 Float accuracy_threshold,
-                                                 Float ref_dbi,
-                                                 Float ref_obj_func,
-                                                 Float obj_ref_tol = 1.0e-4,
-                                                 Float dbi_ref_tol = 1.0e-4) {
-        CAPTURE(cluster_count);
-
-        INFO("create descriptor")
-        const auto kmeans_desc =
-            get_descriptor(cluster_count, max_iteration_count, accuracy_threshold);
-
-        INFO("run training");
-        const auto train_result = this->train(kmeans_desc, data, initial_centroids);
-        const auto model = train_result.get_model();
-        REQUIRE(te::has_no_nans(model.get_centroids()));
-
-        INFO("run inference");
-        const auto infer_result = this->infer(kmeans_desc, model, data);
-        REQUIRE(te::has_no_nans(infer_result.get_responses()));
-
-        auto dbi =
-            te::davies_bouldin_index(data, model.get_centroids(), infer_result.get_responses());
-        CAPTURE(dbi, ref_dbi);
-        CAPTURE(infer_result.get_objective_function_value(), ref_obj_func);
-        REQUIRE(check_value_with_ref_tol(dbi, ref_dbi, dbi_ref_tol));
-        REQUIRE(check_value_with_ref_tol(infer_result.get_objective_function_value(),
-                                         ref_obj_func,
-                                         obj_ref_tol));
-    }
-
-    void train_with_initialization_checks(const table& data,
-                                          const table& ref_centroids,
-                                          const table& ref_responses,
-                                          std::int64_t cluster_count,
-                                          std::int64_t max_iteration_count,
-                                          Float accuracy_threshold,
-                                          kmeans::model<>& model) {
-        CAPTURE(cluster_count);
-
-        INFO("create descriptor")
-        const auto kmeans_desc =
-            get_descriptor(cluster_count, max_iteration_count, accuracy_threshold);
-
-        INFO("run training");
-        const auto train_result = this->train(kmeans_desc, data);
-        check_train_result(kmeans_desc, train_result, ref_centroids, ref_responses, false);
-        model = train_result.get_model();
-    }
-
-    void infer_checks(const table& data,
-                      kmeans::model<>& model,
-                      const table& ref_responses,
-                      Float ref_objective_function = -1.0) {
-        CAPTURE(model.get_cluster_count());
-
-        INFO("create descriptor")
-        const auto kmeans_desc = get_descriptor(model.get_cluster_count());
-
-        INFO("run inference");
-        const auto infer_result = this->infer(kmeans_desc, model, data);
-        check_infer_result(kmeans_desc, infer_result, ref_responses, ref_objective_function);
-    }
-
-    void check_train_result(const kmeans::descriptor<Float, Method>& desc,
-                            const kmeans::train_result<>& result,
-                            const table& ref_centroids,
-                            const table& ref_responses,
-                            bool test_convergence = false) {
-        const auto [centroids, responses, iteration_count] = unpack_result(result);
-
-        check_nans(result);
-        const Float strict_rel_tol =
-            5.f * std::numeric_limits<Float>::epsilon() * iteration_count * 100;
-        check_centroid_match_with_rel_tol(strict_rel_tol, ref_centroids, centroids);
-        check_response_match(ref_responses, responses);
-        if (test_convergence) {
-            INFO("check convergence");
-            REQUIRE(iteration_count < desc.get_max_iteration_count());
-        }
-    }
-
-    void check_train_result(const kmeans::descriptor<Float, Method>& desc,
-                            const kmeans::train_result<>& result,
-                            const array<Float>& match_map,
-                            const table& ref_centroids,
-                            const table& ref_responses,
-                            bool test_convergence = false) {
-        const auto [centroids, responses, iteration_count] = unpack_result(result);
-
-        check_nans(result);
-        const Float strict_rel_tol = std::numeric_limits<Float>::epsilon() * iteration_count * 10;
-        check_centroid_match_with_rel_tol(match_map, strict_rel_tol, ref_centroids, centroids);
-        check_response_match(match_map, ref_responses, responses);
-
-        if (test_convergence) {
-            INFO("check convergence");
-            REQUIRE(iteration_count < desc.get_max_iteration_count());
-        }
-    }
-
-    bool check_value_with_ref_tol(Float val, Float ref_val, Float ref_tol) {
-        Float max_abs = std::max(fabs(val), fabs(ref_val));
-        if (max_abs == 0.0)
-            return true;
-        CAPTURE(val, ref_val, fabs(val - ref_val) / max_abs, ref_tol);
-        return fabs(val - ref_val) / max_abs < ref_tol;
-    }
-
-    void check_base_infer_result(const kmeans::descriptor<Float, Method>& desc,
-                                 const kmeans::infer_result<>& result,
-                                 Float ref_objective_function) {
-        const auto [responses, objective_function] = unpack_result(result);
-
-        check_nans(result);
-
-        INFO("check if non-negative objective function value is expected")
-        REQUIRE(objective_function >= 0.0);
-
-        Float rel_tol = 1.0e-5;
-        if (!(ref_objective_function < 0.0)) {
-            CAPTURE(objective_function, ref_objective_function, rel_tol);
-            REQUIRE(check_value_with_ref_tol(objective_function, ref_objective_function, rel_tol));
-        }
-    }
-
-    void check_infer_result(const kmeans::descriptor<Float, Method>& desc,
-                            const kmeans::infer_result<>& result,
-                            const table& ref_responses,
-                            Float ref_objective_function) {
-        const auto [responses, objective_function] = unpack_result(result);
-
-        check_base_infer_result(desc, result, ref_objective_function);
-        check_response_match(ref_responses, responses);
-    }
-
-    void check_infer_result(const kmeans::descriptor<Float, Method>& desc,
-                            const kmeans::infer_result<>& result,
-                            const array<Float>& match_map,
-                            const table& ref_responses,
-                            Float ref_objective_function) {
-        const auto [responses, objective_function] = unpack_result(result);
-        check_base_infer_result(desc, result, ref_objective_function);
-        check_response_match(match_map, ref_responses, responses);
-    }
-
-    void check_centroid_match_with_rel_tol(Float rel_tol, const table& left, const table& right) {
-        INFO("check if centroid shape is expected")
-        REQUIRE(left.get_row_count() == right.get_row_count());
-        REQUIRE(left.get_column_count() == right.get_column_count());
-
-        INFO("check if centroid match is expected")
-        const auto left_rows = row_accessor<const Float>(left).pull({ 0, -1 });
-        const auto right_rows = row_accessor<const Float>(right).pull({ 0, -1 });
-        const Float alpha = std::numeric_limits<Float>::min();
-        for (std::int64_t i = 0; i < left_rows.get_count(); i++) {
-            const Float l = left_rows[i];
-            const Float r = right_rows[i];
-            if (fabs(l - r) < alpha)
-                continue;
-            const Float denom = fabs(l) + fabs(r) + alpha;
-            if (fabs(l - r) / denom > rel_tol) {
-                CAPTURE(l, r, l - r, rel_tol, (l - r) / denom / rel_tol);
-                FAIL("Centroid feature mismatch");
-            }
-        }
-    }
-
-    void check_centroid_match_with_rel_tol(const array<Float>& match_map,
-                                           Float rel_tol,
-                                           const table& left,
-                                           const table& right) {
-        INFO("check if centroid shape is expected")
-        REQUIRE(left.get_row_count() == right.get_row_count());
-        REQUIRE(left.get_column_count() == right.get_column_count());
-
-        INFO("check if centroid match is expected")
-        const auto left_rows = row_accessor<const Float>(left).pull({ 0, -1 });
-        const auto right_rows = row_accessor<const Float>(right).pull({ 0, -1 });
-        const Float alpha = std::numeric_limits<Float>::min();
-        std::int64_t cluster_count = left.get_row_count();
-        std::int64_t feature_count = left.get_column_count();
-        for (std::int64_t i = 0; i < cluster_count; i++) {
-            for (std::int64_t j = 0; j < feature_count; j++) {
-                const Float l = left_rows[match_map[i] * feature_count + j];
-                const Float r = right_rows[i * feature_count + j];
-                if (fabs(l - r) < alpha)
-                    continue;
-                const Float denom = fabs(l) + fabs(r) + alpha;
-                if (fabs(l - r) / denom > rel_tol) {
-                    CAPTURE(l, r);
-                    FAIL("Centroid feature mismatch for mapped centroids");
-                }
-            }
-        }
-    }
-
-    Float squared_euclidian_distance(std::int64_t x_offset,
-                                     const array<Float>& x,
-                                     std::int64_t y_offset,
-                                     const array<Float>& y,
-                                     std::int64_t feature_count) {
-        Float sum = 0.0;
-        for (std::int64_t i = 0; i < feature_count; i++) {
-            Float val = x[x_offset * feature_count + i] - y[y_offset * feature_count + i];
-            sum += val * val;
-        }
-        return sum;
-    }
-
-    void find_match_centroids(const table& ref_centroids,
-                              const table& centroids,
-                              std::int64_t feature_count,
-                              array<Float>& match_map) {
-        REQUIRE(ref_centroids.get_row_count() == centroids.get_row_count());
-        REQUIRE(ref_centroids.get_column_count() == centroids.get_column_count());
-        const auto ref_rows = row_accessor<const Float>(ref_centroids).pull({ 0, -1 });
-        const auto cur_rows = row_accessor<const Float>(centroids).pull({ 0, -1 });
-        std::int64_t cluster_count = centroids.get_row_count();
-        auto match_counters = array<std::int64_t>::zeros(cluster_count);
-        for (std::int64_t i = 0; i < cluster_count; i++) {
-            Float min_distance =
-                squared_euclidian_distance(0, ref_rows, i, cur_rows, feature_count);
-            for (std::int64_t j = 1; j < cluster_count; j++) {
-                Float probe_distance =
-                    squared_euclidian_distance(j, ref_rows, i, cur_rows, feature_count);
-                if (probe_distance < min_distance) {
-                    match_map.get_mutable_data()[i] = j;
-                    min_distance = probe_distance;
-                }
-            }
-        }
-        for (std::int64_t i = 0; i < cluster_count; i++) {
-            std::int64_t match_count = 0;
-            for (std::int64_t j = 0; j < cluster_count; j++) {
-                match_count += match_map[i] == j ? 1 : 0;
-            }
-            REQUIRE(match_count == 1);
-        }
-    }
-
-    void check_response_match(const table& left, const table& right) {
-        INFO("check if response shape is expected")
-        REQUIRE(left.get_row_count() == right.get_row_count());
-        REQUIRE(left.get_column_count() == right.get_column_count());
-        REQUIRE(left.get_column_count() == 1);
-        INFO("check if response match is expected")
-        const auto left_rows = row_accessor<const Float>(left).pull({ 0, -1 });
-        const auto right_rows = row_accessor<const Float>(right).pull({ 0, -1 });
-        for (std::int64_t i = 0; i < left_rows.get_count(); i++) {
-            const Float l = left_rows[i];
-            const Float r = right_rows[i];
-            if (l != r) {
-                CAPTURE(l, r);
-                FAIL("response mismatch");
-            }
-        }
-    }
-
-    void check_response_match(const array<Float>& match_map,
-                              const table& left,
-                              const table& right) {
-        INFO("check if response shape is expected")
-        REQUIRE(left.get_row_count() == right.get_row_count());
-        REQUIRE(left.get_column_count() == right.get_column_count());
-        REQUIRE(left.get_column_count() == 1);
-
-        INFO("check if response match is expected")
-        const auto left_rows = row_accessor<const Float>(left).pull({ 0, -1 });
-        const auto right_rows = row_accessor<const Float>(right).pull({ 0, -1 });
-        for (std::int64_t i = 0; i < left_rows.get_count(); i++) {
-            const Float l = left_rows[i];
-            const Float r = right_rows[i];
-            if (l != match_map[r]) {
-                CAPTURE(l, r, match_map[r]);
-                FAIL("response mismatch for mapped centroids");
-            }
-        }
-    }
-
-    void check_nans(const kmeans::train_result<>& result) {
-        const auto [centroids, responses, iteration_count] = unpack_result(result);
-
-        INFO("check if there is no NaN in centroids")
-        REQUIRE(te::has_no_nans(centroids));
-
-        INFO("check if there is no NaN in responses")
-        REQUIRE(te::has_no_nans(responses));
-    }
-
-    void check_nans(const kmeans::infer_result<>& result) {
-        const auto [responses, objective_function] = unpack_result(result);
-
-        INFO("check if there is no NaN in objective function values")
-        REQUIRE(!std::isnan(objective_function));
-
-        INFO("check if there is no NaN in responses")
-        REQUIRE(te::has_no_nans(responses));
-    }
-
-private:
-    static auto unpack_result(const kmeans::train_result<>& result) {
-        const auto centroids = result.get_model().get_centroids();
-        const auto responses = result.get_responses();
-        const auto iteration_count = result.get_iteration_count();
-        return std::make_tuple(centroids, responses, iteration_count);
-    }
-    static auto unpack_result(const kmeans::infer_result<>& result) {
-        const auto responses = result.get_responses();
-        const auto objective_function = result.get_objective_function_value();
-        return std::make_tuple(responses, objective_function);
-    }
-};
-
-using kmeans_types = COMBINE_TYPES((float, double), (kmeans::method::lloyd_dense));
->>>>>>> 0b43b680
 /*
 TEMPLATE_LIST_TEST_M(kmeans_batch_test,
                      "kmeans degenerated test",
@@ -522,25 +74,7 @@
                      "[kmeans][batch]",
                      kmeans_types) {
     SKIP_IF(this->not_float64_friendly());
-<<<<<<< HEAD
     this->check_empty_clusters();
-=======
-
-    using Float = std::tuple_element_t<0, TestType>;
-    Float data[] = { -10, -9.5, -9, -8.5, -8, -1, 1, 9, 9.5, 10 };
-    const auto x = homogen_table::wrap(data, 10, 1);
-
-    Float initial_centroids[] = { -10, -10, -10 };
-    const auto c_init = homogen_table::wrap(initial_centroids, 3, 1);
-
-    Float final_centroids[] = { -1.65, 10, 9.5 };
-    const auto c_final = homogen_table::wrap(final_centroids, 3, 1);
-
-    Float responses[] = { 0, 0, 0, 0, 0, 0, 0, 2, 2, 1 };
-    const auto y = homogen_table::wrap(responses, 10, 1);
-
-    this->exact_checks(x, c_init, c_final, y, 3, 1, 0.0);
->>>>>>> 0b43b680
 }
 
 TEMPLATE_LIST_TEST_M(kmeans_batch_test,
@@ -551,79 +85,20 @@
     this->check_on_smoke_data();
 }
 
-<<<<<<< HEAD
 TEMPLATE_LIST_TEST_M(kmeans_batch_test,
                      "kmeans train/infer on gold data",
                      "[kmeans][batch]",
                      kmeans_types) {
     SKIP_IF(this->not_float64_friendly());
     this->check_on_gold_data();
-=======
-    using Float = std::tuple_element_t<0, TestType>;
-    const Float data[] = { 1.0,  1.0,  2.0,  2.0,  1.0,  2.0,  2.0,  1.0,
-                           -1.0, -1.0, -1.0, -2.0, -2.0, -1.0, -2.0, -2.0 };
-    const auto x = homogen_table::wrap(data, 8, 2);
-
-    const Float final_centroids[] = { -1.5, -1.5, 1.5, 1.5 };
-    const auto c_final = homogen_table::wrap(final_centroids, 2, 2);
-
-    const int responses[] = { 1, 1, 1, 1, 0, 0, 0, 0 };
-    const auto y = homogen_table::wrap(responses, 8, 1);
-
-    model<> model;
-
-    this->train_with_initialization_checks(x, c_final, y, 2, 4, 0.001, model);
-
-    const Float data_infer[] = { 1.0, 1.0,  0.0, 1.0,  1.0,  0.0,  2.0, 2.0,  7.0,
-                                 0.0, -1.0, 0.0, -5.0, -5.0, -5.0, 0.0, -2.0, 1.0 };
-    const auto x2 = homogen_table::wrap(data_infer, 9, 2);
-    Float expected_obj_function = 4;
-    this->infer_checks(x, model, y, expected_obj_function);
->>>>>>> 0b43b680
-}
+} // namespace oneapi::dal::kmeans::test
 
 TEMPLATE_LIST_TEST_M(kmeans_batch_test,
                      "kmeans block test",
                      "[kmeans][batch][nightly][block]",
                      kmeans_types) {
     SKIP_IF(this->not_float64_friendly());
-<<<<<<< HEAD
     this->check_on_large_data_with_one_cluster();
-=======
-    using Float = std::tuple_element_t<0, TestType>;
-
-    constexpr std::int64_t row_count = 1024 * 1024;
-    constexpr std::int64_t column_count = 1024 * 2 / sizeof(Float);
-    constexpr std::int64_t cluster_count = 1;
-    constexpr std::int64_t max_iteration_count = 1;
-
-    const auto x_dataframe = GENERATE_DATAFRAME(
-        te::dataframe_builder{ row_count, column_count }.fill_uniform(-0.2, 0.5));
-    const table x_table = x_dataframe.get_table(this->get_homogen_table_id());
-
-    const auto first_row = row_accessor<const Float>(x_table).pull({ 0, 1 });
-    const auto c_init = homogen_table::wrap(first_row.get_data(), 1, column_count);
-
-    auto responses = array<float>::zeros(row_count);
-    const auto y = homogen_table::wrap(responses.get_data(), row_count, 1);
-
-    auto stat = te::compute_basic_statistics<Float>(x_dataframe);
-    const auto c_final = homogen_table::wrap(stat.get_means().get_data(), 1, column_count);
-    auto variance = stat.get_variances().get_data();
-    double obj_function = 0.0;
-    for (std::int64_t i = 0; i < column_count; ++i) {
-        obj_function += variance[i];
-    }
-    obj_function *= column_count - 1;
-
-    this->exact_checks(x_table,
-                       c_init,
-                       c_final,
-                       y,
-                       cluster_count,
-                       max_iteration_count,
-                       obj_function);
->>>>>>> 0b43b680
 }
 
 TEMPLATE_LIST_TEST_M(kmeans_batch_test,
@@ -631,30 +106,7 @@
                      "[kmeans][batch][nightly][stress]",
                      kmeans_types) {
     SKIP_IF(this->not_float64_friendly());
-<<<<<<< HEAD
     this->partial_centroids_stress_test();
-=======
-    using Float = std::tuple_element_t<0, TestType>;
-
-    constexpr std::int64_t row_count = 8 * 1024;
-    constexpr std::int64_t column_count = 2 * 1024;
-    constexpr std::int64_t cluster_count = 8 * 1024;
-
-    const auto x_dataframe = GENERATE_DATAFRAME(
-        te::dataframe_builder{ row_count, column_count }.fill_uniform(-0.2, 0.5));
-    const table x = x_dataframe.get_table(this->get_homogen_table_id());
-
-    const auto first_row = row_accessor<const Float>(x).pull({ 0, 1 });
-    const auto c_init = homogen_table::wrap(first_row.get_data(), 1, column_count);
-
-    auto responses = array<std::int32_t>::zeros(1 * cluster_count);
-    auto response_ptr = responses.get_mutable_data();
-    auto first_response = &response_ptr[0];
-    std::iota(first_response, first_response + row_count, std::int32_t(0));
-    const auto y = homogen_table::wrap(responses.get_data(), row_count, 1);
-
-    this->exact_checks(x, x, x, y, cluster_count, 1, 0.0);
->>>>>>> 0b43b680
 }
 
 TEMPLATE_LIST_TEST_M(kmeans_batch_test,
