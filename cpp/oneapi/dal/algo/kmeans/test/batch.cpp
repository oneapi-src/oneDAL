--- conflicted
+++ resolved
@@ -187,53 +187,11 @@
 }
 
 TEMPLATE_LIST_TEST_M(kmeans_batch_test,
-<<<<<<< HEAD
-                     "KMmeans sparse default cases",
-                     "[kmeans][batch]",
-                     kmeans_types) {
-    SKIP_IF(!this->is_sparse_method());
-
-    SECTION("cluster=5") {
-        auto input = oneapi::dal::test::engine::csr_make_blobs(5, 50, 20);
-        bool init_centroids = true;
-        this->test_on_sparse_data(input, 10, 0.01, init_centroids);
-    }
-
-    SECTION("cluster=16") {
-        bool init_centroids = true;
-        auto input = oneapi::dal::test::engine::csr_make_blobs(16, 200, 100);
-        this->test_on_sparse_data(input, 10, 0.01, init_centroids);
-    }
-
-    SECTION("cluster=128") {
-        SKIP_IF(this->get_policy().is_cpu());
-        bool init_centroids = true;
-        auto input = oneapi::dal::test::engine::csr_make_blobs(128, 100000, 200);
-        this->test_on_sparse_data(input, 10, 0.01, init_centroids);
-    }
-
-    SECTION("cluster=5") {
-        auto input = oneapi::dal::test::engine::csr_make_blobs(5, 50, 20);
-        bool init_centroids = false;
-        this->test_on_sparse_data(input, 20, 0.01, init_centroids);
-    }
-
-    SECTION("cluster=16") {
-        bool init_centroids = false;
-        auto input = oneapi::dal::test::engine::csr_make_blobs(16, 200, 100);
-        this->test_on_sparse_data(input, 10, 0.01, init_centroids);
-    }
-
-    SECTION("cluster=32") {
-        SKIP_IF(this->get_policy().is_cpu());
-        bool init_centroids = false;
-        auto input = oneapi::dal::test::engine::csr_make_blobs(32, 10000, 100);
-        this->test_on_sparse_data(input, 30, 0.01, init_centroids);
-=======
                      "higgs: samples=1M, iters=3 optional results",
                      "[kmeans][batch][external-dataset][higgs]",
                      kmeans_types) {
     SKIP_IF(this->not_float64_friendly());
+    SKIP_IF(this->is_sparse_method());
 
     const std::int64_t iters = 3;
     const std::string higgs_path = "workloads/higgs/dataset/higgs_1m_test.csv";
@@ -256,6 +214,7 @@
                      "[kmeans][nightly][batch][external-dataset][susy]",
                      kmeans_types) {
     SKIP_IF(this->not_float64_friendly());
+    SKIP_IF(this->is_sparse_method());
 
     const std::int64_t iters = 10;
     const std::string susy_path = "workloads/susy/dataset/susy_test.csv";
@@ -278,6 +237,7 @@
                      "[kmeans][nightly][batch][external-dataset][epsilon]",
                      kmeans_types) {
     SKIP_IF(this->not_float64_friendly());
+    SKIP_IF(this->is_sparse_method());
 
     const std::int64_t iters = 2;
     const std::string epsilon_path = "workloads/epsilon/dataset/epsilon_80k_train.csv";
@@ -307,7 +267,50 @@
                                                4.3202752143,
                                                48437.6015625,
                                                1.0e-3);
->>>>>>> f6ddf774
+    }
+  
+TEMPLATE_LIST_TEST_M(kmeans_batch_test,
+                     "KMmeans sparse default cases",
+                     "[kmeans][batch]",
+                     kmeans_types) {
+    SKIP_IF(!this->is_sparse_method());
+
+    SECTION("cluster=5") {
+        auto input = oneapi::dal::test::engine::csr_make_blobs(5, 50, 20);
+        bool init_centroids = true;
+        this->test_on_sparse_data(input, 10, 0.01, init_centroids);
+    }
+
+    SECTION("cluster=16") {
+        bool init_centroids = true;
+        auto input = oneapi::dal::test::engine::csr_make_blobs(16, 200, 100);
+        this->test_on_sparse_data(input, 10, 0.01, init_centroids);
+    }
+
+    SECTION("cluster=128") {
+        SKIP_IF(this->get_policy().is_cpu());
+        bool init_centroids = true;
+        auto input = oneapi::dal::test::engine::csr_make_blobs(128, 100000, 200);
+        this->test_on_sparse_data(input, 10, 0.01, init_centroids);
+    }
+
+    SECTION("cluster=5") {
+        auto input = oneapi::dal::test::engine::csr_make_blobs(5, 50, 20);
+        bool init_centroids = false;
+        this->test_on_sparse_data(input, 20, 0.01, init_centroids);
+    }
+
+    SECTION("cluster=16") {
+        bool init_centroids = false;
+        auto input = oneapi::dal::test::engine::csr_make_blobs(16, 200, 100);
+        this->test_on_sparse_data(input, 10, 0.01, init_centroids);
+    }
+
+    SECTION("cluster=32") {
+        SKIP_IF(this->get_policy().is_cpu());
+        bool init_centroids = false;
+        auto input = oneapi::dal::test::engine::csr_make_blobs(32, 10000, 100);
+        this->test_on_sparse_data(input, 30, 0.01, init_centroids);
     }
 }
 
