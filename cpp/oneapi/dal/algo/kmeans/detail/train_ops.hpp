--- conflicted
+++ resolved
@@ -72,11 +72,10 @@
                               const Descriptor& desc,
                               const input_t& input,
                               const result_t& result) const {
-<<<<<<< HEAD
-        ONEDAL_ASSERT(result.get_labels().has_data());
-        ONEDAL_ASSERT(result.get_labels().get_column_count() == 1);
+        ONEDAL_ASSERT(result.get_responses().has_data());
+        ONEDAL_ASSERT(result.get_responses().get_column_count() == 1);
         ONEDAL_ASSERT(result.get_iteration_count() <= desc.get_max_iteration_count());
-        ONEDAL_ASSERT(result.get_labels().get_row_count() == input.get_data().get_row_count());
+        ONEDAL_ASSERT(result.get_responses().get_row_count() == input.get_data().get_row_count());
 
         // K-Means model is initialized only on root rank
         if (dal::detail::is_root_rank(policy)) {
@@ -86,17 +85,6 @@
             ONEDAL_ASSERT(result.get_model().get_centroids().get_column_count() ==
                           input.get_data().get_column_count());
         }
-=======
-        ONEDAL_ASSERT(result.get_responses().has_data());
-        ONEDAL_ASSERT(result.get_responses().get_column_count() == 1);
-        ONEDAL_ASSERT(result.get_iteration_count() <= params.get_max_iteration_count());
-        ONEDAL_ASSERT(result.get_model().get_centroids().has_data());
-        ONEDAL_ASSERT(result.get_model().get_centroids().get_row_count() ==
-                      params.get_cluster_count());
-        ONEDAL_ASSERT(result.get_model().get_centroids().get_column_count() ==
-                      input.get_data().get_column_count());
-        ONEDAL_ASSERT(result.get_responses().get_row_count() == input.get_data().get_row_count());
->>>>>>> 0b43b680
     }
 
     template <typename Policy>
