/*******************************************************************************
* Copyright 2020-2021 Intel Corporation
*
* Licensed under the Apache License, Version 2.0 (the "License");
* you may not use this file except in compliance with the License.
* You may obtain a copy of the License at
*
*     http://www.apache.org/licenses/LICENSE-2.0
*
* Unless required by applicable law or agreed to in writing, software
* distributed under the License is distributed on an "AS IS" BASIS,
* WITHOUT WARRANTIES OR CONDITIONS OF ANY KIND, either express or implied.
* See the License for the specific language governing permissions and
* limitations under the License.
*******************************************************************************/

#pragma once

#include "oneapi/dal/algo/knn/common.hpp"

namespace oneapi::dal::knn {

namespace detail {
namespace v1 {
template <typename Task>
class infer_input_impl;

template <typename Task>
class infer_result_impl;
} // namespace v1

using v1::infer_input_impl;
using v1::infer_result_impl;

} // namespace detail

namespace v1 {

/// @tparam Task Tag-type that specifies type of the problem to solve. Can
///              be :expr:`task::classification` or :expr:`task::search`.
template <typename Task = task::by_default>
class infer_input : public base {
    static_assert(detail::is_valid_task_v<Task>);

public:
    using task_t = Task;

    /// Creates a new instance of the class with the given :literal:`model`
    /// and :literal:`data` property values
    infer_input(const table& data, const model<Task>& model);

    /// The dataset for inference $X'$
    /// @remark default = table{}
    const table& get_data() const;

    auto& set_data(const table& data) {
        set_data_impl(data);
        return *this;
    }

    /// The trained k-NN model
    /// @remark default = model<Task>{}
    const model<Task>& get_model() const;

    auto& set_model(const model<Task>& m) {
        set_model_impl(m);
        return *this;
    }

protected:
    void set_data_impl(const table& data);
    void set_model_impl(const model<Task>& model);

private:
    dal::detail::pimpl<detail::infer_input_impl<Task>> impl_;
};

/// @tparam Task Tag-type that specifies type of the problem to solve. Can
///              be :expr:`task::classification` or :expr:`task::search`.
template <typename Task = task::by_default>
class infer_result {
    static_assert(detail::is_valid_task_v<Task>);

public:
    using task_t = Task;

    /// Creates a new instance of the class with the default property values.
    infer_result();

    /// The predicted labels
    /// @remark default = table{}
    [[deprecated]] const table& get_labels() const {
        return get_responses();
    }

    template <typename T = Task, typename = detail::enable_if_classification_t<T>>
    [[deprecated]] auto& set_labels(const table& value) {
        return set_responses(value);
    }

    /// The predicted responses
    /// @remark default = table{}
    const table& get_responses() const;

    template <typename T = Task, typename = detail::enable_if_classification_t<T>>
    auto& set_responses(const table& value) {
        set_responses_impl(value);
        return *this;
    }

    /// Indices of nearest neighbors
    /// @remark default = table{}
    const table& get_indices() const;

    auto& set_indices(const table& value) {
        set_indices_impl(value);
        return *this;
    }

    /// Distances to nearest neighbors
    /// @remark default = table{}
    const table& get_distances() const;

    auto& set_distances(const table& value) {
        set_distances_impl(value);
        return *this;
    }

    const result_options::result_option_id_t& get_result_options() const;

    auto& set_result_options(const result_options::result_option_id_t& value) {
        set_result_options_impl(value);
        return *this;
    }

protected:
    void set_responses_impl(const table&);
    void set_indices_impl(const table&);
    void set_distances_impl(const table&);
<<<<<<< HEAD
    void set_result_options_impl(const result_options::result_option_id_t&);
    const table& get_labels_impl() const;
=======
    const table& get_responses_impl() const;
>>>>>>> 819bc1f6

private:
    dal::detail::pimpl<detail::infer_result_impl<Task>> impl_;
};

} // namespace v1

using v1::infer_input;
using v1::infer_result;

} // namespace oneapi::dal::knn<|MERGE_RESOLUTION|>--- conflicted
+++ resolved
@@ -137,12 +137,8 @@
     void set_responses_impl(const table&);
     void set_indices_impl(const table&);
     void set_distances_impl(const table&);
-<<<<<<< HEAD
     void set_result_options_impl(const result_options::result_option_id_t&);
-    const table& get_labels_impl() const;
-=======
     const table& get_responses_impl() const;
->>>>>>> 819bc1f6
 
 private:
     dal::detail::pimpl<detail::infer_result_impl<Task>> impl_;
