/*******************************************************************************
* Copyright 2020-2021 Intel Corporation
*
* Licensed under the Apache License, Version 2.0 (the "License");
* you may not use this file except in compliance with the License.
* You may obtain a copy of the License at
*
*     http://www.apache.org/licenses/LICENSE-2.0
*
* Unless required by applicable law or agreed to in writing, software
* distributed under the License is distributed on an "AS IS" BASIS,
* WITHOUT WARRANTIES OR CONDITIONS OF ANY KIND, either express or implied.
* See the License for the specific language governing permissions and
* limitations under the License.
*******************************************************************************/

#include "oneapi/dal/algo/knn/common.hpp"
#include "oneapi/dal/algo/knn/backend/model_impl.hpp"
#include "oneapi/dal/exceptions.hpp"

namespace oneapi::dal::knn {

namespace detail {

optional_result_id_t get_indices_id() {
    return optional_result_id_t::get_result_id_by_index(0);
}

optional_result_id_t get_distances_id() {
    return optional_result_id_t::get_result_id_by_index(1);
}

} // namespace detail

namespace detail {
namespace v1 {

optional_result_id_t get_indices_id() {
    return optional_result_id_t::get_result_id_by_index(0);
}

optional_result_id_t get_distances_id() {
    return optional_result_id_t::get_result_id_by_index(1);
}

template <typename Task>
class descriptor_impl : public base {
public:
    explicit descriptor_impl(const detail::distance_ptr& distance) : distance(distance) {}

    std::int64_t class_count = 2;
    std::int64_t neighbor_count = 1;
<<<<<<< HEAD
    voting_mode voting_mode_value = voting_mode::uniform;
    detail::distance_ptr distance;
=======
>>>>>>> 415314a9
    optional_results::optional_result_id_t optional_results;
};

template <typename Task>
descriptor_base<Task>::descriptor_base()
        : impl_(new descriptor_impl<Task>{ std::make_shared<
              detail::distance<oneapi::dal::minkowski_distance::descriptor<float_t>>>(
              oneapi::dal::minkowski_distance::descriptor<float_t>(2.0)) }) {}

template <typename Task>
descriptor_base<Task>::descriptor_base(const detail::distance_ptr& distance)
        : impl_(new descriptor_impl<Task>{ distance }) {}

template <typename Task>
std::int64_t descriptor_base<Task>::get_class_count() const {
    return impl_->class_count;
}

template <typename Task>
void descriptor_base<Task>::set_class_count_impl(std::int64_t value) {
    if (value < 2) {
        throw domain_error(dal::detail::error_messages::class_count_leq_one());
    }
    impl_->class_count = value;
}

template <typename Task>
std::int64_t descriptor_base<Task>::get_neighbor_count() const {
    return impl_->neighbor_count;
}

template <typename Task>
void descriptor_base<Task>::set_neighbor_count_impl(std::int64_t value) {
    if (value < 1) {
        throw domain_error(dal::detail::error_messages::neighbor_count_lt_one());
    }
    impl_->neighbor_count = value;
}

template <typename Task>
<<<<<<< HEAD
voting_mode descriptor_base<Task>::get_voting_mode() const {
    return impl_->voting_mode_value;
}

template <typename Task>
void descriptor_base<Task>::set_voting_mode_impl(voting_mode value) {
    impl_->voting_mode_value = value;
}

template <typename Task>
const detail::distance_ptr& descriptor_base<Task>::get_distance_impl() const {
    return impl_->distance;
}

template <typename Task>
void descriptor_base<Task>::set_distance_impl(const detail::distance_ptr& distance) {
    impl_->distance = distance;
=======
auto descriptor_base<Task>::get_optional_results() const 
                                        -> optional_results::optional_result_id_t {
    return impl_->optional_results;
}

template <typename Task>
void descriptor_base<Task>::set_optional_results_impl(
                            const optional_results::optional_result_id_t& value) {
    if(std::is_same_v<Task, task::search> && bool(value)) {
        throw domain_error();
    }
    impl_->optional_results = value;
>>>>>>> 415314a9
}

template class ONEDAL_EXPORT descriptor_base<task::classification>;
template class ONEDAL_EXPORT descriptor_base<task::search>;

} // namespace v1
} // namespace detail

namespace v1 {

using detail::v1::model_impl;

template <typename Task>
model<Task>::model() : impl_(new model_impl<Task>{}) {}

template <typename Task>
model<Task>::model(const std::shared_ptr<detail::model_impl<Task>>& impl) : impl_(impl) {}

template class ONEDAL_EXPORT model<task::classification>;
template class ONEDAL_EXPORT model<task::search>;

} // namespace v1
} // namespace oneapi::dal::knn<|MERGE_RESOLUTION|>--- conflicted
+++ resolved
@@ -50,11 +50,8 @@
 
     std::int64_t class_count = 2;
     std::int64_t neighbor_count = 1;
-<<<<<<< HEAD
     voting_mode voting_mode_value = voting_mode::uniform;
     detail::distance_ptr distance;
-=======
->>>>>>> 415314a9
     optional_results::optional_result_id_t optional_results;
 };
 
@@ -95,7 +92,6 @@
 }
 
 template <typename Task>
-<<<<<<< HEAD
 voting_mode descriptor_base<Task>::get_voting_mode() const {
     return impl_->voting_mode_value;
 }
@@ -113,7 +109,9 @@
 template <typename Task>
 void descriptor_base<Task>::set_distance_impl(const detail::distance_ptr& distance) {
     impl_->distance = distance;
-=======
+}
+
+template <typename Task>
 auto descriptor_base<Task>::get_optional_results() const 
                                         -> optional_results::optional_result_id_t {
     return impl_->optional_results;
@@ -126,7 +124,6 @@
         throw domain_error();
     }
     impl_->optional_results = value;
->>>>>>> 415314a9
 }
 
 template class ONEDAL_EXPORT descriptor_base<task::classification>;
