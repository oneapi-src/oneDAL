--- conflicted
+++ resolved
@@ -40,14 +40,13 @@
 
 namespace te = dal::test::engine;
 namespace la = te::linalg;
+namespace de = dal::detail;
+namespace knn = oneapi::dal::knn;
 
 template <typename TestType>
 class knn_test : public te::crtp_algo_fixture<TestType, Derived> {
 public:
-<<<<<<< HEAD
     using base_t = te::crtp_algo_fixture<TestType, Derived>;
-=======
->>>>>>> 52974a2c0e8ead4166a019b7d7d8299d3ad7c6f0
     using float_t = std::tuple_element_t<0, TestType>;
     using method_t = std::tuple_element_t<1, TestType>;
 
