/*******************************************************************************
* Copyright 2020-2021 Intel Corporation
*
* Licensed under the Apache License, Version 2.0 (the "License");
* you may not use this file except in compliance with the License.
* You may obtain a copy of the License at
*
*     http://www.apache.org/licenses/LICENSE-2.0
*
* Unless required by applicable law or agreed to in writing, software
* distributed under the License is distributed on an "AS IS" BASIS,
* WITHOUT WARRANTIES OR CONDITIONS OF ANY KIND, either express or implied.
* See the License for the specific language governing permissions and
* limitations under the License.
*******************************************************************************/

#include "oneapi/dal/algo/knn/infer_types.hpp"
#include "oneapi/dal/detail/common.hpp"
#include "oneapi/dal/exceptions.hpp"

namespace oneapi::dal::knn {

template <typename Task>
class detail::v1::infer_input_impl : public base {
public:
    infer_input_impl(const table& data, const model<Task>& m) : data(data), trained_model(m) {}

    table data;
    model<Task> trained_model;
};

template <typename Task>
class detail::v1::infer_result_impl : public base {
public:
<<<<<<< HEAD
    result_options::result_option_id_t options;
    table labels;
=======
    table responses;
>>>>>>> 819bc1f6
    table indices;
    table distances;
};

using detail::v1::infer_input_impl;
using detail::v1::infer_result_impl;

namespace v1 {

template <typename Task>
infer_input<Task>::infer_input(const table& data, const model<Task>& m)
        : impl_(new infer_input_impl<Task>(data, m)) {}

template <typename Task>
const table& infer_input<Task>::get_data() const {
    return impl_->data;
}

template <typename Task>
const model<Task>& infer_input<Task>::get_model() const {
    return impl_->trained_model;
}

template <typename Task>
void infer_input<Task>::set_data_impl(const table& value) {
    impl_->data = value;
}

template <typename Task>
void infer_input<Task>::set_model_impl(const model<Task>& value) {
    impl_->trained_model = value;
}

template <typename Task>
infer_result<Task>::infer_result() : impl_(new infer_result_impl<Task>{}) {}

template <typename Task>
<<<<<<< HEAD
const table& infer_result<Task>::get_labels() const {
    using msg = dal::detail::error_messages;
    if (!bool(get_result_options() & result_options::labels)) {
        throw domain_error(msg::result_option_have_not_been_computed());
    }
    return impl_->labels;
=======
const table& infer_result<Task>::get_responses() const {
    return impl_->responses;
>>>>>>> 819bc1f6
}

template <typename Task>
void infer_result<Task>::set_responses_impl(const table& value) {
    impl_->responses = value;
}

template <typename Task>
const table& infer_result<Task>::get_indices() const {
    using msg = dal::detail::error_messages;
    if (!bool(get_result_options() & result_options::indices)) {
        throw domain_error(msg::result_option_have_not_been_computed());
    }
    return impl_->indices;
}

template <typename Task>
void infer_result<Task>::set_indices_impl(const table& value) {
    impl_->indices = value;
}

template <typename Task>
const table& infer_result<Task>::get_distances() const {
    using msg = dal::detail::error_messages;
    if (!bool(get_result_options() & result_options::distances)) {
        throw domain_error(msg::result_option_have_not_been_computed());
    }
    return impl_->distances;
}

template <typename Task>
void infer_result<Task>::set_distances_impl(const table& value) {
    impl_->distances = value;
}

template <typename Task>
const result_options::result_option_id_t& infer_result<Task>::get_result_options() const {
    return impl_->options;
}

template <typename Task>
void infer_result<Task>::set_result_options_impl(const result_options::result_option_id_t& value) {
    impl_->options = value;
}

template class ONEDAL_EXPORT infer_input<task::classification>;
template class ONEDAL_EXPORT infer_result<task::classification>;
template class ONEDAL_EXPORT infer_input<task::search>;
template class ONEDAL_EXPORT infer_result<task::search>;

} // namespace v1
} // namespace oneapi::dal::knn<|MERGE_RESOLUTION|>--- conflicted
+++ resolved
@@ -32,12 +32,8 @@
 template <typename Task>
 class detail::v1::infer_result_impl : public base {
 public:
-<<<<<<< HEAD
     result_options::result_option_id_t options;
-    table labels;
-=======
     table responses;
->>>>>>> 819bc1f6
     table indices;
     table distances;
 };
@@ -75,17 +71,12 @@
 infer_result<Task>::infer_result() : impl_(new infer_result_impl<Task>{}) {}
 
 template <typename Task>
-<<<<<<< HEAD
-const table& infer_result<Task>::get_labels() const {
+const table& infer_result<Task>::get_responses() const {
     using msg = dal::detail::error_messages;
-    if (!bool(get_result_options() & result_options::labels)) {
+    if (!bool(get_result_options() & result_options::responses)) {
         throw domain_error(msg::result_option_have_not_been_computed());
     }
-    return impl_->labels;
-=======
-const table& infer_result<Task>::get_responses() const {
     return impl_->responses;
->>>>>>> 819bc1f6
 }
 
 template <typename Task>
