package(default_visibility = ["//visibility:public"])
load("@onedal//dev/bazel:dal.bzl",
    "dal_module",
    "dal_test_suite",
)

dal_module(
    name = "knn",
    auto = True,
    dal_deps = [
        "@onedal//cpp/oneapi/dal:core",
    ],
    extra_deps = [
        "@onedal//cpp/daal/src/algorithms/k_nearest_neighbors:kernel",
    ],
)

dal_test_suite(
    name = "common_tests",
    compile_as = [ "c++" ],
    srcs = glob([
        "common_*_host_test.cpp",
    ]),
    dal_deps = [
        ":knn",
    ],
)

dal_test_suite(
<<<<<<< HEAD
    name = "gpu_tests_dpc",
=======
    name = "gpu_tests",
>>>>>>> 5efa0341
    compile_as = [ "dpc++" ],
    srcs = glob([
        "common_*_dpc_test.cpp",
    ]),
    dal_deps = [
        ":knn",
    ],
    tags = ["gpu"],
)

dal_test_suite(
    name = "tests",
    host_tests = [
        ":common_tests",
    ],
    dpc_tests = [
        ":gpu_tests",
    ],
)<|MERGE_RESOLUTION|>--- conflicted
+++ resolved
@@ -27,11 +27,7 @@
 )
 
 dal_test_suite(
-<<<<<<< HEAD
-    name = "gpu_tests_dpc",
-=======
     name = "gpu_tests",
->>>>>>> 5efa0341
     compile_as = [ "dpc++" ],
     srcs = glob([
         "common_*_dpc_test.cpp",
