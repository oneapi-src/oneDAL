--- conflicted
+++ resolved
@@ -75,19 +75,6 @@
               query_block_(query_block),
               query_length_(query_length),
               k_neighbors_(k_neighbors),
-<<<<<<< HEAD
-              temp_resp_(result_options_.test(result_options::responses)
-                             ? pr::ndarray<std::int32_t, 2>::empty(q,
-                                                                   { query_block, k_neighbors },
-                                                                   sycl::usm::alloc::device)
-                             : pr::ndarray<std::int32_t, 2>{}),
-              voting_(pr::make_uniform_voting(q, query_block, k_neighbors)) {}
-
-    auto& set_inp_responses(const array<std::int32_t>& inp_responses) {
-        if (result_options_.test(result_options::responses)) {
-            this->inp_responses_ =
-                pr::ndarray<std::int32_t, 1>::wrap(inp_responses, inp_responses.get_count());
-=======
               voting_(pr::make_uniform_voting(q, query_block, k_neighbors)) {
         if (result_options_.test(result_options::responses)) {
             this->temp_resp_ = pr::ndarray<idx_t, 2>::empty(q,
@@ -99,7 +86,6 @@
     auto& set_inp_responses(const pr::ndview<idx_t, 1>& inp_responses) {
         if (result_options_.test(result_options::responses)) {
             this->inp_responses_ = inp_responses;
->>>>>>> 96eeb026
         }
         return *this;
     }
