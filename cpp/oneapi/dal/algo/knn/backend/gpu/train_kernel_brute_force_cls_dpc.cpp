--- conflicted
+++ resolved
@@ -43,12 +43,7 @@
 static train_result<task::classification> call_daal_kernel(const context_gpu& ctx,
                                                            const descriptor_t& desc,
                                                            const table& data,
-<<<<<<< HEAD
-                                                           const table& labels) {
-=======
                                                            const table& responses) {
-    using daal_model_interop_t = backend::model_interop;
->>>>>>> c02cee95
     auto& queue = ctx.get_queue();
     interop::execution_context_guard guard(queue);
 
