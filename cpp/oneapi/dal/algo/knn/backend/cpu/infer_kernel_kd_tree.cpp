--- conflicted
+++ resolved
@@ -87,13 +87,8 @@
     interop::status_to_exception(interop::call_daal_kernel<Float, daal_knn_kd_tree_kernel_t>(
         ctx,
         daal_data.get(),
-<<<<<<< HEAD
         dal::detail::cast_impl<kd_tree_model_impl<Task>>(m).get_interop()->get_daal_model().get(),
-        daal_labels.get(),
-=======
-        dal::detail::get_impl(m).get_interop()->get_daal_model().get(),
         daal_responses.get(),
->>>>>>> c02cee95
         daal_indices.get(),
         daal_distance.get(),
         &daal_parameter));
