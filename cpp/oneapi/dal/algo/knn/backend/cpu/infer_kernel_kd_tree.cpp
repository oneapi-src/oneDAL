/*******************************************************************************
* Copyright 2020 Intel Corporation
*
* Licensed under the Apache License, Version 2.0 (the "License");
* you may not use this file except in compliance with the License.
* You may obtain a copy of the License at
*
*     http://www.apache.org/licenses/LICENSE-2.0
*
* Unless required by applicable law or agreed to in writing, software
* distributed under the License is distributed on an "AS IS" BASIS,
* WITHOUT WARRANTIES OR CONDITIONS OF ANY KIND, either express or implied.
* See the License for the specific language governing permissions and
* limitations under the License.
*******************************************************************************/

#include <daal/src/algorithms/k_nearest_neighbors/kdtree_knn_classification_predict_dense_default_batch.h>
#include "data_management/data/numeric_table.h"

#include "oneapi/dal/algo/knn/backend/cpu/infer_kernel.hpp"
#include "oneapi/dal/algo/knn/backend/model_interop.hpp"
#include "oneapi/dal/algo/knn/detail/model_impl.hpp"
#include "oneapi/dal/backend/interop/common.hpp"
#include "oneapi/dal/backend/interop/table_conversion.hpp"
#include "oneapi/dal/detail/common.hpp"

namespace oneapi::dal::knn::backend {

using dal::backend::context_cpu;
using namespace daal::data_management;

namespace daal_knn = daal::algorithms::kdtree_knn_classification;
namespace interop  = dal::backend::interop;

template <typename Float, daal::CpuType Cpu>
using daal_knn_kd_tree_kernel_t = daal_knn::prediction::internal::
    KNNClassificationPredictKernel<Float, daal_knn::prediction::defaultDense, Cpu>;

template <typename Float>
static infer_result call_daal_kernel(const context_cpu& ctx,
                                     const descriptor_base& desc,
                                     const table& data,
                                     model m) {
    const std::int64_t row_count    = data.get_row_count();
    const std::int64_t column_count = data.get_column_count();

<<<<<<< HEAD
    auto arr_data = row_accessor<const Float>{ data }.pull();
    array<Float> arr_labels{ 1 * row_count };
=======
    auto arr_query  = row_accessor<const Float>{ query }.pull();
    auto arr_labels = array<Float>::empty(1 * row_count);
>>>>>>> a04dca19
    // TODO: read-only access performed with deep copy of data since daal numeric tables are mutable.
    // Need to create special immutable homogen table on daal interop side

    // TODO: data is table, not a homogen_table. Think better about accessor - is it enough to have just a row_accessor?
    const auto daal_data =
        interop::convert_to_daal_homogen_table(arr_data, row_count, column_count);
    const auto daal_labels = interop::convert_to_daal_homogen_table(arr_labels, row_count, 1);

    const std::int64_t dummy_seed = 777;
    daal_knn::Parameter daal_parameter(
        desc.get_class_count(),
        desc.get_neighbor_count(),
        dummy_seed,
        desc.get_data_use_in_model() ? daal_knn::doUse : daal_knn::doNotUse);

    interop::call_daal_kernel<Float, daal_knn_kd_tree_kernel_t>(
        ctx,
        daal_data.get(),
        dal::detail::get_impl<detail::model_impl>(m).get_interop()->get_daal_model().get(),
        daal_labels.get(),
        &daal_parameter);
    return infer_result().set_labels(
        homogen_table_builder{}.reset(arr_labels, row_count, 1).build());
}

template <typename Float>
static infer_result infer(const context_cpu& ctx,
                          const descriptor_base& desc,
                          const infer_input& input) {
    return call_daal_kernel<Float>(ctx, desc, input.get_data(), input.get_model());
}

template <typename Float>
struct infer_kernel_cpu<Float, method::kd_tree> {
    infer_result operator()(const context_cpu& ctx,
                            const descriptor_base& desc,
                            const infer_input& input) const {
        return infer<Float>(ctx, desc, input);
    }
};

template struct infer_kernel_cpu<float, method::kd_tree>;
template struct infer_kernel_cpu<double, method::kd_tree>;

} // namespace oneapi::dal::knn::backend<|MERGE_RESOLUTION|>--- conflicted
+++ resolved
@@ -44,13 +44,9 @@
     const std::int64_t row_count    = data.get_row_count();
     const std::int64_t column_count = data.get_column_count();
 
-<<<<<<< HEAD
-    auto arr_data = row_accessor<const Float>{ data }.pull();
-    array<Float> arr_labels{ 1 * row_count };
-=======
-    auto arr_query  = row_accessor<const Float>{ query }.pull();
+    auto arr_data  = row_accessor<const Float>{ data }.pull();
     auto arr_labels = array<Float>::empty(1 * row_count);
->>>>>>> a04dca19
+
     // TODO: read-only access performed with deep copy of data since daal numeric tables are mutable.
     // Need to create special immutable homogen table on daal interop side
 
