/*******************************************************************************
* Copyright 2021 Intel Corporation
*
* Licensed under the Apache License, Version 2.0 (the "License");
* you may not use this file except in compliance with the License.
* You may obtain a copy of the License at
*
*     http://www.apache.org/licenses/LICENSE-2.0
*
* Unless required by applicable law or agreed to in writing, software
* distributed under the License is distributed on an "AS IS" BASIS,
* WITHOUT WARRANTIES OR CONDITIONS OF ANY KIND, either express or implied.
* See the License for the specific language governing permissions and
* limitations under the License.
*******************************************************************************/

#include "oneapi/dal/backend/interop/common.hpp"
#include "oneapi/dal/backend/interop/error_converter.hpp"
#include "oneapi/dal/backend/interop/table_conversion.hpp"

#include "oneapi/dal/algo/knn/backend/cpu/infer_kernel.hpp"
#include "oneapi/dal/algo/knn/backend/distance_impl.hpp"
#include "oneapi/dal/algo/knn/backend/model_impl.hpp"

#include "oneapi/dal/table/row_accessor.hpp"
#include <daal/src/algorithms/k_nearest_neighbors/bf_knn_classification_predict_kernel.h>

namespace oneapi::dal::knn::backend {

using dal::backend::context_cpu;

namespace daal_knn = daal::algorithms::bf_knn_classification;
namespace daal_classifier = daal::algorithms::classifier;

namespace interop = dal::backend::interop;

template <typename Float, daal::CpuType Cpu>
using daal_knn_bf_kernel_t =
    daal_knn::prediction::internal::KNNClassificationPredictKernel<Float, Cpu>;

template <typename Float, typename Task>
static infer_result<Task> call_daal_kernel(const context_cpu &ctx,
                                           const detail::descriptor_base<Task> &desc,
                                           const table &data,
                                           model<Task> m) {
    const std::int64_t row_count = data.get_row_count();
    const std::int64_t neighbor_count = desc.get_neighbor_count();

    const auto daal_data = interop::convert_to_daal_table<Float>(data);

    const auto data_use_in_model = daal_knn::doNotUse;
    daal_knn::Parameter original_daal_parameter(
        dal::detail::integral_cast<std::size_t>(desc.get_class_count()),
        dal::detail::integral_cast<std::size_t>(neighbor_count),
        data_use_in_model);

    daal_knn::prediction::internal::KernelParameter daal_parameter;
    daal_parameter.nClasses = original_daal_parameter.nClasses;
    daal_parameter.k = original_daal_parameter.k;

    auto arr_responses = array<Float>{};
    auto arr_indices = array<std::int64_t>{};
    auto arr_distance = array<Float>{};

    auto daal_responses = daal::data_management::NumericTablePtr();
    auto daal_indices = daal::data_management::NumericTablePtr();
    auto daal_distance = daal::data_management::NumericTablePtr();

    if constexpr (std::is_same_v<Task, task::search>) {
        daal_parameter.resultsToEvaluate = daal_classifier::none;
        daal_parameter.resultsToCompute =
            daal_knn::computeDistances | daal_knn::computeIndicesOfNeighbors;

        arr_indices.reset(neighbor_count * row_count);
        daal_indices =
            interop::convert_to_daal_homogen_table(arr_indices, row_count, neighbor_count);

        arr_distance.reset(neighbor_count * row_count);
        daal_distance =
            interop::convert_to_daal_homogen_table(arr_distance, row_count, neighbor_count);
    }
    else {
        arr_responses.reset(1 * row_count);
        daal_responses = interop::convert_to_daal_homogen_table(arr_responses, row_count, 1);

        daal_parameter.resultsToCompute = original_daal_parameter.resultsToCompute;
        daal_parameter.resultsToEvaluate = original_daal_parameter.resultsToEvaluate;
    }

    auto distance_impl = detail::get_distance_impl(desc);
    if (!distance_impl) {
        throw internal_error{ dal::detail::error_messages::unknown_distance_type() };
    }

    daal_parameter.pairwiseDistance = distance_impl->get_daal_distance_type();
    daal_parameter.minkowskiDegree = distance_impl->get_degree();

    const auto daal_voting_mode = convert_to_daal_bf_voting_mode(desc.get_voting_mode());
    daal_parameter.voteWeights = daal_voting_mode;

<<<<<<< HEAD
    const auto trained_model =
        dynamic_cast<brute_force_model_impl<Task> *>(&dal::detail::get_impl(m));

    if (!trained_model) {
        throw internal_error{ dal::detail::error_messages::unsupported_knn_model() };
    }

    const auto daal_train_data = interop::convert_to_daal_table<Float>(trained_model->data);
    const auto daal_train_labels = interop::convert_to_daal_table<Float>(trained_model->labels);
    const std::int64_t column_count = daal_train_data->getNumberOfColumns();

    const auto model_ptr = daal_knn::ModelPtr(new daal_knn::Model(column_count));

    // Data or labels should not be copied
    model_ptr->impl()->setData<Float>(daal_train_data, false);
    model_ptr->impl()->setLabels<Float>(daal_train_labels, false);

    interop::status_to_exception(
        interop::call_daal_kernel<Float, daal_knn_bf_kernel_t>(ctx,
                                                               daal_data.get(),
                                                               model_ptr.get(),
                                                               daal_labels.get(),
                                                               daal_indices.get(),
                                                               daal_distance.get(),
                                                               &daal_parameter));
=======
    interop::status_to_exception(interop::call_daal_kernel<Float, daal_knn_bf_kernel_t>(
        ctx,
        daal_data.get(),
        dal::detail::get_impl(m).get_interop()->get_daal_model().get(),
        daal_responses.get(),
        daal_indices.get(),
        daal_distance.get(),
        &daal_parameter));
>>>>>>> c02cee95

    auto result = infer_result<Task>{};
    if constexpr (std::is_same_v<Task, task::search>) {
        result = result
                     .set_indices(dal::detail::homogen_table_builder{}
                                      .reset(arr_indices, row_count, neighbor_count)
                                      .build())
                     .set_distances(dal::detail::homogen_table_builder{}
                                        .reset(arr_distance, row_count, neighbor_count)
                                        .build());
    }
    else {
        result = result.set_responses(
            dal::detail::homogen_table_builder{}.reset(arr_responses, row_count, 1).build());
    }
    return result;
}

template <typename Float, typename Task>
static infer_result<Task> infer(const context_cpu &ctx,
                                const detail::descriptor_base<Task> &desc,
                                const infer_input<Task> &input) {
    return call_daal_kernel<Float>(ctx, desc, input.get_data(), input.get_model());
}

template <typename Float, typename Task>
struct infer_kernel_cpu<Float, method::brute_force, Task> {
    infer_result<Task> operator()(const context_cpu &ctx,
                                  const detail::descriptor_base<Task> &desc,
                                  const infer_input<Task> &input) const {
        return infer<Float>(ctx, desc, input);
    }
};

template struct infer_kernel_cpu<float, method::brute_force, task::classification>;
template struct infer_kernel_cpu<double, method::brute_force, task::classification>;
template struct infer_kernel_cpu<float, method::brute_force, task::search>;
template struct infer_kernel_cpu<double, method::brute_force, task::search>;

} // namespace oneapi::dal::knn::backend<|MERGE_RESOLUTION|>--- conflicted
+++ resolved
@@ -98,7 +98,6 @@
     const auto daal_voting_mode = convert_to_daal_bf_voting_mode(desc.get_voting_mode());
     daal_parameter.voteWeights = daal_voting_mode;
 
-<<<<<<< HEAD
     const auto trained_model =
         dynamic_cast<brute_force_model_impl<Task> *>(&dal::detail::get_impl(m));
 
@@ -107,33 +106,23 @@
     }
 
     const auto daal_train_data = interop::convert_to_daal_table<Float>(trained_model->data);
-    const auto daal_train_labels = interop::convert_to_daal_table<Float>(trained_model->labels);
+    const auto daal_train_responses = interop::convert_to_daal_table<Float>(trained_model->labels);
     const std::int64_t column_count = daal_train_data->getNumberOfColumns();
 
     const auto model_ptr = daal_knn::ModelPtr(new daal_knn::Model(column_count));
 
     // Data or labels should not be copied
     model_ptr->impl()->setData<Float>(daal_train_data, false);
-    model_ptr->impl()->setLabels<Float>(daal_train_labels, false);
+    model_ptr->impl()->setLabels<Float>(daal_train_responses, false);
 
     interop::status_to_exception(
         interop::call_daal_kernel<Float, daal_knn_bf_kernel_t>(ctx,
                                                                daal_data.get(),
                                                                model_ptr.get(),
-                                                               daal_labels.get(),
+                                                               daal_responses.get(),
                                                                daal_indices.get(),
                                                                daal_distance.get(),
                                                                &daal_parameter));
-=======
-    interop::status_to_exception(interop::call_daal_kernel<Float, daal_knn_bf_kernel_t>(
-        ctx,
-        daal_data.get(),
-        dal::detail::get_impl(m).get_interop()->get_daal_model().get(),
-        daal_responses.get(),
-        daal_indices.get(),
-        daal_distance.get(),
-        &daal_parameter));
->>>>>>> c02cee95
 
     auto result = infer_result<Task>{};
     if constexpr (std::is_same_v<Task, task::search>) {
