--- conflicted
+++ resolved
@@ -37,14 +37,6 @@
 
 namespace backend {
 
-<<<<<<< HEAD
-    model_impl(backend::model_interop* interop)
-            : options_(result_options::default_result_options<Task>),
-              interop_(interop) {}
-    model_impl(const result_options::result_option_id_t& options, backend::model_interop* interop)
-            : options_(options),
-              interop_(interop) {}
-=======
 template <typename Task>
 using model_impl = detail::model_impl<Task>;
 
@@ -59,6 +51,13 @@
     brute_force_model_impl(const table& data, const table& responses)
             : data_(data),
               responses_(responses) {}
+
+    /*model_impl(const result_options::result_option_id_t& options, 
+               const table& data, 
+               const table& responses)
+            : options_(options),
+              data_(data),
+              responses_(responses) {}*/
 
     backend::model_interop* get_interop() override {
         return nullptr;
@@ -75,13 +74,13 @@
     table get_data() {
         return data_;
     }
->>>>>>> 0b43b680
 
     table get_responses() {
         return responses_;
     }
 
 private:
+    //const result_options::result_option_id_t
     table data_;
     table responses_;
 };
