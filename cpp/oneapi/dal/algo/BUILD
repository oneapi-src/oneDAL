--- conflicted
+++ resolved
@@ -15,11 +15,8 @@
     "pca",
     "polynomial_kernel",
     "rbf_kernel",
-<<<<<<< HEAD
     "shortest_paths",
-=======
     "subgraph_isomorphism",
->>>>>>> 59f1c00f
     "svm",
     "triangle_counting",
 ]
