--- conflicted
+++ resolved
@@ -6,11 +6,8 @@
 
 ALGOS = [
     "chebyshev_distance",
-<<<<<<< HEAD
     "connected_components",
-=======
     "cosine_distance",
->>>>>>> 599ceddf
     "decision_forest",
     "decision_tree",
     "jaccard",
