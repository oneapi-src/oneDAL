/*******************************************************************************
* Copyright 2021 Intel Corporation
*
* Licensed under the Apache License, Version 2.0 (the "License");
* you may not use this file except in compliance with the License.
* You may obtain a copy of the License at
*
*     http://www.apache.org/licenses/LICENSE-2.0
*
* Unless required by applicable law or agreed to in writing, software
* distributed under the License is distributed on an "AS IS" BASIS,
* WITHOUT WARRANTIES OR CONDITIONS OF ANY KIND, either express or implied.
* See the License for the specific language governing permissions and
* limitations under the License.
*******************************************************************************/

#include "oneapi/dal/algo/subgraph_isomorphism/graph_matching_types.hpp"

namespace oneapi::dal::preview::subgraph_isomorphism {

class detail::graph_matching_result_impl : public base {
public:
    table vertex_match;
    std::int64_t match_count;
};

using detail::graph_matching_result_impl;

template <typename Task>
graph_matching_result<Task>::graph_matching_result() : impl_(new graph_matching_result_impl()) {}

<<<<<<< HEAD
graph_matching_result::graph_matching_result(const table& vertex_match)
        : impl_(new graph_matching_result_impl()) {
    impl_->vertex_match = vertex_match;
    impl_->match_count = vertex_match.get_row_count();
=======
template <typename Task>
const table& graph_matching_result<Task>::get_vertex_match_impl() const {
    return impl_->vertex_match;
>>>>>>> 2308e78a
}

template <typename Task>
void graph_matching_result<Task>::set_vertex_match_impl(const table& vertex_match_table) {
    impl_->vertex_match = vertex_match_table;
}

template <typename Task>
std::int64_t graph_matching_result<Task>::get_match_count_impl() const {
    return impl_->match_count;
}

template <typename Task>
void graph_matching_result<Task>::set_match_count_impl(std::int64_t match_count_value) {
    impl_->match_count = match_count_value;
}

template class ONEDAL_EXPORT graph_matching_result<task::compute>;
} // namespace oneapi::dal::preview::subgraph_isomorphism<|MERGE_RESOLUTION|>--- conflicted
+++ resolved
@@ -29,16 +29,9 @@
 template <typename Task>
 graph_matching_result<Task>::graph_matching_result() : impl_(new graph_matching_result_impl()) {}
 
-<<<<<<< HEAD
-graph_matching_result::graph_matching_result(const table& vertex_match)
-        : impl_(new graph_matching_result_impl()) {
-    impl_->vertex_match = vertex_match;
-    impl_->match_count = vertex_match.get_row_count();
-=======
 template <typename Task>
 const table& graph_matching_result<Task>::get_vertex_match_impl() const {
     return impl_->vertex_match;
->>>>>>> 2308e78a
 }
 
 template <typename Task>
