/*******************************************************************************
* Copyright 2021 Intel Corporation
*
* Licensed under the Apache License, Version 2.0 (the "License");
* you may not use this file except in compliance with the License.
* You may obtain a copy of the License at
*
*     http://www.apache.org/licenses/LICENSE-2.0
*
* Unless required by applicable law or agreed to in writing, software
* distributed under the License is distributed on an "AS IS" BASIS,
* WITHOUT WARRANTIES OR CONDITIONS OF ANY KIND, either express or implied.
* See the License for the specific language governing permissions and
* limitations under the License.
*******************************************************************************/

#include "oneapi/dal/algo/subgraph_isomorphism/common.hpp"

namespace oneapi::dal::preview::subgraph_isomorphism::detail {

template <typename Task>
class descriptor_impl : public base {
public:
    bool semantic_match = false;
    std::int64_t max_match_count = 0;
    kind _kind = kind::induced;
};

template <typename Task>
descriptor_base<Task>::descriptor_base() : impl_(new descriptor_impl<Task>{}) {}

template <typename Task>
kind descriptor_base<Task>::get_kind() const {
    return impl_->_kind;
}

template <typename Task>
bool descriptor_base<Task>::get_semantic_match() const {
    return impl_->semantic_match;
}

template <typename Task>
std::int64_t descriptor_base<Task>::get_max_match_count() const {
    return impl_->max_match_count;
}

template <typename Task>
void descriptor_base<Task>::set_kind(kind kind) {
    impl_->_kind = kind;
}

template <typename Task>
void descriptor_base<Task>::set_semantic_match(bool semantic_match) {
    impl_->semantic_match = semantic_match;
}

<<<<<<< HEAD
void descriptor_base::set_max_match_count_impl(std::int64_t max_match_count) {
=======
template <typename Task>
void descriptor_base<Task>::set_max_match_count(std::int64_t max_match_count) {
    if (max_match_count > 0) {
        throw unimplemented(
            dal::detail::error_messages::non_zero_max_match_count_is_not_supported());
    }
>>>>>>> 2308e78a
    impl_->max_match_count = max_match_count;
}

template class ONEDAL_EXPORT descriptor_base<task::compute>;

} // namespace oneapi::dal::preview::subgraph_isomorphism::detail<|MERGE_RESOLUTION|>--- conflicted
+++ resolved
@@ -54,16 +54,8 @@
     impl_->semantic_match = semantic_match;
 }
 
-<<<<<<< HEAD
-void descriptor_base::set_max_match_count_impl(std::int64_t max_match_count) {
-=======
 template <typename Task>
 void descriptor_base<Task>::set_max_match_count(std::int64_t max_match_count) {
-    if (max_match_count > 0) {
-        throw unimplemented(
-            dal::detail::error_messages::non_zero_max_match_count_is_not_supported());
-    }
->>>>>>> 2308e78a
     impl_->max_match_count = max_match_count;
 }
 
