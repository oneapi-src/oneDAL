#pragma once

#include "oneapi/dal/algo/subgraph_isomorphism/detail/graph.hpp"
#include "oneapi/dal/algo/subgraph_isomorphism/detail/solution.hpp"
#include "oneapi/dal/algo/subgraph_isomorphism/detail/sorter.hpp"
#include "oneapi/dal/algo/subgraph_isomorphism/detail/matching.hpp"
#include "oneapi/dal/algo/subgraph_isomorphism/common.hpp"

namespace oneapi::dal::preview::subgraph_isomorphism::detail {

solution si(const graph& pattern,
            const graph& target,
            kind isomorphism_kind,
            const std::uint64_t control_flags,
            byte_alloc_iface* alloc_ptr) {
    inner_alloc local_allocator(alloc_ptr);
    solution sol(local_allocator);
    sorter sorter_graph(&target, local_allocator);
    std::int64_t pattern_vetrex_count = pattern.get_vertex_count();
    auto pattern_vertex_probability =
        local_allocator.make_shared_memory<float>(pattern_vetrex_count);

    sorter_graph.get_pattern_vertex_probability(pattern, pattern_vertex_probability.get());
    auto sorted_pattern_vertex =
        local_allocator.make_shared_memory<std::int64_t>(pattern_vetrex_count);
    sorter_graph.sorting_pattern_vertices(pattern,
                                          pattern_vertex_probability.get(),
                                          sorted_pattern_vertex.get());

    auto predecessor = local_allocator.make_shared_memory<std::int64_t>(pattern_vetrex_count);
    auto direction = local_allocator.make_shared_memory<edge_direction>(pattern_vetrex_count);
    auto cconditions =
        local_allocator.make_shared_memory<sconsistent_conditions>(pattern_vetrex_count - 1);
    auto cconditions_array = cconditions.get();
    for (std::int64_t i = 0; i < (pattern_vetrex_count - 1); i++) {
        new (cconditions_array + i)
            sconsistent_conditions(i + 1, local_allocator); // should be placement new
    }

    sorter_graph.create_sorted_pattern_tree(pattern,
                                            sorted_pattern_vertex.get(),
                                            predecessor.get(),
                                            direction.get(),
                                            cconditions.get(),
                                            true);

<<<<<<< HEAD
    auto dfs_tree_search_width =
        local_allocator.make_shared_memory<std::int64_t>(pattern_vetrex_count);
    sorter_graph.dfs_tree_search_width_evaluation(pattern,
                                                  sorted_pattern_vertex.get(),
                                                  pattern_vertex_probability.get(),
                                                  direction.get(),
                                                  cconditions.get(),
                                                  dfs_tree_search_width.get(),
                                                  alloc_ptr);

=======
>>>>>>> 26c5c397
    sorter_graph.~sorter();

    engine_bundle harness(&pattern,
                          &target,
                          sorted_pattern_vertex.get(),
                          predecessor.get(),
                          direction.get(),
                          cconditions.get(),
                          pattern_vertex_probability.get(),
                          control_flags,
                          isomorphism_kind,
                          local_allocator);
    sol = harness.run();

    for (std::int64_t i = 0; i < (pattern_vetrex_count - 1); i++) {
        cconditions_array[i].~sconsistent_conditions();
    }
    cconditions = nullptr;

    return sol;
}

} // namespace oneapi::dal::preview::subgraph_isomorphism::detail<|MERGE_RESOLUTION|>--- conflicted
+++ resolved
@@ -44,19 +44,6 @@
                                             cconditions.get(),
                                             true);
 
-<<<<<<< HEAD
-    auto dfs_tree_search_width =
-        local_allocator.make_shared_memory<std::int64_t>(pattern_vetrex_count);
-    sorter_graph.dfs_tree_search_width_evaluation(pattern,
-                                                  sorted_pattern_vertex.get(),
-                                                  pattern_vertex_probability.get(),
-                                                  direction.get(),
-                                                  cconditions.get(),
-                                                  dfs_tree_search_width.get(),
-                                                  alloc_ptr);
-
-=======
->>>>>>> 26c5c397
     sorter_graph.~sorter();
 
     engine_bundle harness(&pattern,
