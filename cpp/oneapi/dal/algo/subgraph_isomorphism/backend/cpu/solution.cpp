--- conflicted
+++ resolved
@@ -1,7 +1,6 @@
 #include "oneapi/dal/algo/subgraph_isomorphism/backend/cpu/solution.hpp"
 #include "oneapi/dal/detail/threading.hpp"
 #include "oneapi/dal/common.hpp"
-#include <iostream>
 
 namespace dal = oneapi::dal;
 namespace oneapi::dal::preview::subgraph_isomorphism::detail {
@@ -226,34 +225,12 @@
 
     constexpr std::int64_t block_size = 64;
     const std::int64_t block_count = (solution_count - 1 + block_size) / block_size;
-<<<<<<< HEAD
-    std::cout << "block_count =" << block_count << "; solution_count = " << solution_count
-              << std::endl;
-=======
->>>>>>> 21313e6d
     dal::detail::threader_for(block_count, block_count, [&](int index) {
         const std::int64_t first = index * block_size;
         const std::int64_t last = min(first + block_size, solution_count);
-        const auto solution_core_length8 = solution_core_length / 8 * 8;
         for (auto i = first; i != last; ++i) {
-            const auto arr_local = &(arr[i * solution_core_length]);
-            const auto data_local = data[i];
-            std::int64_t j = 0;
-#pragma ivdep
-            for (; j < solution_core_length8; j += 8) {
-                arr_local[j] = data_local[mapping[j]];
-                arr_local[j + 1] = data_local[mapping[j + 1]];
-                arr_local[j + 2] = data_local[mapping[j + 2]];
-                arr_local[j + 3] = data_local[mapping[j + 3]];
-                arr_local[j + 4] = data_local[mapping[j + 4]];
-                arr_local[j + 5] = data_local[mapping[j + 5]];
-                arr_local[j + 6] = data_local[mapping[j + 6]];
-                arr_local[j + 7] = data_local[mapping[j + 7]];
-            }
-
-#pragma ivdep
-            for (; j < solution_core_length; ++j) {
-                arr_local[j] = data_local[mapping[j]];
+            for (std::int64_t j = 0; j < solution_core_length; ++j) {
+                arr[i * solution_core_length + j] = data[i][mapping[j]];
             }
         }
     });
