/*******************************************************************************
* Copyright 2021 Intel Corporation
*
* Licensed under the Apache License, Version 2.0 (the "License");
* you may not use this file except in compliance with the License.
* You may obtain a copy of the License at
*
*     http://www.apache.org/licenses/LICENSE-2.0
*
* Unless required by applicable law or agreed to in writing, software
* distributed under the License is distributed on an "AS IS" BASIS,
* WITHOUT WARRANTIES OR CONDITIONS OF ANY KIND, either express or implied.
* See the License for the specific language governing permissions and
* limitations under the License.
*******************************************************************************/

#include "oneapi/dal/algo/subgraph_isomorphism/backend/cpu/si.hpp"

namespace oneapi::dal::preview::subgraph_isomorphism::backend {

<<<<<<< HEAD
template solution<__CPU_TAG__> si<__CPU_TAG__>(const graph<__CPU_TAG__>& pattern,
                                               const graph<__CPU_TAG__>& target,
                                               kind isomorphism_kind,
                                               std::int64_t max_match_count,
                                               detail::byte_alloc_iface* alloc_ptr);
=======
template oneapi::dal::homogen_table si<__CPU_TAG__>(const graph<__CPU_TAG__>& pattern,
                                                    const graph<__CPU_TAG__>& target,
                                                    kind isomorphism_kind,
                                                    detail::byte_alloc_iface* alloc_ptr);
>>>>>>> 95bfbd3b

template subgraph_isomorphism::graph_matching_result<task::compute> si_call_kernel<__CPU_TAG__>(
    const kind& si_kind,
    std::int64_t max_match_count,
    detail::byte_alloc_iface* alloc_ptr,
    const dal::preview::detail::topology<std::int32_t>& t_data,
    const dal::preview::detail::topology<std::int32_t>& p_data,
    std::int64_t* vv_t,
    std::int64_t* vv_p);

} // namespace oneapi::dal::preview::subgraph_isomorphism::backend<|MERGE_RESOLUTION|>--- conflicted
+++ resolved
@@ -18,18 +18,11 @@
 
 namespace oneapi::dal::preview::subgraph_isomorphism::backend {
 
-<<<<<<< HEAD
-template solution<__CPU_TAG__> si<__CPU_TAG__>(const graph<__CPU_TAG__>& pattern,
-                                               const graph<__CPU_TAG__>& target,
-                                               kind isomorphism_kind,
-                                               std::int64_t max_match_count,
-                                               detail::byte_alloc_iface* alloc_ptr);
-=======
 template oneapi::dal::homogen_table si<__CPU_TAG__>(const graph<__CPU_TAG__>& pattern,
                                                     const graph<__CPU_TAG__>& target,
                                                     kind isomorphism_kind,
+                                                    std::int64_t max_match_count,
                                                     detail::byte_alloc_iface* alloc_ptr);
->>>>>>> 95bfbd3b
 
 template subgraph_isomorphism::graph_matching_result<task::compute> si_call_kernel<__CPU_TAG__>(
     const kind& si_kind,
