--- conflicted
+++ resolved
@@ -117,16 +117,9 @@
     const edge_direction* direction;
     const sconsistent_conditions<Cpu>* pconsistent_conditions;
     const float* pattern_vertex_probability;
-<<<<<<< HEAD
-    kind isomorphism_kind_;
+    kind isomorphism_kind;
 
     solution<Cpu> combine_solutions(matching_engine<Cpu>* engine_array, std::uint64_t array_size);
-=======
-    kind isomorphism_kind;
-
-    typedef oneapi::dal::detail::tls_mem<matching_engine<Cpu>, std::allocator<double>> bundle;
-    bundle matching_bundle;
->>>>>>> 95bfbd3b
 };
 
 template <typename Cpu>
@@ -455,21 +448,6 @@
                                   const edge_direction* pdirection,
                                   sconsistent_conditions<Cpu> const* pcconditions,
                                   float* ppattern_vertex_probability,
-<<<<<<< HEAD
-                                  kind isomorphism_kind,
-                                  inner_alloc allocator)
-        : exploration_stack(allocator),
-          allocator_(allocator),
-          isomorphism_kind_(isomorphism_kind) {
-    pattern = ppattern;
-    target = ptarget;
-    sorted_pattern_vertex = psorted_pattern_vertex;
-    predecessor = ppredecessor;
-    direction = pdirection;
-    pconsistent_conditions = pcconditions;
-    pattern_vertex_probability = ppattern_vertex_probability;
-}
-=======
                                   kind isomor_kind,
                                   inner_alloc alloc)
         : exploration_stack(alloc),
@@ -482,7 +460,6 @@
           pconsistent_conditions(pcconditions),
           pattern_vertex_probability(ppattern_vertex_probability),
           isomorphism_kind(isomor_kind) {}
->>>>>>> 95bfbd3b
 
 template <typename Cpu>
 engine_bundle<Cpu>::~engine_bundle() {
@@ -498,7 +475,7 @@
 solution<Cpu> engine_bundle<Cpu>::combine_solutions(matching_engine<Cpu>* engine_array,
                                                     std::uint64_t array_size) {
     ONEDAL_ASSERT(engine_array != nullptr);
-    solution<Cpu> bundle_solutions(pattern->get_vertex_count(), sorted_pattern_vertex, allocator_);
+    solution<Cpu> bundle_solutions(pattern->get_vertex_count(), allocator);
     for (std::uint64_t k = 0; k < array_size; k++) {
         std::uint64_t max_index = 0;
         std::uint64_t max_match_count = 0;
@@ -510,7 +487,7 @@
             }
         }
         if (max_match_count != 0) {
-            bundle_solutions.add(engine_array[max_index].get_solution());
+            bundle_solutions.append(engine_array[max_index].get_solution());
         }
         else {
             break;
@@ -582,21 +559,11 @@
                                          false);
     });
 
-<<<<<<< HEAD
-    auto bundle_solutions = combine_solutions(engine_array, array_size);
+    auto aggregated_solution = combine_solutions(engine_array, array_size);
 
     for (std::uint64_t i = 0; i < array_size; i++) {
         engine_array[i].~matching_engine();
     }
-    return bundle_solutions;
-=======
-    solution<Cpu> aggregated_solution(pattern->get_vertex_count(), allocator);
-    for (std::uint64_t i = 0; i < array_size; i++) {
-        aggregated_solution.append(engine_array[i].get_solution());
-        engine_array[i].~matching_engine();
-    }
-
     return aggregated_solution;
->>>>>>> 95bfbd3b
 }
 } // namespace oneapi::dal::preview::subgraph_isomorphism::backend