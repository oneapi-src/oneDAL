--- conflicted
+++ resolved
@@ -28,18 +28,11 @@
 using namespace oneapi::dal::preview::subgraph_isomorphism::backend;
 
 template <typename Cpu>
-<<<<<<< HEAD
-solution<Cpu> si(const graph<Cpu>& pattern,
-                 const graph<Cpu>& target,
-                 kind isomorphism_kind,
-                 std::int64_t max_match_count,
-                 detail::byte_alloc_iface* alloc_ptr) {
-=======
 oneapi::dal::homogen_table si(const graph<Cpu>& pattern,
                               const graph<Cpu>& target,
                               kind isomorphism_kind,
+                              std::int64_t max_match_count,
                               detail::byte_alloc_iface* alloc_ptr) {
->>>>>>> 95bfbd3b
     inner_alloc local_allocator(alloc_ptr);
 
     sorter<Cpu> sorter_graph(&target, local_allocator);
@@ -80,18 +73,14 @@
                                pattern_vertex_probability.get(),
                                isomorphism_kind,
                                local_allocator);
-<<<<<<< HEAD
-    sol = harness.run(max_match_count);
-=======
-    const solution<Cpu> results = harness.run();
->>>>>>> 95bfbd3b
+    const solution<Cpu> results = harness.run(max_match_count);
 
     for (std::int64_t i = 0; i < (pattern_vetrex_count - 1); i++) {
         cconditions_array[i].~sconsistent_conditions();
     }
     cconditions = nullptr;
 
-    return results.export_as_table(sorted_pattern_vertex_array);
+    return results.export_as_table(sorted_pattern_vertex_array, max_match_count);
 }
 
 template <typename Cpu>
@@ -113,20 +102,12 @@
         pattern.set_vertex_attribute(p_data._vertex_count, vv_p);
     }
 
-<<<<<<< HEAD
-    solution<Cpu> results = si<Cpu>(pattern, target, si_kind, max_match_count, alloc_ptr);
+    const oneapi::dal::homogen_table results =
+        si<Cpu>(pattern, target, si_kind, max_match_count, alloc_ptr);
 
-    const auto solution_count = results.get_solution_count();
-    return graph_matching_result<task::compute>()
-        .set_vertex_match(results.export_as_table(max_match_count))
-        .set_match_count((max_match_count == 0) ? solution_count
-                                                : std::min(solution_count, max_match_count));
-=======
-    const oneapi::dal::homogen_table results = si<Cpu>(pattern, target, si_kind, alloc_ptr);
-
+    const auto solution_count = results.get_row_count();
     return graph_matching_result<task::compute>().set_vertex_match(results).set_match_count(
-        results.get_row_count());
->>>>>>> 95bfbd3b
+        (max_match_count == 0) ? solution_count : std::min(solution_count, max_match_count));
 }
 
 } // namespace oneapi::dal::preview::subgraph_isomorphism::backend