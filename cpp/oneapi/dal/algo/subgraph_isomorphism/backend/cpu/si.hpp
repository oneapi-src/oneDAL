/*******************************************************************************
* Copyright 2021 Intel Corporation
*
* Licensed under the Apache License, Version 2.0 (the "License");
* you may not use this file except in compliance with the License.
* You may obtain a copy of the License at
*
*     http://www.apache.org/licenses/LICENSE-2.0
*
* Unless required by applicable law or agreed to in writing, software
* distributed under the License is distributed on an "AS IS" BASIS,
* WITHOUT WARRANTIES OR CONDITIONS OF ANY KIND, either express or implied.
* See the License for the specific language governing permissions and
* limitations under the License.
*******************************************************************************/

#pragma once

#include "oneapi/dal/algo/subgraph_isomorphism/backend/cpu/graph.hpp"
#include "oneapi/dal/algo/subgraph_isomorphism/backend/cpu/solution.hpp"
#include "oneapi/dal/algo/subgraph_isomorphism/backend/cpu/sorter.hpp"
#include "oneapi/dal/algo/subgraph_isomorphism/backend/cpu/matching.hpp"
#include "oneapi/dal/algo/subgraph_isomorphism/common.hpp"
#include "oneapi/dal/algo/subgraph_isomorphism/graph_matching_types.hpp"
#include "oneapi/dal/backend/dispatcher.hpp"

namespace oneapi::dal::preview::subgraph_isomorphism::backend {
using namespace oneapi::dal::preview::subgraph_isomorphism::backend;

template <typename Cpu>
oneapi::dal::homogen_table si(const graph<Cpu>& pattern,
                              const graph<Cpu>& target,
                              kind isomorphism_kind,
                              detail::byte_alloc_iface* alloc_ptr) {
    inner_alloc local_allocator(alloc_ptr);

    sorter<Cpu> sorter_graph(&target, local_allocator);
    std::int64_t pattern_vetrex_count = pattern.get_vertex_count();
    auto pattern_vertex_probability =
        local_allocator.make_shared_memory<float>(pattern_vetrex_count);
    auto sorted_pattern_vertex =
        local_allocator.make_shared_memory<std::int64_t>(pattern_vetrex_count);
    std::int64_t* sorted_pattern_vertex_array = sorted_pattern_vertex.get();

    sorter_graph.get_pattern_vertex_probability(pattern, pattern_vertex_probability.get());
    sorter_graph.sorting_pattern_vertices(pattern,
                                          pattern_vertex_probability.get(),
                                          sorted_pattern_vertex_array);

    auto predecessor = local_allocator.make_shared_memory<std::int64_t>(pattern_vetrex_count);
    auto direction = local_allocator.make_shared_memory<edge_direction>(pattern_vetrex_count);
    auto cconditions =
        local_allocator.make_shared_memory<sconsistent_conditions<Cpu>>(pattern_vetrex_count - 1);
    sconsistent_conditions<Cpu>* const cconditions_array = cconditions.get();
    for (std::int64_t i = 0; i < (pattern_vetrex_count - 1); i++) {
        new (cconditions_array + i) sconsistent_conditions<Cpu>(i + 1, local_allocator);
    }

    sorter_graph.create_sorted_pattern_tree(pattern,
                                            sorted_pattern_vertex_array,
                                            predecessor.get(),
                                            direction.get(),
                                            cconditions.get(),
                                            true);

    engine_bundle<Cpu> harness(&pattern,
                               &target,
                               sorted_pattern_vertex_array,
                               predecessor.get(),
                               direction.get(),
                               cconditions.get(),
                               pattern_vertex_probability.get(),
                               isomorphism_kind,
                               local_allocator);
    const solution<Cpu> results = harness.run();

    for (std::int64_t i = 0; i < (pattern_vetrex_count - 1); i++) {
        cconditions_array[i].~sconsistent_conditions();
    }
    cconditions = nullptr;

    return results.export_as_table(sorted_pattern_vertex_array);
}

template <typename Cpu>
subgraph_isomorphism::graph_matching_result<task::compute> si_call_kernel(
    const kind& si_kind,
    detail::byte_alloc_iface* alloc_ptr,
    const dal::preview::detail::topology<std::int32_t>& t_data,
    const dal::preview::detail::topology<std::int32_t>& p_data,
    std::int64_t* vv_t,
    std::int64_t* vv_p) {
    graph<Cpu> pattern(p_data, graph_storage_scheme::bit, alloc_ptr);
    graph<Cpu> target(t_data, graph_storage_scheme::auto_detect, alloc_ptr);

    if (vv_t != nullptr) {
        target.set_vertex_attribute(t_data._vertex_count, vv_t);
    }
    if (vv_p != nullptr) {
        pattern.set_vertex_attribute(p_data._vertex_count, vv_p);
    }

    const oneapi::dal::homogen_table results = si<Cpu>(pattern, target, si_kind, alloc_ptr);

<<<<<<< HEAD
    return graph_matching_result(results, results.get_row_count());
=======
    return graph_matching_result<task::compute>()
        .set_vertex_match(results.export_as_table())
        .set_match_count(results.get_solution_count());
>>>>>>> 09354a9a
}

} // namespace oneapi::dal::preview::subgraph_isomorphism::backend<|MERGE_RESOLUTION|>--- conflicted
+++ resolved
@@ -102,13 +102,8 @@
 
     const oneapi::dal::homogen_table results = si<Cpu>(pattern, target, si_kind, alloc_ptr);
 
-<<<<<<< HEAD
-    return graph_matching_result(results, results.get_row_count());
-=======
-    return graph_matching_result<task::compute>()
-        .set_vertex_match(results.export_as_table())
-        .set_match_count(results.get_solution_count());
->>>>>>> 09354a9a
+    return graph_matching_result<task::compute>().set_vertex_match(results).set_match_count(
+        results.get_row_count());
 }
 
 } // namespace oneapi::dal::preview::subgraph_isomorphism::backend