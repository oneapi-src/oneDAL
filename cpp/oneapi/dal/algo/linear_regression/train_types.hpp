--- conflicted
+++ resolved
@@ -26,8 +26,6 @@
 
 template <typename Task>
 class train_result_impl;
-<<<<<<< HEAD
-=======
 
 template <typename Task>
 struct train_parameters_impl;
@@ -56,13 +54,6 @@
     void set_gpu_macro_block_impl(std::int64_t val);
     dal::detail::pimpl<train_parameters_impl<Task>> impl_;
 };
-
-} // namespace v1
-
-using v1::train_parameters;
-using v1::train_input_impl;
-using v1::train_result_impl;
->>>>>>> 79414b8d
 
 } // namespace detail
 
