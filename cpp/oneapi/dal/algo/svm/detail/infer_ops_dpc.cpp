/*******************************************************************************
* Copyright 2020 Intel Corporation
*
* Licensed under the Apache License, Version 2.0 (the "License");
* you may not use this file except in compliance with the License.
* You may obtain a copy of the License at
*
*     http://www.apache.org/licenses/LICENSE-2.0
*
* Unless required by applicable law or agreed to in writing, software
* distributed under the License is distributed on an "AS IS" BASIS,
* WITHOUT WARRANTIES OR CONDITIONS OF ANY KIND, either express or implied.
* See the License for the specific language governing permissions and
* limitations under the License.
*******************************************************************************/

#include "oneapi/dal/algo/svm/backend/cpu/infer_kernel.hpp"
#include "oneapi/dal/algo/svm/backend/gpu/infer_kernel.hpp"
#include "oneapi/dal/algo/svm/detail/infer_ops.hpp"
#include "oneapi/dal/backend/dispatcher_dpc.hpp"

namespace oneapi::dal::svm::detail {
using oneapi::dal::detail::data_parallel_policy;
template <typename Float, typename Task, typename Method>
<<<<<<< HEAD
struct ONEDAL_EXPORT infer_ops_dispatcher<data_parallel_policy, Float, Task, Method> {
=======
struct infer_ops_dispatcher<data_parallel_policy, Float, Task, Method> {
>>>>>>> 8b1906e5
    infer_result operator()(const data_parallel_policy& ctx,
                            const descriptor_base& params,
                            const infer_input& input) const {
        using kernel_dispatcher_t =
            dal::backend::kernel_dispatcher<backend::infer_kernel_cpu<Float, Task, Method>,
                                            backend::infer_kernel_gpu<Float, Task, Method>>;
        return kernel_dispatcher_t{}(ctx, params, input);
    }
};

#define INSTANTIATE(F, T, M) \
    template struct ONEDAL_EXPORT infer_ops_dispatcher<data_parallel_policy, F, T, M>;

INSTANTIATE(float, task::classification, method::by_default)
INSTANTIATE(double, task::classification, method::by_default)

} // namespace oneapi::dal::svm::detail<|MERGE_RESOLUTION|>--- conflicted
+++ resolved
@@ -22,11 +22,7 @@
 namespace oneapi::dal::svm::detail {
 using oneapi::dal::detail::data_parallel_policy;
 template <typename Float, typename Task, typename Method>
-<<<<<<< HEAD
-struct ONEDAL_EXPORT infer_ops_dispatcher<data_parallel_policy, Float, Task, Method> {
-=======
 struct infer_ops_dispatcher<data_parallel_policy, Float, Task, Method> {
->>>>>>> 8b1906e5
     infer_result operator()(const data_parallel_policy& ctx,
                             const descriptor_base& params,
                             const infer_input& input) const {
