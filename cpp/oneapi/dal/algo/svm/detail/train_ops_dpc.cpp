/*******************************************************************************
* Copyright 2020 Intel Corporation
*
* Licensed under the Apache License, Version 2.0 (the "License");
* you may not use this file except in compliance with the License.
* You may obtain a copy of the License at
*
*     http://www.apache.org/licenses/LICENSE-2.0
*
* Unless required by applicable law or agreed to in writing, software
* distributed under the License is distributed on an "AS IS" BASIS,
* WITHOUT WARRANTIES OR CONDITIONS OF ANY KIND, either express or implied.
* See the License for the specific language governing permissions and
* limitations under the License.
*******************************************************************************/

#include "oneapi/dal/algo/svm/backend/cpu/train_kernel.hpp"
#include "oneapi/dal/algo/svm/backend/gpu/train_kernel.hpp"
#include "oneapi/dal/algo/svm/detail/train_ops.hpp"
#include "oneapi/dal/backend/dispatcher_dpc.hpp"

namespace oneapi::dal::svm::detail {
using oneapi::dal::detail::data_parallel_policy;

template <typename Float, typename Task, typename Method>
<<<<<<< HEAD
struct ONEDAL_EXPORT train_ops_dispatcher<data_parallel_policy, Float, Task, Method> {
=======
struct train_ops_dispatcher<data_parallel_policy, Float, Task, Method> {
>>>>>>> 8b1906e5
    train_result operator()(const data_parallel_policy& ctx,
                            const descriptor_base& params,
                            const train_input& input) const {
        using kernel_dispatcher_t =
            dal::backend::kernel_dispatcher<backend::train_kernel_cpu<Float, Task, Method>,
                                            backend::train_kernel_gpu<Float, Task, Method>>;
        return kernel_dispatcher_t{}(ctx, params, input);
    }
};

#define INSTANTIATE(F, T, M) \
    template struct ONEDAL_EXPORT train_ops_dispatcher<data_parallel_policy, F, T, M>;

INSTANTIATE(float, task::classification, method::smo)
INSTANTIATE(float, task::classification, method::thunder)
INSTANTIATE(double, task::classification, method::smo)
INSTANTIATE(double, task::classification, method::thunder)

} // namespace oneapi::dal::svm::detail<|MERGE_RESOLUTION|>--- conflicted
+++ resolved
@@ -23,11 +23,7 @@
 using oneapi::dal::detail::data_parallel_policy;
 
 template <typename Float, typename Task, typename Method>
-<<<<<<< HEAD
-struct ONEDAL_EXPORT train_ops_dispatcher<data_parallel_policy, Float, Task, Method> {
-=======
 struct train_ops_dispatcher<data_parallel_policy, Float, Task, Method> {
->>>>>>> 8b1906e5
     train_result operator()(const data_parallel_policy& ctx,
                             const descriptor_base& params,
                             const train_input& input) const {
