/*******************************************************************************
* Copyright 2020 Intel Corporation
*
* Licensed under the Apache License, Version 2.0 (the "License");
* you may not use this file except in compliance with the License.
* You may obtain a copy of the License at
*
*     http://www.apache.org/licenses/LICENSE-2.0
*
* Unless required by applicable law or agreed to in writing, software
* distributed under the License is distributed on an "AS IS" BASIS,
* WITHOUT WARRANTIES OR CONDITIONS OF ANY KIND, either express or implied.
* See the License for the specific language governing permissions and
* limitations under the License.
*******************************************************************************/

#pragma once

#include "oneapi/dal/algo/linear_kernel.hpp"
#include "oneapi/dal/algo/rbf_kernel.hpp"
#include "oneapi/dal/detail/common.hpp"
#include "oneapi/dal/table/common.hpp"

namespace oneapi::dal::svm {

namespace detail {
struct tag {};
class descriptor_impl;
class model_impl;
class kernel_function_impl;

class kernel_function_iface {
public:
    virtual ~kernel_function_iface() {}
    virtual kernel_function_impl *get_impl() const = 0;
};

using kf_iface_ptr = std::shared_ptr<kernel_function_iface>;

template <typename Kernel>
class ONEDAL_EXPORT kernel_function : public base, public kernel_function_iface {
public:
    explicit kernel_function(const Kernel &kernel) : kernel_(kernel) {}

    kernel_function_impl *get_impl() const override {
        return nullptr;
    }

    const Kernel &get_kernel() const {
        return kernel_;
    }

private:
    Kernel kernel_;
    dal::detail::pimpl<kernel_function_impl> impl_;
};

template <typename Float, typename Method>
<<<<<<< HEAD
class ONEDAL_EXPORT kernel_function<linear_kernel::descriptor<Float, Method>>
        : public base, public kernel_function_iface {
=======
class kernel_function<linear_kernel::descriptor<Float, Method>> : public base,
                                                                  public kernel_function_iface {
>>>>>>> 8b1906e5
public:
    using kernel_t = linear_kernel::descriptor<Float, Method>;
    explicit kernel_function(const kernel_t &kernel);
    kernel_function_impl *get_impl() const override;

private:
    kernel_t kernel_;
    dal::detail::pimpl<kernel_function_impl> impl_;
};

template <typename Float, typename Method>
<<<<<<< HEAD
class ONEDAL_EXPORT kernel_function<rbf_kernel::descriptor<Float, Method>>
        : public base, public kernel_function_iface {
=======
class kernel_function<rbf_kernel::descriptor<Float, Method>> : public base,
                                                               public kernel_function_iface {
>>>>>>> 8b1906e5
public:
    using kernel_t = rbf_kernel::descriptor<Float, Method>;
    explicit kernel_function(const kernel_t &kernel);
    kernel_function_impl *get_impl() const override;

private:
    kernel_t kernel_;
    dal::detail::pimpl<kernel_function_impl> impl_;
};

} // namespace detail

namespace method {
struct thunder {};
struct smo {};
using by_default = thunder;
} // namespace method

namespace task {
struct classification {};
struct regression {};
using by_default = classification;
} // namespace task

class ONEDAL_EXPORT descriptor_base : public base {
public:
    using tag_t = detail::tag;
    using float_t = float;
    using task_t = task::by_default;
    using method_t = method::by_default;
    using kernel_t = linear_kernel::descriptor<float_t>;

    double get_c() const;
    double get_accuracy_threshold() const;
    std::int64_t get_max_iteration_count() const;
    double get_cache_size() const;
    double get_tau() const;
    bool get_shrinking() const;
    const detail::kf_iface_ptr &get_kernel_impl() const;

protected:
    explicit descriptor_base(const detail::kf_iface_ptr &kernel);

    void set_c_impl(double);
    void set_accuracy_threshold_impl(double);
    void set_max_iteration_count_impl(std::int64_t);
    void set_cache_size_impl(double);
    void set_tau_impl(double);
    void set_shrinking_impl(bool);
    void set_kernel_impl(const detail::kf_iface_ptr &);

    dal::detail::pimpl<detail::descriptor_impl> impl_;
};

template <typename Float = descriptor_base::float_t,
          typename Task = descriptor_base::task_t,
          typename Method = descriptor_base::method_t,
          typename Kernel = descriptor_base::kernel_t>
class descriptor : public descriptor_base {
public:
    using float_t = Float;
    using task_t = Task;
    using method_t = Method;
    using kernel_t = Kernel;

    explicit descriptor(const Kernel &kernel = kernel_t{})
            : descriptor_base(std::make_shared<detail::kernel_function<Kernel>>(kernel)) {}

    const Kernel &get_kernel() const {
        using kf_t = detail::kernel_function<Kernel>;
        const auto kf = std::static_pointer_cast<kf_t>(get_kernel_impl());
        return kf->get_kernel();
    }

    auto &set_kernel(const Kernel &kernel) {
        set_kernel_impl(std::make_shared<detail::kernel_function<Kernel>>(kernel));
        return *this;
    }

    auto &set_c(double value) {
        set_c_impl(value);
        return *this;
    }

    auto &set_accuracy_threshold(double value) {
        set_accuracy_threshold_impl(value);
        return *this;
    }

    auto &set_max_iteration_count(std::int64_t value) {
        set_max_iteration_count_impl(value);
        return *this;
    }

    auto &set_cache_size(double value) {
        set_cache_size_impl(value);
        return *this;
    }

    auto &set_tau(double value) {
        set_tau_impl(value);
        return *this;
    }

    auto &set_shrinking(bool value) {
        set_shrinking_impl(value);
        return *this;
    }
};

class ONEDAL_EXPORT model : public base {
    friend dal::detail::pimpl_accessor;

public:
    model();

    table get_support_vectors() const;

    auto &set_support_vectors(const table &value) {
        set_support_vectors_impl(value);
        return *this;
    }

    table get_coeffs() const;

    auto &set_coeffs(const table &value) {
        set_coeffs_impl(value);
        return *this;
    }

    double get_bias() const;

    auto &set_bias(double value) {
        set_bias_impl(value);
        return *this;
    }

    std::int64_t get_support_vector_count() const;

    auto &set_support_vector_count(std::int64_t value) {
        set_support_vector_count_impl(value);
        return *this;
    }

    std::int64_t get_first_class_label() const;

    auto &set_first_class_label(std::int64_t value) {
        set_first_class_label_impl(value);
        return *this;
    }

    std::int64_t get_second_class_label() const;

    auto &set_second_class_label(std::int64_t value) {
        set_second_class_label_impl(value);
        return *this;
    }

private:
    void set_support_vectors_impl(const table &);
    void set_coeffs_impl(const table &);
    void set_bias_impl(double);
    void set_support_vector_count_impl(std::int64_t);
    void set_first_class_label_impl(std::int64_t);
    void set_second_class_label_impl(std::int64_t);

    dal::detail::pimpl<detail::model_impl> impl_;
};

} // namespace oneapi::dal::svm<|MERGE_RESOLUTION|>--- conflicted
+++ resolved
@@ -56,13 +56,8 @@
 };
 
 template <typename Float, typename Method>
-<<<<<<< HEAD
-class ONEDAL_EXPORT kernel_function<linear_kernel::descriptor<Float, Method>>
-        : public base, public kernel_function_iface {
-=======
 class kernel_function<linear_kernel::descriptor<Float, Method>> : public base,
                                                                   public kernel_function_iface {
->>>>>>> 8b1906e5
 public:
     using kernel_t = linear_kernel::descriptor<Float, Method>;
     explicit kernel_function(const kernel_t &kernel);
@@ -74,13 +69,8 @@
 };
 
 template <typename Float, typename Method>
-<<<<<<< HEAD
-class ONEDAL_EXPORT kernel_function<rbf_kernel::descriptor<Float, Method>>
-        : public base, public kernel_function_iface {
-=======
 class kernel_function<rbf_kernel::descriptor<Float, Method>> : public base,
                                                                public kernel_function_iface {
->>>>>>> 8b1906e5
 public:
     using kernel_t = rbf_kernel::descriptor<Float, Method>;
     explicit kernel_function(const kernel_t &kernel);
