/*******************************************************************************
* Copyright 2020-2021 Intel Corporation
*
* Licensed under the Apache License, Version 2.0 (the "License");
* you may not use this file except in compliance with the License.
* You may obtain a copy of the License at
*
*     http://www.apache.org/licenses/LICENSE-2.0
*
* Unless required by applicable law or agreed to in writing, software
* distributed under the License is distributed on an "AS IS" BASIS,
* WITHOUT WARRANTIES OR CONDITIONS OF ANY KIND, either express or implied.
* See the License for the specific language governing permissions and
* limitations under the License.
*******************************************************************************/

#pragma once

#include "oneapi/dal/detail/common.hpp"
#include "oneapi/dal/table/common.hpp"
#include "oneapi/dal/algo/svm/detail/kernel_function.hpp"

namespace oneapi::dal::svm {

namespace task {
namespace v1 {

/// Tag-type that parameterizes entities that are used for solving
/// :capterm:`classification problem <classification>`.
struct classification {};

/// Tag-type that parameterizes entities used for solving
/// :capterm:`regression problem <regression>`.
struct regression {};

/// Alias tag-type for classification task.
using by_default = classification;
} // namespace v1

using v1::classification;
using v1::regression;
using v1::by_default;

} // namespace task

namespace method {
namespace v1 {

/// Tag-type that denotes :ref:`Thunder <svm_t_math_thunder>` computational
/// method.
struct thunder {};

/// Tag-type that denotes :ref:`SMO <svm_t_math_smo>` computational
/// method.
struct smo {};

/// Alias tag-type for :ref:`Thunder <svm_t_math_thunder>` computational
/// method.
using by_default = thunder;
} // namespace v1

using v1::thunder;
using v1::smo;
using v1::by_default;

} // namespace method

namespace detail {
namespace v1 {
struct descriptor_tag {};

template <typename Task>
class descriptor_impl;

template <typename Task>
class model_impl;

template <typename T>
using enable_if_classification_t =
    std::enable_if_t<std::is_same_v<std::decay_t<T>, task::classification>>;

template <typename T>
using enable_if_regression_t = std::enable_if_t<std::is_same_v<std::decay_t<T>, task::regression>>;

template <typename Float>
constexpr bool is_valid_float_v = dal::detail::is_one_of_v<Float, float, double>;

template <typename Method>
constexpr bool is_valid_method_v = dal::detail::is_one_of_v<Method, method::smo, method::thunder>;

template <typename Task>
constexpr bool is_valid_task_v =
    dal::detail::is_one_of_v<Task, task::classification, task::regression>;

template <typename Method, typename Task>
<<<<<<< HEAD
constexpr bool is_no_valid_method_task_v = dal::detail::is_one_of_v<Method, method::smo>&&
=======
constexpr bool is_valid_method_task_combination = dal::detail::is_one_of_v<Method, method::smo>&&
>>>>>>> ea8603a0
    dal::detail::is_one_of_v<Task, task::regression>;

template <typename Kernel>
constexpr bool is_valid_kernel_v =
    dal::detail::is_tag_one_of_v<Kernel,
                                 linear_kernel::detail::descriptor_tag,
                                 rbf_kernel::detail::descriptor_tag>;

template <typename Task = task::by_default>
class descriptor_base : public base {
    static_assert(is_valid_task_v<Task>);
    friend detail::kernel_function_accessor;

public:
    using tag_t = descriptor_tag;
    using float_t = float;
    using method_t = method::by_default;
    using task_t = Task;
    using kernel_t = linear_kernel::descriptor<float_t>;

    /// The upper bound in constraints of the quadratic optimization problem. $C$
    /// @invariant :expr:`c > 0`
    /// @remark default = 1.0
    double get_c() const;

    /// The maximum number of iterations $T$
    /// @invariant :expr:`max_iteration_count >= 0`
    /// @remark default = 100000
    std::int64_t get_max_iteration_count() const;

    /// The threshold $\\varepsilon$ for the stop condition
    /// @invariant :expr:`accuracy_threshold >= 0.0`
    /// @remark default = 0.0
    double get_accuracy_threshold() const;

    /// The size of cache in megabytes for storing values of the kernel matrix.
    /// @invariant :expr:`cache_size >= 0.0`
    /// @remark default = 200.0
    double get_cache_size() const;

    /// The parameter of the WSS scheme $\\tau$.
    /// @invariant :expr:`tau > 0.0`
    /// @remark default = 1e-6
    double get_tau() const;

    /// A flag that enables the use of a shrinking optimization technique.
    /// Used with :expr:`oneapi::dal::svm::method::v1::smo` split-finding method only.
    /// @remark default = true
    bool get_shrinking() const;

    template <typename T = Task, typename = enable_if_classification_t<T>>
<<<<<<< HEAD
    /// The class count. Used with :expr:`task::classification` only.
=======
    /// The class count. Used with :expr:`oneapi::dal::svm::task::v1::classification` only.
>>>>>>> ea8603a0
    /// @invariant :expr:`class_count >= 2`
    /// @remark default = 2
    std::int64_t get_class_count() const {
        return get_class_count_impl();
    }

    template <typename T = Task, typename = enable_if_regression_t<T>>
<<<<<<< HEAD
    /// The epsilon. Used with :expr:`task::regression` only.
    /// @invariant :expr:`epsilon > 0`
=======
    /// The epsilon. Used with :expr:`oneapi::dal::svm::task::v1::regression` only.
    /// @invariant :expr:`epsilon >= 0`
>>>>>>> ea8603a0
    /// @remark default = 0.1
    double get_epsilon() const {
        return get_epsilon_impl();
    }

protected:
    explicit descriptor_base(const detail::kernel_function_ptr& kernel);

    void set_c_impl(double);
    void set_accuracy_threshold_impl(double);
    void set_max_iteration_count_impl(std::int64_t);
    void set_cache_size_impl(double);
    void set_tau_impl(double);
    void set_shrinking_impl(bool);
    void set_kernel_impl(const detail::kernel_function_ptr&);
    void set_class_count_impl(std::int64_t);
    void set_epsilon_impl(double);

    std::int64_t get_class_count_impl() const;
    double get_epsilon_impl() const;
    const detail::kernel_function_ptr& get_kernel_impl() const;

private:
    dal::detail::pimpl<descriptor_impl<Task>> impl_;
};

} // namespace v1

using v1::descriptor_tag;
using v1::descriptor_impl;
using v1::model_impl;
using v1::descriptor_base;

using v1::enable_if_classification_t;
using v1::enable_if_regression_t;
using v1::is_valid_float_v;
using v1::is_valid_method_v;
using v1::is_valid_task_v;
<<<<<<< HEAD
using v1::is_no_valid_method_task_v;
=======
using v1::is_valid_method_task_combination;
>>>>>>> ea8603a0
using v1::is_valid_kernel_v;

} // namespace detail

namespace v1 {

/// @tparam Float  The floating-point type that the algorithm uses for
///                intermediate computations. Can be :expr:`float` or
///                :expr:`double`.
/// @tparam Method Tag-type that specifies an implementation of algorithm. Can
///                be :expr:`method::v1::thunder` or :expr:`method::v1::smo`.
/// @tparam Task   Tag-type that specifies the type of the problem to solve. Can
<<<<<<< HEAD
///                be :expr:`task::v1::classification` or :expr:`task::v1::regression`.
=======
///                be :expr:`oneapi::dal::svm::task::v1::classification` or
///                :expr:`oneapi::dal::svm::task::v1::regression`.
>>>>>>> ea8603a0
template <typename Float = detail::descriptor_base<>::float_t,
          typename Method = detail::descriptor_base<>::method_t,
          typename Task = detail::descriptor_base<>::task_t,
          typename Kernel = detail::descriptor_base<>::kernel_t>
class descriptor : public detail::descriptor_base<Task> {
    static_assert(detail::is_valid_float_v<Float>);
    static_assert(detail::is_valid_method_v<Method>);
    static_assert(detail::is_valid_task_v<Task>);
<<<<<<< HEAD
    static_assert(!detail::is_no_valid_method_task_v<Method, Task>);
=======
    static_assert(!detail::is_valid_method_task_combination<Method, Task>,
                  "Regression SVM not supported with SMO method");
>>>>>>> ea8603a0
    static_assert(detail::is_valid_kernel_v<Kernel>,
                  "Custom kernel for SVM is not supported. "
                  "Use one of the predefined kernels.");

    using base_t = detail::descriptor_base<Task>;

public:
    using float_t = Float;
    using method_t = Method;
    using task_t = Task;
    using kernel_t = Kernel;

    /// Creates a new instance of the class with the given descriptor of the kernel function
    /// @remark default = :literal:`kernel`
    explicit descriptor(const Kernel& kernel = kernel_t{})
            : base_t(std::make_shared<detail::kernel_function<Kernel>>(kernel)) {}

    /// The descriptor of kernel function `K(x,y)`. Can be :expr:`linear_kernel::desc` or
    /// :expr:`rbf_kernel::desc`.
    /// @remark default = :literal:`kernel`
    const Kernel& get_kernel() const {
        using kf_t = detail::kernel_function<Kernel>;
        const auto kf = std::static_pointer_cast<kf_t>(base_t::get_kernel_impl());
        return kf->get_kernel();
    }

    auto& set_kernel(const Kernel& kernel) {
        base_t::set_kernel_impl(std::make_shared<detail::kernel_function<Kernel>>(kernel));
        return *this;
    }

    auto& set_c(double value) {
        base_t::set_c_impl(value);
        return *this;
    }

    auto& set_accuracy_threshold(double value) {
        base_t::set_accuracy_threshold_impl(value);
        return *this;
    }

    auto& set_max_iteration_count(std::int64_t value) {
        base_t::set_max_iteration_count_impl(value);
        return *this;
    }

    auto& set_cache_size(double value) {
        base_t::set_cache_size_impl(value);
        return *this;
    }

    auto& set_tau(double value) {
        base_t::set_tau_impl(value);
        return *this;
    }

    auto& set_shrinking(bool value) {
        base_t::set_shrinking_impl(value);
        return *this;
    }

    template <typename T = Task, typename = detail::enable_if_classification_t<T>>
    auto& set_class_count(std::int64_t value) {
        base_t::set_class_count_impl(value);
        return *this;
    }

    template <typename T = Task, typename = detail::enable_if_regression_t<T>>
    auto& set_epsilon(double value) {
        base_t::set_epsilon_impl(value);
        return *this;
    }
};

/// @tparam Task Tag-type that specifies the type of the problem to solve. Can
///              be :expr:`oneapi::dal::svm::task::v1::classification` or
///              :expr:`oneapi::dal::svm::task::v1::regression`.
template <typename Task = task::by_default>
class model : public base {
    static_assert(detail::is_valid_task_v<Task>);
    friend dal::detail::pimpl_accessor;

public:
    using task_t = Task;

    /// Creates a new instance of the class with the default property values.
    model();

    /// The number of support vectors
    /// @remark default = 0
    /// @invariant :expr:`support_vector_count >= 0`
    std::int64_t get_support_vector_count() const;

    /// A $nsv \\times p$ table containing support vectors.
    /// Where $nsv$ - number of support vectors.
    /// @remark default = table{}
    const table& get_support_vectors() const;

    auto& set_support_vectors(const table& value) {
        set_support_vectors_impl(value);
        return *this;
    }

    /// A $nsv \\times 1$ table containing coefficients of Lagrange multiplier
    /// @remark default = table{}
    const table& get_coeffs() const;

    auto& set_coeffs(const table& value) {
        set_coeffs_impl(value);
        return *this;
    }

    double get_bias() const;

    auto& set_bias(double value) {
        set_bias_impl(value);
        return *this;
    }

<<<<<<< HEAD
    /// A $class_count*(class_count-1)/2 \\times 1$ table constants in decision function
    const table& get_biases() const;

    auto& set_biases(const table& value) {
        set_biases_impl(value);
        return *this;
    }

=======
    /// The first unique value in class labels.
    /// Used with :expr:`oneapi::dal::svm::task::v1::classification` only.
>>>>>>> ea8603a0
    std::int64_t get_first_class_label() const;

    template <typename T = Task, typename = detail::enable_if_classification_t<T>>
    auto& set_first_class_label(std::int64_t value) {
        set_first_class_label_impl(value);
        return *this;
    }

<<<<<<< HEAD
=======
    /// The second unique value in class labels.
    /// Used with :expr:`oneapi::dal::svm::task::v1::classification` only.
>>>>>>> ea8603a0
    std::int64_t get_second_class_label() const;

    template <typename T = Task, typename = detail::enable_if_classification_t<T>>
    auto& set_second_class_label(std::int64_t value) {
        set_second_class_label_impl(value);
        return *this;
    }

protected:
    void set_support_vectors_impl(const table&);
    void set_coeffs_impl(const table&);
    void set_bias_impl(double);
    void set_biases_impl(const table&);
    void set_first_class_label_impl(std::int64_t);
    void set_second_class_label_impl(std::int64_t);

private:
    explicit model(const std::shared_ptr<detail::model_impl<Task>>& impl);
    dal::detail::pimpl<detail::model_impl<Task>> impl_;
};

} // namespace v1

using v1::descriptor;
using v1::model;

} // namespace oneapi::dal::svm<|MERGE_RESOLUTION|>--- conflicted
+++ resolved
@@ -93,11 +93,7 @@
     dal::detail::is_one_of_v<Task, task::classification, task::regression>;
 
 template <typename Method, typename Task>
-<<<<<<< HEAD
-constexpr bool is_no_valid_method_task_v = dal::detail::is_one_of_v<Method, method::smo>&&
-=======
 constexpr bool is_valid_method_task_combination = dal::detail::is_one_of_v<Method, method::smo>&&
->>>>>>> ea8603a0
     dal::detail::is_one_of_v<Task, task::regression>;
 
 template <typename Kernel>
@@ -149,11 +145,7 @@
     bool get_shrinking() const;
 
     template <typename T = Task, typename = enable_if_classification_t<T>>
-<<<<<<< HEAD
-    /// The class count. Used with :expr:`task::classification` only.
-=======
     /// The class count. Used with :expr:`oneapi::dal::svm::task::v1::classification` only.
->>>>>>> ea8603a0
     /// @invariant :expr:`class_count >= 2`
     /// @remark default = 2
     std::int64_t get_class_count() const {
@@ -161,13 +153,8 @@
     }
 
     template <typename T = Task, typename = enable_if_regression_t<T>>
-<<<<<<< HEAD
-    /// The epsilon. Used with :expr:`task::regression` only.
-    /// @invariant :expr:`epsilon > 0`
-=======
     /// The epsilon. Used with :expr:`oneapi::dal::svm::task::v1::regression` only.
     /// @invariant :expr:`epsilon >= 0`
->>>>>>> ea8603a0
     /// @remark default = 0.1
     double get_epsilon() const {
         return get_epsilon_impl();
@@ -206,11 +193,7 @@
 using v1::is_valid_float_v;
 using v1::is_valid_method_v;
 using v1::is_valid_task_v;
-<<<<<<< HEAD
-using v1::is_no_valid_method_task_v;
-=======
 using v1::is_valid_method_task_combination;
->>>>>>> ea8603a0
 using v1::is_valid_kernel_v;
 
 } // namespace detail
@@ -223,12 +206,8 @@
 /// @tparam Method Tag-type that specifies an implementation of algorithm. Can
 ///                be :expr:`method::v1::thunder` or :expr:`method::v1::smo`.
 /// @tparam Task   Tag-type that specifies the type of the problem to solve. Can
-<<<<<<< HEAD
-///                be :expr:`task::v1::classification` or :expr:`task::v1::regression`.
-=======
 ///                be :expr:`oneapi::dal::svm::task::v1::classification` or
 ///                :expr:`oneapi::dal::svm::task::v1::regression`.
->>>>>>> ea8603a0
 template <typename Float = detail::descriptor_base<>::float_t,
           typename Method = detail::descriptor_base<>::method_t,
           typename Task = detail::descriptor_base<>::task_t,
@@ -237,12 +216,8 @@
     static_assert(detail::is_valid_float_v<Float>);
     static_assert(detail::is_valid_method_v<Method>);
     static_assert(detail::is_valid_task_v<Task>);
-<<<<<<< HEAD
-    static_assert(!detail::is_no_valid_method_task_v<Method, Task>);
-=======
     static_assert(!detail::is_valid_method_task_combination<Method, Task>,
                   "Regression SVM not supported with SMO method");
->>>>>>> ea8603a0
     static_assert(detail::is_valid_kernel_v<Kernel>,
                   "Custom kernel for SVM is not supported. "
                   "Use one of the predefined kernels.");
@@ -362,7 +337,6 @@
         return *this;
     }
 
-<<<<<<< HEAD
     /// A $class_count*(class_count-1)/2 \\times 1$ table constants in decision function
     const table& get_biases() const;
 
@@ -371,26 +345,19 @@
         return *this;
     }
 
-=======
     /// The first unique value in class labels.
     /// Used with :expr:`oneapi::dal::svm::task::v1::classification` only.
->>>>>>> ea8603a0
     std::int64_t get_first_class_label() const;
 
-    template <typename T = Task, typename = detail::enable_if_classification_t<T>>
     auto& set_first_class_label(std::int64_t value) {
         set_first_class_label_impl(value);
         return *this;
     }
 
-<<<<<<< HEAD
-=======
     /// The second unique value in class labels.
     /// Used with :expr:`oneapi::dal::svm::task::v1::classification` only.
->>>>>>> ea8603a0
     std::int64_t get_second_class_label() const;
 
-    template <typename T = Task, typename = detail::enable_if_classification_t<T>>
     auto& set_second_class_label(std::int64_t value) {
         set_second_class_label_impl(value);
         return *this;
