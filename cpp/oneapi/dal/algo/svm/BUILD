package(default_visibility = ["//visibility:public"])
load("@onedal//dev/bazel:dal.bzl",
    "dal_module",
    "dal_test_suite",
)

dal_module(
    name = "svm",
    auto = True,
    dal_deps = [
        "@onedal//cpp/oneapi/dal:core",
        "@onedal//cpp/oneapi/dal/algo:linear_kernel",
        "@onedal//cpp/oneapi/dal/algo:polynomial_kernel",
        "@onedal//cpp/oneapi/dal/algo:rbf_kernel",
<<<<<<< HEAD
        "@onedal//cpp/oneapi/dal/backend/primitives:sort",
        "@onedal//cpp/oneapi/dal/backend/primitives:selection",
=======
        "@onedal//cpp/oneapi/dal/algo:sigmoid_kernel",
>>>>>>> 95bfbd3b
    ],
    extra_deps = [
        "@onedal//cpp/daal/src/algorithms/svm:kernel",
        "@onedal//cpp/daal/src/algorithms/multiclassclassifier:kernel",
    ]
)

dal_test_suite(
    name = "interface_tests",
    framework = "catch2",
    srcs = glob([
        "test/*.cpp",
    ]),
    dal_deps = [
        ":svm",
    ],
)

dal_test_suite(
    name = "gpu_tests",
    framework = "catch2",
    private = True,
    compile_as = ["dpc++"],
    srcs = glob([
        "backend/gpu/test/*.cpp",
    ]),
    dal_deps = [
        ":svm",
    ],
)

dal_test_suite(
    name = "tests",
    tests = [
        ":interface_tests",
        ":gpu_tests",
    ],
)<|MERGE_RESOLUTION|>--- conflicted
+++ resolved
@@ -12,12 +12,9 @@
         "@onedal//cpp/oneapi/dal/algo:linear_kernel",
         "@onedal//cpp/oneapi/dal/algo:polynomial_kernel",
         "@onedal//cpp/oneapi/dal/algo:rbf_kernel",
-<<<<<<< HEAD
+        "@onedal//cpp/oneapi/dal/algo:sigmoid_kernel",
         "@onedal//cpp/oneapi/dal/backend/primitives:sort",
         "@onedal//cpp/oneapi/dal/backend/primitives:selection",
-=======
-        "@onedal//cpp/oneapi/dal/algo:sigmoid_kernel",
->>>>>>> 95bfbd3b
     ],
     extra_deps = [
         "@onedal//cpp/daal/src/algorithms/svm:kernel",
