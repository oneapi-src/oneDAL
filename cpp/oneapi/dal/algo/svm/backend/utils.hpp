/*******************************************************************************
* Copyright 2020-2021 Intel Corporation
*
* Licensed under the Apache License, Version 2.0 (the "License");
* you may not use this file except in compliance with the License.
* You may obtain a copy of the License at
*
*     http://www.apache.org/licenses/LICENSE-2.0
*
* Unless required by applicable law or agreed to in writing, software
* distributed under the License is distributed on an "AS IS" BASIS,
* WITHOUT WARRANTIES OR CONDITIONS OF ANY KIND, either express or implied.
* See the License for the specific language governing permissions and
* limitations under the License.
*******************************************************************************/

#include <daal/include/algorithms/svm/svm_train_types.h>

#include "oneapi/dal/table/row_accessor.hpp"
#include "oneapi/dal/detail/error_messages.hpp"
#include "oneapi/dal/backend/transfer.hpp"
#include "oneapi/dal/backend/interop/table_conversion.hpp"

namespace oneapi::dal::svm::backend {

namespace daal_svm = daal::algorithms::svm;

template <daal_svm::training::Method Value>
using daal_method_constant = std::integral_constant<daal_svm::training::Method, Value>;

template <typename Method>
struct to_daal_method;

template <>
struct to_daal_method<method::smo> : daal_method_constant<daal_svm::training::boser> {};

template <>
struct to_daal_method<method::thunder> : daal_method_constant<daal_svm::training::thunder> {};

template <typename Float>
struct binary_label_t {
    Float first;
    Float second;

    bool operator==(const binary_label_t&& binary_label) const {
        return (first == binary_label.first && second == binary_label.second) ||
               (first == binary_label.second && second == binary_label.first);
    }
};

template <typename Float>
inline binary_label_t<Float> get_unique_labels_impl(const array<Float>& arr_label) {
    const std::int64_t count = arr_label.get_count();

    Float first_label = arr_label[0];
    Float second_label = arr_label[1];

    for (std::int64_t i = 1; i < count; ++i) {
        if (arr_label[i] != first_label) {
            second_label = arr_label[i];
            break;
        }
    }

    if (first_label == second_label) {
        throw invalid_argument(
            dal::detail::error_messages::input_labels_contain_only_one_unique_value_expect_two());
    }

    // need to sort class labels to be consistent with Scikit-learn*
    if (first_label > second_label) {
        std::swap(first_label, second_label);
    }

    return { first_label, second_label };
}

template <typename Float>
inline void convert_binary_labels_impl(const binary_label_t<Float>& requested_unique_labels,
                                       const binary_label_t<Float>& old_unique_labels,
                                       const array<Float>& arr_label,
                                       array<Float>& new_label_arr) {
    const std::int64_t count = arr_label.get_count();
    auto new_label_data = new_label_arr.get_mutable_data();

    for (std::int64_t i = 0; i < count; ++i) {
        if (arr_label[i] == old_unique_labels.first) {
            new_label_data[i] = requested_unique_labels.first;
        }
        else if (arr_label[i] == old_unique_labels.second) {
            new_label_data[i] = requested_unique_labels.second;
        }
        else {
            throw invalid_argument(dal::detail::error_messages::
                                       input_labels_contain_wrong_unique_values_count_expect_two());
        }
    }
}

template <typename Float>
inline binary_label_t<Float> get_unique_labels(const table& labels) {
    auto arr_label = row_accessor<const Float>{ labels }.pull();
    return get_unique_labels_impl<Float>(arr_label);
}

template <typename Float>
inline table convert_binary_labels(const table& labels,
                                   const binary_label_t<Float>& requested_unique_labels,
                                   const binary_label_t<Float>& old_unique_labels) {
    if (old_unique_labels == binary_label_t<Float>{ 0, 1 } ||
        old_unique_labels == binary_label_t<Float>{ -1, 1 }) {
        return labels;
    }
    else {
        ONEDAL_ASSERT(labels.get_column_count() == 1);

<<<<<<< HEAD
    auto new_label_arr = array<Float>::empty(count);
    auto new_label_data = new_label_arr.get_mutable_data();
=======
        auto arr_label = row_accessor<const Float>{ labels }.pull();
        const std::int64_t count = arr_label.get_count();
>>>>>>> ed281b2a

        auto new_label_arr = array<Float>::empty(count);
        convert_binary_labels_impl<Float>(requested_unique_labels,
                                          old_unique_labels,
                                          arr_label,
                                          new_label_arr);

        return homogen_table::wrap(new_label_arr, count, 1);
    }
}

#ifdef ONEDAL_DATA_PARALLEL
template <typename Float>
inline binary_label_t<Float> get_unique_labels(sycl::queue& queue, const table& labels) {
    auto arr_label = row_accessor<const Float>{ labels }.pull(queue);
    const auto arr_label_host = dal::backend::to_host_sync(arr_label);
    return get_unique_labels_impl<Float>(arr_label_host);
}

template <typename Float>
inline table convert_binary_labels(sycl::queue& queue,
                                   const table& labels,
                                   const binary_label_t<Float>& requested_unique_labels,
                                   const binary_label_t<Float>& old_unique_labels) {
    if (old_unique_labels == binary_label_t<Float>{ -1, 1 }) {
        return labels;
    }
    else {
        ONEDAL_ASSERT(labels.get_column_count() == 1);

        auto arr_label = row_accessor<const Float>{ labels }.pull(queue);
        const std::int64_t count = arr_label.get_count();

        const auto arr_label_host = dal::backend::to_host_sync(arr_label);
        auto new_label_arr = array<Float>::empty(queue, count, sycl::usm::alloc::host);
        convert_binary_labels_impl<Float>(requested_unique_labels,
                                          old_unique_labels,
                                          arr_label_host,
                                          new_label_arr);

        auto device_arr_data = dal::backend::to_device_sync(queue, new_label_arr);
        return homogen_table::wrap(device_arr_data, count, 1);
    }
}
#endif

} // namespace oneapi::dal::svm::backend<|MERGE_RESOLUTION|>--- conflicted
+++ resolved
@@ -114,13 +114,8 @@
     else {
         ONEDAL_ASSERT(labels.get_column_count() == 1);
 
-<<<<<<< HEAD
-    auto new_label_arr = array<Float>::empty(count);
-    auto new_label_data = new_label_arr.get_mutable_data();
-=======
         auto arr_label = row_accessor<const Float>{ labels }.pull();
         const std::int64_t count = arr_label.get_count();
->>>>>>> ed281b2a
 
         auto new_label_arr = array<Float>::empty(count);
         convert_binary_labels_impl<Float>(requested_unique_labels,
