--- conflicted
+++ resolved
@@ -85,12 +85,8 @@
     auto arr_label  = array<Float>::empty(row_count * 1);
     auto label_data = arr_label.get_mutable_data();
     for (std::int64_t i = 0; i < row_count; ++i) {
-<<<<<<< HEAD
-        arr_label[i] = arr_decision_function[i] >= 0 ? trained_model.get_second_class_label()
-                                                     : trained_model.get_first_class_label();
-=======
-        label_data[i] = arr_decision_function[i] >= 0 ? Float(1.0) : Float(-1.0);
->>>>>>> a7df2c26
+        label_data[i] = arr_decision_function[i] >= 0 ? trained_model.get_second_class_label()
+                                                      : trained_model.get_first_class_label();
     }
 
     return infer_result()
