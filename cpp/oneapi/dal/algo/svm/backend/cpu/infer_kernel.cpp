/*******************************************************************************
* Copyright 2020 Intel Corporation
*
* Licensed under the Apache License, Version 2.0 (the "License");
* you may not use this file except in compliance with the License.
* You may obtain a copy of the License at
*
*     http://www.apache.org/licenses/LICENSE-2.0
*
* Unless required by applicable law or agreed to in writing, software
* distributed under the License is distributed on an "AS IS" BASIS,
* WITHOUT WARRANTIES OR CONDITIONS OF ANY KIND, either express or implied.
* See the License for the specific language governing permissions and
* limitations under the License.
*******************************************************************************/

#include <daal/src/algorithms/svm/svm_predict_kernel.h>

#include "oneapi/dal/algo/svm/backend/cpu/infer_kernel.hpp"
#include "oneapi/dal/algo/svm/backend/interop_model.hpp"
#include "oneapi/dal/algo/svm/backend/kernel_function_impl.hpp"
#include "oneapi/dal/backend/interop/common.hpp"
#include "oneapi/dal/backend/interop/error_converter.hpp"
#include "oneapi/dal/backend/interop/table_conversion.hpp"

#include "oneapi/dal/table/row_accessor.hpp"

namespace oneapi::dal::svm::backend {

using std::int64_t;
using dal::backend::context_cpu;

namespace daal_svm             = daal::algorithms::svm;
namespace daal_kernel_function = daal::algorithms::kernel_function;
namespace interop              = dal::backend::interop;

template <typename Float, daal::CpuType Cpu>
using daal_svm_predict_kernel_t =
    daal_svm::prediction::internal::SVMPredictImpl<daal_svm::prediction::defaultDense, Float, Cpu>;

template <typename Float>
static infer_result call_daal_kernel(const context_cpu& ctx,
                                     const descriptor_base& desc,
                                     const model& trained_model,
                                     const table& data) {
    const int64_t row_count            = data.get_row_count();
    const int64_t column_count         = data.get_column_count();
    const int64_t support_vector_count = trained_model.get_support_vector_count();

    // TODO: data is table, not a homogen_table. Think better about accessor - is it enough to have just a row_accessor?
    auto arr_data = row_accessor<const Float>{ data }.pull();
    auto arr_support_vectors =
        row_accessor<const Float>{ trained_model.get_support_vectors() }.pull();
    auto arr_coeffs = row_accessor<const Float>{ trained_model.get_coeffs() }.pull();

    const auto daal_data =
        interop::convert_to_daal_homogen_table(arr_data, row_count, column_count);
    const auto daal_support_vectors = interop::convert_to_daal_homogen_table(arr_support_vectors,
                                                                             support_vector_count,
                                                                             column_count);
<<<<<<< HEAD
    const auto daal_coefficients =
        interop::convert_to_daal_homogen_table(arr_coefficients, support_vector_count, 1);
=======
    const auto daal_coeffs =
        interop::convert_to_daal_homogen_table(arr_coeffs, support_vectors_count, 1);
>>>>>>> e8b6cae4

    auto daal_model = daal_model_builder{}
                          .set_support_vectors(daal_support_vectors)
                          .set_coeffs(daal_coeffs)
                          .set_bias(trained_model.get_bias());

    auto kernel_impl       = desc.get_kernel_impl()->get_impl();
    const auto daal_kernel = kernel_impl->get_daal_kernel_function();

    daal_svm::Parameter daal_parameter(daal_kernel);

    auto arr_decision_function = array<Float>::empty(row_count * 1);
    const auto daal_decision_function =
        interop::convert_to_daal_homogen_table(arr_decision_function, row_count, 1);

    interop::status_to_exception(
        interop::call_daal_kernel<Float, daal_svm_predict_kernel_t>(ctx,
                                                                    daal_data,
                                                                    &daal_model,
                                                                    *daal_decision_function,
                                                                    &daal_parameter));

    auto arr_label = array<Float>::empty(row_count * 1);
    for (std::int64_t i = 0; i < row_count; ++i) {
        arr_label[i] = arr_decision_function[i] >= 0 ? trained_model.get_second_class_label()
                                                     : trained_model.get_first_class_label();
    }

    return infer_result()
        .set_decision_function(
            dal::detail::homogen_table_builder{}.reset(arr_decision_function, row_count, 1).build())
        .set_labels(dal::detail::homogen_table_builder{}.reset(arr_label, row_count, 1).build());
}

template <typename Float>
static infer_result infer(const context_cpu& ctx,
                          const descriptor_base& desc,
                          const infer_input& input) {
    return call_daal_kernel<Float>(ctx, desc, input.get_model(), input.get_data());
}

template <typename Float>
struct infer_kernel_cpu<Float, task::classification, method::by_default> {
    infer_result operator()(const context_cpu& ctx,
                            const descriptor_base& desc,
                            const infer_input& input) const {
        return infer<Float>(ctx, desc, input);
    }
};

template struct infer_kernel_cpu<float, task::classification, method::by_default>;
template struct infer_kernel_cpu<double, task::classification, method::by_default>;

} // namespace oneapi::dal::svm::backend<|MERGE_RESOLUTION|>--- conflicted
+++ resolved
@@ -58,13 +58,8 @@
     const auto daal_support_vectors = interop::convert_to_daal_homogen_table(arr_support_vectors,
                                                                              support_vector_count,
                                                                              column_count);
-<<<<<<< HEAD
-    const auto daal_coefficients =
-        interop::convert_to_daal_homogen_table(arr_coefficients, support_vector_count, 1);
-=======
     const auto daal_coeffs =
-        interop::convert_to_daal_homogen_table(arr_coeffs, support_vectors_count, 1);
->>>>>>> e8b6cae4
+        interop::convert_to_daal_homogen_table(arr_coeffs, support_vector_count, 1);
 
     auto daal_model = daal_model_builder{}
                           .set_support_vectors(daal_support_vectors)
