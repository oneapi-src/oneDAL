--- conflicted
+++ resolved
@@ -20,22 +20,13 @@
 namespace oneapi::dal::svm::backend {
 
 template <typename Float>
-<<<<<<< HEAD
-struct train_kernel_gpu<Float, task::classification, method::smo> {
-    train_result operator()(const dal::backend::context_gpu& ctx,
-                            const descriptor_base& params,
-                            const train_input& input) const {
-        throw unimplemented(
-            dal::detail::error_messages::svm_smo_method_is_not_implemented_for_gpu());
-        return train_result();
-=======
 struct train_kernel_gpu<Float, method::smo, task::classification> {
     train_result<task::classification> operator()(
         const dal::backend::context_gpu& ctx,
         const descriptor_base<task::classification>& params,
         const train_input<task::classification>& input) const {
-        throw unimplemented("SVM smo method is not implemented for GPU");
->>>>>>> d0a0e9de
+        throw unimplemented(
+            dal::detail::error_messages::svm_smo_method_is_not_implemented_for_gpu());
     }
 };
 
