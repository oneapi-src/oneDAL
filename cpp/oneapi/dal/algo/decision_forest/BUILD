package(default_visibility = ["//visibility:public"])
load("@onedal//dev/bazel:dal.bzl",
    "dal_module",
    "dal_test_suite",
)

dal_module(
    name = "decision_forest",
    auto = True,
    dal_deps = [
        "@onedal//cpp/oneapi/dal:core",
    ],
    extra_deps = [
        "@onedal//cpp/daal/src/algorithms/dtrees/forest/classification:kernel",
        "@onedal//cpp/daal/src/algorithms/dtrees/forest/regression:kernel",
    ]
)

dal_module(
    name = "test_utils",
    hdrs = glob(["test/*.hpp"]),
)

dal_test_suite(
    name = "common_tests",
    compile_as = [ "c++" ],
    srcs = glob([
        "common_*_test.cpp",
    ]),
    dal_deps = [
        ":decision_forest",
    ],
    dal_test_deps = [
        ":test_utils",
    ],
)

dal_test_suite(
    name = "cpu_tests",
    compile_as = [ "c++" ],
    srcs = glob([
        "backend/cpu/*_test.cpp",
    ]),
    dal_deps = [
        ":decision_forest",
    ],
    dal_test_deps = [
        ":test_utils",
    ],
)

dal_test_suite(
<<<<<<< HEAD
    name = "gpu_tests_dpc",
=======
    name = "gpu_tests",
>>>>>>> 5efa0341
    compile_as = [ "dpc++" ],
    srcs = glob([
        "backend/gpu/*_test.cpp",
    ]),
    dal_deps = [
        ":decision_forest",
    ],
    dal_test_deps = [
        ":test_utils",
    ],
    tags = ["gpu"],
)

dal_test_suite(
    name = "tests",
    host_tests = [
        ":common_tests",
        ":cpu_tests",
    ],
    dpc_tests = [
        ":gpu_tests",
    ],
)<|MERGE_RESOLUTION|>--- conflicted
+++ resolved
@@ -50,11 +50,7 @@
 )
 
 dal_test_suite(
-<<<<<<< HEAD
-    name = "gpu_tests_dpc",
-=======
     name = "gpu_tests",
->>>>>>> 5efa0341
     compile_as = [ "dpc++" ],
     srcs = glob([
         "backend/gpu/*_test.cpp",
