--- conflicted
+++ resolved
@@ -147,13 +147,8 @@
     }
     if (check_mask_flag(desc.get_error_metric_mode(),
                         error_metric_mode::out_of_bag_error_per_observation)) {
-<<<<<<< HEAD
         res.set_oob_err_per_observation(
-            homogen_table_builder{}.reset(arr_oob_per_obs_err, row_count, 1).build());
-=======
-        res.set_oob_per_observation_err(
             dal::detail::homogen_table_builder{}.reset(arr_oob_per_obs_err, row_count, 1).build());
->>>>>>> 6bfd2996
     }
     if (variable_importance_mode::none != vimp) {
         res.set_var_importance(
