/*******************************************************************************
* Copyright 2020 Intel Corporation
*
* Licensed under the Apache License, Version 2.0 (the "License");
* you may not use this file except in compliance with the License.
* You may obtain a copy of the License at
*
*     http://www.apache.org/licenses/LICENSE-2.0
*
* Unless required by applicable law or agreed to in writing, software
* distributed under the License is distributed on an "AS IS" BASIS,
* WITHOUT WARRANTIES OR CONDITIONS OF ANY KIND, either express or implied.
* See the License for the specific language governing permissions and
* limitations under the License.
*******************************************************************************/

#define DAAL_SYCL_INTERFACE
#define DAAL_SYCL_INTERFACE_USM
#define DAAL_SYCL_INTERFACE_REVERSED_RANGE

#include <daal/src/algorithms/dtrees/forest/classification/df_classification_model_impl.h>
#include <daal/src/services/service_algo_utils.h>

#include <daal/include/algorithms/decision_forest/decision_forest_classification_training_batch.h>
#include <daal/include/algorithms/decision_forest/decision_forest_classification_training_types.h>

#include <daal/src/algorithms/dtrees/forest/classification/oneapi/df_classification_train_hist_kernel_oneapi.h>

#include "oneapi/dal/algo/decision_forest/backend/gpu/train_kernel.hpp"
#include "oneapi/dal/algo/decision_forest/backend/interop_helpers.hpp"
#include "oneapi/dal/backend/interop/common_dpc.hpp"
#include "oneapi/dal/backend/interop/error_converter.hpp"
#include "oneapi/dal/backend/interop/table_conversion.hpp"
#include "oneapi/dal/detail/common.hpp"

namespace oneapi::dal::decision_forest::backend {

using dal::backend::context_gpu;

namespace df  = daal::algorithms::decision_forest;
namespace cls = daal::algorithms::decision_forest::classification;

namespace interop    = dal::backend::interop;
namespace df_interop = dal::backend::interop::decision_forest;

template <typename Float>
using cls_hist_kernel_t =
    cls::training::internal::ClassificationTrainBatchKernelOneAPI<Float, cls::training::hist>;

using cls_model_p = cls::ModelPtr;

template <typename Float, typename Task>
static train_result<Task> call_daal_kernel(const context_gpu& ctx,
                                           const descriptor_base<Task>& desc,
                                           const table& data,
                                           const table& labels) {
    auto& queue = ctx.get_queue();
    interop::execution_context_guard guard(queue);

    const int64_t row_count    = data.get_row_count();
    const int64_t column_count = data.get_column_count();

    auto arr_data  = row_accessor<const Float>{ data }.pull(queue);
    auto arr_label = row_accessor<const Float>{ labels }.pull(queue);

    const auto daal_data =
        interop::convert_to_daal_sycl_homogen_table(queue, arr_data, row_count, column_count);
    const auto daal_labels =
        interop::convert_to_daal_sycl_homogen_table(queue, arr_label, row_count, 1);

    /* init param for daal kernel */
    auto daal_input = daal::algorithms::classifier::training::Input();
    daal_input.set(daal::algorithms::classifier::training::data, daal_data);
    daal_input.set(daal::algorithms::classifier::training::labels, daal_labels);

    auto daal_parameter                        = cls::training::Parameter(desc.get_class_count());
    daal_parameter.nTrees                      = desc.get_tree_count();
    daal_parameter.observationsPerTreeFraction = desc.get_observations_per_tree_fraction();
    daal_parameter.featuresPerNode             = desc.get_features_per_node();
    daal_parameter.maxTreeDepth                = desc.get_max_tree_depth();
    daal_parameter.minObservationsInLeafNode   = desc.get_min_observations_in_leaf_node();
    // TODO take engines from desc
    daal_parameter.engine            = daal::algorithms::engines::mt2203::Batch<>::create();
    daal_parameter.impurityThreshold = desc.get_impurity_threshold();
    daal_parameter.memorySavingMode  = desc.get_memory_saving_mode();
    daal_parameter.bootstrap         = desc.get_bootstrap();
    daal_parameter.minObservationsInSplitNode     = desc.get_min_observations_in_split_node();
    daal_parameter.minWeightFractionInLeafNode    = desc.get_min_weight_fraction_in_leaf_node();
    daal_parameter.minImpurityDecreaseInSplitNode = desc.get_min_impurity_decrease_in_split_node();
    daal_parameter.maxLeafNodes                   = desc.get_max_leaf_nodes();

    daal_parameter.resultsToCompute = static_cast<std::uint64_t>(desc.get_error_metric_mode());

    auto vimp = desc.get_variable_importance_mode();

    daal_parameter.varImportance = df_interop::convert_to_daal_variable_importance_mode(vimp);

    train_result<Task> res;

    auto daal_result = cls::training::Result();

    /* init daal result's objects */
    array<Float> arr_oob_err;
<<<<<<< HEAD
    if (desc.get_train_results_to_compute() &
        static_cast<std::uint64_t>(train_result_to_compute::compute_out_of_bag_error)) {
        arr_oob_err = array<Float>::empty(queue, 1 * 1);
=======
    if (check_mask_flag(desc.get_error_metric_mode(), error_metric_mode::out_of_bag_error)) {
        arr_oob_err = array<Float>::empty(1 * 1);
>>>>>>> 765cbdd0

        const auto res_oob_err =
            interop::convert_to_daal_sycl_homogen_table(queue, arr_oob_err, 1, 1);
        daal_result.set(cls::training::outOfBagError, res_oob_err);
    }

    array<Float> arr_oob_per_obs_err;
    if (check_mask_flag(desc.get_error_metric_mode(),
                        error_metric_mode::out_of_bag_error_per_observation)) {
        arr_oob_per_obs_err = array<Float>::empty(queue, row_count * 1);

        const auto res_oob_per_obs_err =
            interop::convert_to_daal_sycl_homogen_table(queue, arr_oob_per_obs_err, row_count, 1);
        daal_result.set(cls::training::outOfBagErrorPerObservation, res_oob_per_obs_err);
    }

    array<Float> arr_var_imp;
    if (variable_importance_mode::none != vimp) {
        arr_var_imp = array<Float>::empty(queue, 1 * column_count);

        const auto res_var_imp =
            interop::convert_to_daal_sycl_homogen_table(queue, arr_var_imp, 1, column_count);
        daal_result.set(cls::training::variableImportance, res_var_imp);
    }

    cls::ModelPtr mptr = cls::ModelPtr(new cls::internal::ModelImpl(column_count));

    interop::status_to_exception(
        cls_hist_kernel_t<Float>().compute(daal::services::internal::hostApp(daal_input),
                                           daal_data.get(),
                                           daal_labels.get(),
                                           *mptr,
                                           daal_result,
                                           daal_parameter));

    /* extract results from daal objects */

    if (check_mask_flag(desc.get_error_metric_mode(), error_metric_mode::out_of_bag_error)) {
        res.set_oob_err(homogen_table_builder{}.reset(arr_oob_err, 1, 1).build());
    }
    if (check_mask_flag(desc.get_error_metric_mode(),
                        error_metric_mode::out_of_bag_error_per_observation)) {
        res.set_oob_per_observation_err(
            homogen_table_builder{}.reset(arr_oob_per_obs_err, row_count, 1).build());
    }
    if (variable_importance_mode::none != vimp) {
        res.set_var_importance(homogen_table_builder{}.reset(arr_var_imp, 1, column_count).build());
    }

    return res.set_model(dal::detail::pimpl_accessor().make_from_pimpl<model<Task>>(
        std::make_shared<interop::decision_forest::interop_model_impl<Task, cls_model_p>>(mptr)));
}

template <typename Float, typename Task>
static train_result<Task> train(const context_gpu& ctx,
                                const descriptor_base<Task>& desc,
                                const train_input<Task>& input) {
    return call_daal_kernel<Float>(ctx, desc, input.get_data(), input.get_labels());
}

template <typename Float, typename Task>
struct train_kernel_gpu<Float, Task, method::hist> {
    train_result<Task> operator()(const context_gpu& ctx,
                                  const descriptor_base<Task>& desc,
                                  const train_input<Task>& input) const {
        return train<Float, Task>(ctx, desc, input);
    }
};

template struct train_kernel_gpu<float, task::classification, method::hist>;
template struct train_kernel_gpu<double, task::classification, method::hist>;

} // namespace oneapi::dal::decision_forest::backend<|MERGE_RESOLUTION|>--- conflicted
+++ resolved
@@ -101,14 +101,8 @@
 
     /* init daal result's objects */
     array<Float> arr_oob_err;
-<<<<<<< HEAD
-    if (desc.get_train_results_to_compute() &
-        static_cast<std::uint64_t>(train_result_to_compute::compute_out_of_bag_error)) {
+    if (check_mask_flag(desc.get_error_metric_mode(), error_metric_mode::out_of_bag_error)) {
         arr_oob_err = array<Float>::empty(queue, 1 * 1);
-=======
-    if (check_mask_flag(desc.get_error_metric_mode(), error_metric_mode::out_of_bag_error)) {
-        arr_oob_err = array<Float>::empty(1 * 1);
->>>>>>> 765cbdd0
 
         const auto res_oob_err =
             interop::convert_to_daal_sycl_homogen_table(queue, arr_oob_err, 1, 1);
