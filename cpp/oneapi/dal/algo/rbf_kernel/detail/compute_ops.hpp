/*******************************************************************************
* Copyright 2020 Intel Corporation
*
* Licensed under the Apache License, Version 2.0 (the "License");
* you may not use this file except in compliance with the License.
* You may obtain a copy of the License at
*
*     http://www.apache.org/licenses/LICENSE-2.0
*
* Unless required by applicable law or agreed to in writing, software
* distributed under the License is distributed on an "AS IS" BASIS,
* WITHOUT WARRANTIES OR CONDITIONS OF ANY KIND, either express or implied.
* See the License for the specific language governing permissions and
* limitations under the License.
*******************************************************************************/

#pragma once

#include "oneapi/dal/algo/rbf_kernel/compute_types.hpp"
#include "oneapi/dal/detail/error_messages.hpp"

namespace oneapi::dal::rbf_kernel::detail {

template <typename Context,
          typename Float,
          typename Method = method::dense,
          typename Task = task::by_default,
          typename... Options>
struct compute_ops_dispatcher {
    compute_result<Task> operator()(const Context&,
                                    const descriptor_base<Task>&,
                                    const compute_input<Task>&) const;
};

template <typename Descriptor>
struct compute_ops {
    using float_t = typename Descriptor::float_t;
    using method_t = typename Descriptor::method_t;
    using task_t = typename Descriptor::task_t;
    using input_t = compute_input<task_t>;
    using result_t = compute_result<task_t>;
    using descriptor_base_t = descriptor_base<task_t>;

<<<<<<< HEAD
    void check_preconditions(const Descriptor& params, const compute_input& input) const {
        using msg = dal::detail::error_messages;

        if (!input.get_x().has_data()) {
            throw domain_error(msg::input_x_is_empty());
=======
    void check_preconditions(const Descriptor& params, const input_t& input) const {
        if (!(input.get_x().has_data())) {
            throw domain_error("Input x should not be empty");
>>>>>>> d0a0e9de
        }
        if (!input.get_y().has_data()) {
            throw domain_error(msg::input_y_is_empty());
        }
        if (input.get_x().get_column_count() != input.get_y().get_column_count()) {
            throw invalid_argument(msg::input_x_cc_neq_y_cc());
        }
    }

    void check_postconditions(const Descriptor& params,
<<<<<<< HEAD
                              const compute_input& input,
                              const compute_result& result) const {
        ONEDAL_ASSERT(result.get_values().has_data());
        ONEDAL_ASSERT(input.get_x().get_row_count() == result.get_values().get_row_count());
        ONEDAL_ASSERT(input.get_y().get_row_count() == result.get_values().get_column_count());
=======
                              const input_t& input,
                              const result_t& result) const {
        if (!(result.get_values().has_data())) {
            throw domain_error("Result values should not be empty");
        }
        if (input.get_x().get_row_count() != result.get_values().get_row_count()) {
            throw internal_error("Input x row_count should be equal to values row_count");
        }
        if (input.get_y().get_row_count() != result.get_values().get_column_count()) {
            throw internal_error("Input y row_count should be equal to values col_count");
        }
>>>>>>> d0a0e9de
    }

    template <typename Context>
    auto operator()(const Context& ctx, const Descriptor& desc, const input_t& input) const {
        check_preconditions(desc, input);
        const auto result =
            compute_ops_dispatcher<Context, float_t, method_t, task_t>()(ctx, desc, input);
        check_postconditions(desc, input, result);
        return result;
    }
};

} // namespace oneapi::dal::rbf_kernel::detail<|MERGE_RESOLUTION|>--- conflicted
+++ resolved
@@ -41,17 +41,11 @@
     using result_t = compute_result<task_t>;
     using descriptor_base_t = descriptor_base<task_t>;
 
-<<<<<<< HEAD
     void check_preconditions(const Descriptor& params, const compute_input& input) const {
         using msg = dal::detail::error_messages;
 
         if (!input.get_x().has_data()) {
             throw domain_error(msg::input_x_is_empty());
-=======
-    void check_preconditions(const Descriptor& params, const input_t& input) const {
-        if (!(input.get_x().has_data())) {
-            throw domain_error("Input x should not be empty");
->>>>>>> d0a0e9de
         }
         if (!input.get_y().has_data()) {
             throw domain_error(msg::input_y_is_empty());
@@ -62,25 +56,11 @@
     }
 
     void check_postconditions(const Descriptor& params,
-<<<<<<< HEAD
                               const compute_input& input,
                               const compute_result& result) const {
         ONEDAL_ASSERT(result.get_values().has_data());
         ONEDAL_ASSERT(input.get_x().get_row_count() == result.get_values().get_row_count());
         ONEDAL_ASSERT(input.get_y().get_row_count() == result.get_values().get_column_count());
-=======
-                              const input_t& input,
-                              const result_t& result) const {
-        if (!(result.get_values().has_data())) {
-            throw domain_error("Result values should not be empty");
-        }
-        if (input.get_x().get_row_count() != result.get_values().get_row_count()) {
-            throw internal_error("Input x row_count should be equal to values row_count");
-        }
-        if (input.get_y().get_row_count() != result.get_values().get_column_count()) {
-            throw internal_error("Input y row_count should be equal to values col_count");
-        }
->>>>>>> d0a0e9de
     }
 
     template <typename Context>
