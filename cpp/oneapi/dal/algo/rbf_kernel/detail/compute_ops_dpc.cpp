/*******************************************************************************
* Copyright 2020 Intel Corporation
*
* Licensed under the Apache License, Version 2.0 (the "License");
* you may not use this file except in compliance with the License.
* You may obtain a copy of the License at
*
*     http://www.apache.org/licenses/LICENSE-2.0
*
* Unless required by applicable law or agreed to in writing, software
* distributed under the License is distributed on an "AS IS" BASIS,
* WITHOUT WARRANTIES OR CONDITIONS OF ANY KIND, either express or implied.
* See the License for the specific language governing permissions and
* limitations under the License.
*******************************************************************************/

#include "oneapi/dal/algo/rbf_kernel/backend/cpu/compute_kernel.hpp"
#include "oneapi/dal/algo/rbf_kernel/backend/gpu/compute_kernel.hpp"
#include "oneapi/dal/algo/rbf_kernel/detail/compute_ops.hpp"
#include "oneapi/dal/backend/dispatcher_dpc.hpp"

namespace oneapi::dal::rbf_kernel::detail {
using oneapi::dal::detail::data_parallel_policy;

template <typename Float, typename Method>
<<<<<<< HEAD
struct ONEDAL_EXPORT compute_ops_dispatcher<data_parallel_policy, Float, Method> {
=======
struct compute_ops_dispatcher<data_parallel_policy, Float, Method> {
>>>>>>> 8b1906e5
    compute_result operator()(const data_parallel_policy& ctx,
                              const descriptor_base& params,
                              const compute_input& input) const {
        using kernel_dispatcher_t =
            dal::backend::kernel_dispatcher<backend::compute_kernel_cpu<Float, Method>,
                                            backend::compute_kernel_gpu<Float, Method>>;
        return kernel_dispatcher_t{}(ctx, params, input);
    }
};

#define INSTANTIATE(F, M) \
    template struct ONEDAL_EXPORT compute_ops_dispatcher<data_parallel_policy, F, M>;

INSTANTIATE(float, method::dense)
INSTANTIATE(float, method::csr)
INSTANTIATE(double, method::dense)
INSTANTIATE(double, method::csr)

} // namespace oneapi::dal::rbf_kernel::detail<|MERGE_RESOLUTION|>--- conflicted
+++ resolved
@@ -23,11 +23,7 @@
 using oneapi::dal::detail::data_parallel_policy;
 
 template <typename Float, typename Method>
-<<<<<<< HEAD
-struct ONEDAL_EXPORT compute_ops_dispatcher<data_parallel_policy, Float, Method> {
-=======
 struct compute_ops_dispatcher<data_parallel_policy, Float, Method> {
->>>>>>> 8b1906e5
     compute_result operator()(const data_parallel_policy& ctx,
                               const descriptor_base& params,
                               const compute_input& input) const {
