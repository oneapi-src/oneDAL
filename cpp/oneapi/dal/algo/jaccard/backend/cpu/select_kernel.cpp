/*******************************************************************************
* Copyright 2020 Intel Corporation
*
* Licensed under the Apache License, Version 2.0 (the "License");
* you may not use this file except in compliance with the License.
* You may obtain a copy of the License at
*
*     http://www.apache.org/licenses/LICENSE-2.0
*
* Unless required by applicable law or agreed to in writing, software
* distributed under the License is distributed on an "AS IS" BASIS,
* WITHOUT WARRANTIES OR CONDITIONS OF ANY KIND, either express or implied.
* See the License for the specific language governing permissions and
* limitations under the License.
*******************************************************************************/

#include "oneapi/dal/algo/jaccard/backend/cpu/select_kernel.hpp"
#include "oneapi/dal/backend/dispatcher.hpp"

namespace oneapi::dal::preview {
namespace jaccard {
namespace detail {
<<<<<<< HEAD

template <typename Graph>
extern vertex_similarity_result call_jaccard_default_kernel(const descriptor_base& desc,
                                                   const vertex_similarity_input<Graph>& input);

template <typename Float, typename Method, typename Graph>
vertex_similarity_result backend_default<Float, Method, Graph>::operator()(
    const descriptor_base& desc,
    const vertex_similarity_input<Graph>& input) {
    return call_jaccard_default_kernel<Graph>(desc, input);
}

template <>
dal::detail::pimpl<backend_base<undirected_adjacency_array<>&>>
get_backend<float, method::by_default, undirected_adjacency_array<>&>(
    const descriptor_base& desc,
    const vertex_similarity_input<undirected_adjacency_array<>&>& input) {
    return dal::detail::pimpl<backend_base<undirected_adjacency_array<>&>>(
        new backend_default<float, method::by_default, undirected_adjacency_array<>&>);
=======

template <typename Graph, typename Cpu>
extern similarity_result call_jaccard_block_kernel(const descriptor_base &desc,
                                                   const similarity_input<Graph> &input);

template <typename Float, typename Method, typename Graph>
similarity_result backend_default<Float, Method, Graph>::operator()(
    const dal::backend::context_cpu &ctx,
    const descriptor_base &desc,
    const similarity_input<Graph> &input) {
    return dal::backend::dispatch_by_cpu(ctx, [&](auto cpu) {
        return call_jaccard_block_kernel<Graph, decltype(cpu)>(desc, input);
    });
}

template <>
dal::detail::pimpl<backend_base<undirected_adjacency_array_graph<> &>>
get_backend<float, method::by_default, undirected_adjacency_array_graph<> &>(
    const descriptor_base &desc,
    const similarity_input<undirected_adjacency_array_graph<> &> &input) {
    return dal::detail::pimpl<backend_base<undirected_adjacency_array_graph<> &>>(
        new backend_default<float, method::by_default, undirected_adjacency_array_graph<> &>);
>>>>>>> fe12d5d8
}

} // namespace detail
} // namespace jaccard
} // namespace oneapi::dal::preview<|MERGE_RESOLUTION|>--- conflicted
+++ resolved
@@ -20,7 +20,6 @@
 namespace oneapi::dal::preview {
 namespace jaccard {
 namespace detail {
-<<<<<<< HEAD
 
 template <typename Graph>
 extern vertex_similarity_result call_jaccard_default_kernel(const descriptor_base& desc,
@@ -40,30 +39,6 @@
     const vertex_similarity_input<undirected_adjacency_array<>&>& input) {
     return dal::detail::pimpl<backend_base<undirected_adjacency_array<>&>>(
         new backend_default<float, method::by_default, undirected_adjacency_array<>&>);
-=======
-
-template <typename Graph, typename Cpu>
-extern similarity_result call_jaccard_block_kernel(const descriptor_base &desc,
-                                                   const similarity_input<Graph> &input);
-
-template <typename Float, typename Method, typename Graph>
-similarity_result backend_default<Float, Method, Graph>::operator()(
-    const dal::backend::context_cpu &ctx,
-    const descriptor_base &desc,
-    const similarity_input<Graph> &input) {
-    return dal::backend::dispatch_by_cpu(ctx, [&](auto cpu) {
-        return call_jaccard_block_kernel<Graph, decltype(cpu)>(desc, input);
-    });
-}
-
-template <>
-dal::detail::pimpl<backend_base<undirected_adjacency_array_graph<> &>>
-get_backend<float, method::by_default, undirected_adjacency_array_graph<> &>(
-    const descriptor_base &desc,
-    const similarity_input<undirected_adjacency_array_graph<> &> &input) {
-    return dal::detail::pimpl<backend_base<undirected_adjacency_array_graph<> &>>(
-        new backend_default<float, method::by_default, undirected_adjacency_array_graph<> &>);
->>>>>>> fe12d5d8
 }
 
 } // namespace detail
