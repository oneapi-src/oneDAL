/*******************************************************************************
* Copyright 2020 Intel Corporation
*
* Licensed under the Apache License, Version 2.0 (the "License");
* you may not use this file except in compliance with the License.
* You may obtain a copy of the License at
*
*     http://www.apache.org/licenses/LICENSE-2.0
*
* Unless required by applicable law or agreed to in writing, software
* distributed under the License is distributed on an "AS IS" BASIS,
* WITHOUT WARRANTIES OR CONDITIONS OF ANY KIND, either express or implied.
* See the License for the specific language governing permissions and
* limitations under the License.
*******************************************************************************/

#include "oneapi/dal/algo/jaccard/backend/cpu/vertex_similarity_default_kernel.hpp"
#include "oneapi/dal/algo/jaccard/common.hpp"
#include "oneapi/dal/algo/jaccard/vertex_similarity_types.hpp"
#include "oneapi/dal/backend/dispatcher.hpp"
#include "oneapi/dal/backend/interop/common.hpp"
#include "oneapi/dal/backend/interop/table_conversion.hpp"
#include "oneapi/dal/detail/policy.hpp"
#include "oneapi/dal/graph/detail/graph_service_functions_impl.hpp"
#include "oneapi/dal/table/detail/table_builder.hpp"

namespace oneapi::dal::preview {
namespace jaccard {
namespace detail {

<<<<<<< HEAD
DAAL_FORCEINLINE std::size_t intersection(std::int32_t *neigh_u,
                                          std::int32_t *neigh_v,
                                          std::int32_t n_u,
                                          std::int32_t n_v) {
    std::size_t total = 0;
    std::int32_t i_u = 0, i_v = 0;
=======
template <class VertexType> //__declspec(noinline)
DAAL_FORCEINLINE size_t intersection(VertexType *neigh_u,
                                  VertexType *neigh_v,
                                  VertexType n_u,
                                  VertexType n_v) {
    size_t total   = 0;
    VertexType i_u = 0, i_v = 0;
>>>>>>> 7478f6ba
    while (i_u < n_u && i_v < n_v) {
        if ((neigh_u[i_u] > neigh_v[n_v - 1]) || (neigh_v[i_v] > neigh_u[n_u - 1])) {
            return total;
        }
        if (neigh_u[i_u] == neigh_v[i_v])
            total++, i_u++, i_v++;
        else if (neigh_u[i_u] < neigh_v[i_v])
            i_u++;
        else if (neigh_u[i_u] > neigh_v[i_v])
            i_v++;
    }
    return total;
}

DAAL_FORCEINLINE std::int32_t min(const std::int32_t &a, const std::int32_t &b) {
    if (a >= b) {
        return b;
    }
    else {
        return a;
    }
}

DAAL_FORCEINLINE int64_t max(int64_t a, int64_t b) {
    if (a <= b) {
        return b;
    }
    else {
        return a;
    }
}

template <typename Graph, typename Cpu>
vertex_similarity_result call_jaccard_default_kernel(const descriptor_base &desc,
                                                     vertex_similarity_input<Graph> &input) {
<<<<<<< HEAD
    auto my_graph                       = input.get_graph();
    auto g                              = oneapi::dal::preview::detail::get_impl(my_graph);
    auto g_edge_offsets                 = g->_edge_offsets.data();
    auto g_vertex_neighbors             = g->_vertex_neighbors.data();
    auto g_degrees                      = g->_degrees.data();
    const std::int32_t row_begin        = static_cast<std::int32_t>(desc.get_row_range_begin());
    const auto row_end                  = static_cast<std::int32_t>(desc.get_row_range_end());
    const auto column_begin             = static_cast<std::int32_t>(desc.get_column_range_begin());
    const auto column_end               = static_cast<std::int32_t>(desc.get_column_range_end());
=======
    const auto &my_graph                = input.get_graph();
    const auto g                        = oneapi::dal::preview::detail::get_impl(my_graph);
    const auto g_edge_offsets           = g->_edge_offsets.data();
    const auto g_vertex_neighbors       = g->_vertex_neighbors.data();
    const auto g_degrees                = g->_degrees.data();
    const int32_t row_begin             = static_cast<int32_t>(desc.get_row_range_begin());
    const auto row_end                  = static_cast<int32_t>(desc.get_row_range_end());
    const auto column_begin             = static_cast<int32_t>(desc.get_column_range_begin());
    const auto column_end               = static_cast<int32_t>(desc.get_column_range_end());
>>>>>>> 7478f6ba
    const auto number_elements_in_block = (row_end - row_begin) * (column_end - column_begin);
    int *first_vertices                 = reinterpret_cast<int *>(input.get_result_ptr());
    int *second_vertices                = first_vertices + number_elements_in_block;
    float *jaccard   = reinterpret_cast<float *>(first_vertices + 2 * number_elements_in_block);
    std::int64_t nnz = 0;
    for (std::int32_t i = row_begin; i < row_end; ++i) {
        const auto i_neighbor_size = g_degrees[i];
        const auto i_neigbhors     = g_vertex_neighbors + g_edge_offsets[i];
        const auto diagonal        = min(i, column_end);
        for (std::int32_t j = column_begin; j < diagonal; j++) {
            const auto j_neighbor_size = g_degrees[j];
            const auto j_neigbhors     = g_vertex_neighbors + g_edge_offsets[j];
            if (!(i_neigbhors[0] > j_neigbhors[j_neighbor_size - 1]) &&
                !(j_neigbhors[0] > i_neigbhors[i_neighbor_size - 1])) {
                auto intersection_value =
                    intersection(i_neigbhors, j_neigbhors, i_neighbor_size, j_neighbor_size);
                if (intersection_value) {
                    jaccard[nnz] = float(intersection_value) /
                                   float(i_neighbor_size + j_neighbor_size - intersection_value);
                    first_vertices[nnz]  = i;
                    second_vertices[nnz] = j;
                    nnz++;
                }
            }
        }

        if (diagonal >= column_begin && diagonal < column_end) {
            jaccard[nnz]         = 1.0;
            first_vertices[nnz]  = i;
            second_vertices[nnz] = diagonal;
            nnz++;
        }

<<<<<<< HEAD
        for (std::int32_t j = tmp_idx; j < column_end; j++) {
=======
        for (int32_t j = max(column_begin, diagonal + 1); j < column_end; j++) {
>>>>>>> 7478f6ba
            const auto j_neighbor_size = g_degrees[j];
            const auto j_neigbhors     = g_vertex_neighbors + g_edge_offsets[j];
            if (!(i_neigbhors[0] > j_neigbhors[j_neighbor_size - 1]) &&
                !(j_neigbhors[0] > i_neigbhors[i_neighbor_size - 1])) {
                auto intersection_value =
                    intersection(i_neigbhors, j_neigbhors, i_neighbor_size, j_neighbor_size);
                if (intersection_value) {
                    jaccard[nnz] = float(intersection_value) /
                                   float(i_neighbor_size + j_neighbor_size - intersection_value);
                    first_vertices[nnz]  = i;
                    second_vertices[nnz] = j;
                    nnz++;
                }
            }
        }
    }
    vertex_similarity_result res(
        oneapi::dal::detail::homogen_table_builder{}
            .reset(array(first_vertices, 2 * number_elements_in_block, empty_delete<const int>()),
                   2,
                   number_elements_in_block)
            .build(),
        oneapi::dal::detail::homogen_table_builder{}
            .reset(array(jaccard, number_elements_in_block, empty_delete<const float>()),
                   1,
                   number_elements_in_block)
            .build(),
        nnz);
    return res;
}

INSTANTIATE(__CPU_TAG__)
} // namespace detail
} // namespace jaccard
} // namespace oneapi::dal::preview<|MERGE_RESOLUTION|>--- conflicted
+++ resolved
@@ -28,22 +28,12 @@
 namespace jaccard {
 namespace detail {
 
-<<<<<<< HEAD
 DAAL_FORCEINLINE std::size_t intersection(std::int32_t *neigh_u,
                                           std::int32_t *neigh_v,
                                           std::int32_t n_u,
                                           std::int32_t n_v) {
     std::size_t total = 0;
     std::int32_t i_u = 0, i_v = 0;
-=======
-template <class VertexType> //__declspec(noinline)
-DAAL_FORCEINLINE size_t intersection(VertexType *neigh_u,
-                                  VertexType *neigh_v,
-                                  VertexType n_u,
-                                  VertexType n_v) {
-    size_t total   = 0;
-    VertexType i_u = 0, i_v = 0;
->>>>>>> 7478f6ba
     while (i_u < n_u && i_v < n_v) {
         if ((neigh_u[i_u] > neigh_v[n_v - 1]) || (neigh_v[i_v] > neigh_u[n_u - 1])) {
             return total;
@@ -59,28 +49,17 @@
 }
 
 DAAL_FORCEINLINE std::int32_t min(const std::int32_t &a, const std::int32_t &b) {
-    if (a >= b) {
-        return b;
-    }
-    else {
-        return a;
-    }
+    return (a >= b) ? b : a;
 }
 
-DAAL_FORCEINLINE int64_t max(int64_t a, int64_t b) {
-    if (a <= b) {
-        return b;
-    }
-    else {
-        return a;
-    }
+DAAL_FORCEINLINE std::int64_t max(const std::int64_t a, const std::int64_t b) {
+    return (a <= b) ? b : a; 
 }
 
 template <typename Graph, typename Cpu>
 vertex_similarity_result call_jaccard_default_kernel(const descriptor_base &desc,
                                                      vertex_similarity_input<Graph> &input) {
-<<<<<<< HEAD
-    auto my_graph                       = input.get_graph();
+    const auto &my_graph                = input.get_graph();
     auto g                              = oneapi::dal::preview::detail::get_impl(my_graph);
     auto g_edge_offsets                 = g->_edge_offsets.data();
     auto g_vertex_neighbors             = g->_vertex_neighbors.data();
@@ -89,17 +68,6 @@
     const auto row_end                  = static_cast<std::int32_t>(desc.get_row_range_end());
     const auto column_begin             = static_cast<std::int32_t>(desc.get_column_range_begin());
     const auto column_end               = static_cast<std::int32_t>(desc.get_column_range_end());
-=======
-    const auto &my_graph                = input.get_graph();
-    const auto g                        = oneapi::dal::preview::detail::get_impl(my_graph);
-    const auto g_edge_offsets           = g->_edge_offsets.data();
-    const auto g_vertex_neighbors       = g->_vertex_neighbors.data();
-    const auto g_degrees                = g->_degrees.data();
-    const int32_t row_begin             = static_cast<int32_t>(desc.get_row_range_begin());
-    const auto row_end                  = static_cast<int32_t>(desc.get_row_range_end());
-    const auto column_begin             = static_cast<int32_t>(desc.get_column_range_begin());
-    const auto column_end               = static_cast<int32_t>(desc.get_column_range_end());
->>>>>>> 7478f6ba
     const auto number_elements_in_block = (row_end - row_begin) * (column_end - column_begin);
     int *first_vertices                 = reinterpret_cast<int *>(input.get_result_ptr());
     int *second_vertices                = first_vertices + number_elements_in_block;
@@ -133,11 +101,7 @@
             nnz++;
         }
 
-<<<<<<< HEAD
-        for (std::int32_t j = tmp_idx; j < column_end; j++) {
-=======
-        for (int32_t j = max(column_begin, diagonal + 1); j < column_end; j++) {
->>>>>>> 7478f6ba
+        for (std::int32_t j = max(column_begin, diagonal + 1); j < column_end; j++) {
             const auto j_neighbor_size = g_degrees[j];
             const auto j_neigbhors     = g_vertex_neighbors + g_edge_offsets[j];
             if (!(i_neigbhors[0] > j_neigbhors[j_neighbor_size - 1]) &&
