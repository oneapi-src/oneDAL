/*******************************************************************************
 * Copyright 2020 Intel Corporation
 *
 * Licensed under the Apache License, Version 2.0 (the "License");
 * you may not use this file except in compliance with the License.
 * You may obtain a copy of the License at
 *
 *     http://www.apache.org/licenses/LICENSE-2.0
 *
 * Unless required by applicable law or agreed to in writing, software
 * distributed under the License is distributed on an "AS IS" BASIS,
 * WITHOUT WARRANTIES OR CONDITIONS OF ANY KIND, either express or implied.
 * See the License for the specific language governing permissions and
 * limitations under the License.
 *******************************************************************************/

#include <iostream>
#include "oneapi/dal/algo/jaccard/common.hpp"
#include "oneapi/dal/algo/jaccard/vertex_similarity_types.hpp"
#include "oneapi/dal/data/graph.hpp"

namespace oneapi::dal::preview {
  namespace jaccard {
  namespace detail {

  template <class NodeID_t>
  size_t intersection(NodeID_t *neigh_u, NodeID_t *neigh_v, NodeID_t n_u,
                      NodeID_t n_v) {
    size_t total = 0;
    NodeID_t i_u = 0, i_v = 0;

#if defined AVX512
    while (i_u < (n_u / 16) * 16 &&
           i_v < (n_v / 16) * 16) { // not in last n%16 elements
      __m512i v_u =
          _mm512_loadu_si512((void *)(neigh_u + i_u)); // load 16 neighbors of u
      __m512i v_v =
          _mm512_loadu_si512((void *)(neigh_v + i_v)); // load 16 neighbors of v
      NodeID_t maxu = neigh_u[i_u + 15]; // assumes neighbor list is ordered
      NodeID_t minu = neigh_u[i_u];
      NodeID_t maxv = neigh_v[i_v + 15];
      NodeID_t minv = neigh_v[i_v];
      if (minu > maxv) {
        if (minu > neigh_v[n_v - 1]) {
          return total;
        }
        i_v += 16;
        continue;
      }
      if (minv > maxu) {
        if (minv > neigh_u[n_u - 1]) {
          return total;
        }
        i_u += 16;
        continue;
      }
      if (maxu >= maxv)
        i_v += 16;
      if (maxu <= maxv)
        i_u += 16;
      __mmask16 match = _mm512_cmpeq_epi32_mask(v_u, v_v);
      if (_mm512_mask2int(match) !=
          0xffff) { // shortcut case where all neighbors match
        __m512i circ1 = _mm512_set_epi32(0, 15, 14, 13, 12, 11, 10, 9, 8, 7, 6,
                                         5, 4, 3, 2, 1);
        __m512i circ2 = _mm512_set_epi32(1, 0, 15, 14, 13, 12, 11, 10, 9, 8, 7,
                                         6, 5, 4, 3, 2);
        __m512i circ3 = _mm512_set_epi32(2, 1, 0, 15, 14, 13, 12, 11, 10, 9, 8,
                                         7, 6, 5, 4, 3);
        __m512i circ4 = _mm512_set_epi32(3, 2, 1, 0, 15, 14, 13, 12, 11, 10, 9,
                                         8, 7, 6, 5, 4);
        __m512i circ5 = _mm512_set_epi32(4, 3, 2, 1, 0, 15, 14, 13, 12, 11, 10,
                                         9, 8, 7, 6, 5);
        __m512i circ6 = _mm512_set_epi32(5, 4, 3, 2, 1, 0, 15, 14, 13, 12, 11,
                                         10, 9, 8, 7, 6);
        __m512i circ7 = _mm512_set_epi32(6, 5, 4, 3, 2, 1, 0, 15, 14, 13, 12,
                                         11, 10, 9, 8, 7);
        __m512i circ8 = _mm512_set_epi32(7, 6, 5, 4, 3, 2, 1, 0, 15, 14, 13, 12,
                                         11, 10, 9, 8);
        __m512i circ9 = _mm512_set_epi32(8, 7, 6, 5, 4, 3, 2, 1, 0, 15, 14, 13,
                                         12, 11, 10, 9);
        __m512i circ10 = _mm512_set_epi32(9, 8, 7, 6, 5, 4, 3, 2, 1, 0, 15, 14,
                                          13, 12, 11, 10);
        __m512i circ11 = _mm512_set_epi32(10, 9, 8, 7, 6, 5, 4, 3, 2, 1, 0, 15,
                                          14, 13, 12, 11);
        __m512i circ12 = _mm512_set_epi32(11, 10, 9, 8, 7, 6, 5, 4, 3, 2, 1, 0,
                                          15, 14, 13, 12);
        __m512i circ13 = _mm512_set_epi32(12, 11, 10, 9, 8, 7, 6, 5, 4, 3, 2, 1,
                                          0, 15, 14, 13);
        __m512i circ14 = _mm512_set_epi32(13, 12, 11, 10, 9, 8, 7, 6, 5, 4, 3,
                                          2, 1, 0, 15, 14);
        __m512i circ15 = _mm512_set_epi32(14, 13, 12, 11, 10, 9, 8, 7, 6, 5, 4,
                                          3, 2, 1, 0, 15);
        __m512i v_v1 = _mm512_permutexvar_epi32(circ1, v_v);
        __m512i v_v2 = _mm512_permutexvar_epi32(circ2, v_v);
        __m512i v_v3 = _mm512_permutexvar_epi32(circ3, v_v);
        __m512i v_v4 = _mm512_permutexvar_epi32(circ4, v_v);
        __m512i v_v5 = _mm512_permutexvar_epi32(circ5, v_v);
        __m512i v_v6 = _mm512_permutexvar_epi32(circ6, v_v);
        __m512i v_v7 = _mm512_permutexvar_epi32(circ7, v_v);
        __m512i v_v8 = _mm512_permutexvar_epi32(circ8, v_v);
        __m512i v_v9 = _mm512_permutexvar_epi32(circ9, v_v);
        __m512i v_v10 = _mm512_permutexvar_epi32(circ10, v_v);
        __m512i v_v11 = _mm512_permutexvar_epi32(circ11, v_v);
        __m512i v_v12 = _mm512_permutexvar_epi32(circ12, v_v);
        __m512i v_v13 = _mm512_permutexvar_epi32(circ13, v_v);
        __m512i v_v14 = _mm512_permutexvar_epi32(circ14, v_v);
        __m512i v_v15 = _mm512_permutexvar_epi32(circ15, v_v);
        __mmask16 tmp_match1 =
            _mm512_cmpeq_epi32_mask(v_u, v_v1); // find matches
        __mmask16 tmp_match2 = _mm512_cmpeq_epi32_mask(v_u, v_v2);
        __mmask16 tmp_match3 = _mm512_cmpeq_epi32_mask(v_u, v_v3);
        __mmask16 tmp_match4 = _mm512_cmpeq_epi32_mask(v_u, v_v4);
        __mmask16 tmp_match5 = _mm512_cmpeq_epi32_mask(v_u, v_v5);
        __mmask16 tmp_match6 = _mm512_cmpeq_epi32_mask(v_u, v_v6);
        __mmask16 tmp_match7 = _mm512_cmpeq_epi32_mask(v_u, v_v7);
        __mmask16 tmp_match8 = _mm512_cmpeq_epi32_mask(v_u, v_v8);
        __mmask16 tmp_match9 = _mm512_cmpeq_epi32_mask(v_u, v_v9);
        __mmask16 tmp_match10 = _mm512_cmpeq_epi32_mask(v_u, v_v10);
        __mmask16 tmp_match11 = _mm512_cmpeq_epi32_mask(v_u, v_v11);
        __mmask16 tmp_match12 = _mm512_cmpeq_epi32_mask(v_u, v_v12);
        __mmask16 tmp_match13 = _mm512_cmpeq_epi32_mask(v_u, v_v13);
        __mmask16 tmp_match14 = _mm512_cmpeq_epi32_mask(v_u, v_v14);
        __mmask16 tmp_match15 = _mm512_cmpeq_epi32_mask(v_u, v_v15);
        match = _mm512_kor(
            _mm512_kor(_mm512_kor(_mm512_kor(match, tmp_match1),
                                  _mm512_kor(tmp_match2, tmp_match3)),
                       _mm512_kor(_mm512_kor(tmp_match4, tmp_match5),
                                  _mm512_kor(tmp_match6, tmp_match7))),
            _mm512_kor(
                _mm512_kor(_mm512_kor(tmp_match8, tmp_match9),
                           _mm512_kor(tmp_match10, tmp_match11)),
                _mm512_kor(_mm512_kor(tmp_match12, tmp_match13),
                           _mm512_kor(tmp_match14,
                                      tmp_match15)))); // combine all matches
      }
      total += _popcnt32(_mm512_mask2int(match)); // count number of matches
    }

    while (i_u < (n_u / 16) * 16 && i_v < n_v) {
      __m512i v_u = _mm512_loadu_si512((void *)(neigh_u + i_u));
      while (neigh_v[i_v] <= neigh_u[i_u + 15] && i_v < n_v) {
        __m512i tmp_v_v = _mm512_set1_epi32(neigh_v[i_v]);
        __mmask16 match = _mm512_cmpeq_epi32_mask(v_u, tmp_v_v);
        if (_mm512_mask2int(match))
          total++;
        i_v++;
      }
      i_u += 16;
    }
    while (i_v < (n_v / 16) * 16 && i_u < n_u) {
      __m512i v_v = _mm512_loadu_si512((void *)(neigh_v + i_v));
      while (neigh_u[i_u] <= neigh_v[i_v + 15] && i_u < n_u) {
        __m512i tmp_v_u = _mm512_set1_epi32(neigh_u[i_u]);
        __mmask16 match = _mm512_cmpeq_epi32_mask(v_v, tmp_v_u);
        if (_mm512_mask2int(match))
          total++;
        i_u++;
      }
      i_v += 16;
    }

    while (i_u <= (n_u - 8) && i_v <= (n_v - 8)) { // not in last n%8 elements
      NodeID_t maxu = neigh_u[i_u + 7]; // assumes neighbor list is ordered
      NodeID_t minu = neigh_u[i_u];
      NodeID_t maxv = neigh_v[i_v + 7];
      NodeID_t minv = neigh_v[i_v];
      __m256i v_u =
          _mm256_loadu_epi32((void *)(neigh_u + i_u)); // load 8 neighbors of u
      __m256i v_v =
          _mm256_loadu_epi32((void *)(neigh_v + i_v)); // load 8 neighbors of v

      if (minu > maxv) {
        if (minu > neigh_v[n_v - 1]) {
          return total;
        }
        i_v += 8;
        continue;
      }
      if (minv > maxu) {
        if (minv > neigh_u[n_u - 1]) {
          return total;
        }
        i_u += 8;
        continue;
      }

<<<<<<< HEAD
        if (maxu >= maxv)
            i_v += 8;
        if (maxu <= maxv)
            i_u += 8;

        __mmask8 match = _mm256_cmpeq_epi32_mask(v_u, v_v);
        if (_cvtmask8_u32(match) != 0xff) { // shortcut case where all neighbors match
            __m256i circ1 = _mm256_set_epi32(0, 7, 6, 5, 4, 3, 2, 1);
            __m256i circ2 = _mm256_set_epi32(1, 0, 7, 6, 5, 4, 3, 2);
            __m256i circ3 = _mm256_set_epi32(2, 1, 0, 7, 6, 5, 4, 3);
            __m256i circ4 = _mm256_set_epi32(3, 2, 1, 0, 7, 6, 5, 4);
            __m256i circ5 = _mm256_set_epi32(4, 3, 2, 1, 0, 7, 6, 5);
            __m256i circ6 = _mm256_set_epi32(5, 4, 3, 2, 1, 0, 7, 6);
            __m256i circ7 = _mm256_set_epi32(6, 5, 4, 3, 2, 1, 0, 7);

            __m256i v_v1 = _mm256_permutexvar_epi32(circ1, v_v);
            __m256i v_v2 = _mm256_permutexvar_epi32(circ2, v_v);
            __m256i v_v3 = _mm256_permutexvar_epi32(circ3, v_v);
            __m256i v_v4 = _mm256_permutexvar_epi32(circ4, v_v);
            __m256i v_v5 = _mm256_permutexvar_epi32(circ5, v_v);
            __m256i v_v6 = _mm256_permutexvar_epi32(circ6, v_v);
            __m256i v_v7 = _mm256_permutexvar_epi32(circ7, v_v);

            __mmask8 tmp_match1 = _mm256_cmpeq_epi32_mask(v_u, v_v1); // find matches
            __mmask8 tmp_match2 = _mm256_cmpeq_epi32_mask(v_u, v_v2);
            __mmask8 tmp_match3 = _mm256_cmpeq_epi32_mask(v_u, v_v3);
            __mmask8 tmp_match4 = _mm256_cmpeq_epi32_mask(v_u, v_v4);
            __mmask8 tmp_match5 = _mm256_cmpeq_epi32_mask(v_u, v_v5);
            __mmask8 tmp_match6 = _mm256_cmpeq_epi32_mask(v_u, v_v6);
            __mmask8 tmp_match7 = _mm256_cmpeq_epi32_mask(v_u, v_v7);

            match = _kor_mask8(
                _kor_mask8(_kor_mask8(match, tmp_match1), _kor_mask8(tmp_match2, tmp_match3)),
                _kor_mask8(_kor_mask8(tmp_match4, tmp_match5),
                           _kor_mask8(tmp_match6,
                                      tmp_match7))); // combine all matches
        }
        total += _popcnt32(_cvtmask8_u32(match)); // count number of matches
=======
      if (maxu >= maxv)
        i_v += 8;
      if (maxu <= maxv)
        i_u += 8;

      __mmask8 match = _mm256_cmpeq_epi32_mask(v_u, v_v);
      if (_cvtmask8_u32(match) !=
          0xff) { // shortcut case where all neighbors match
        __m256i circ1 = _mm256_set_epi32(0, 7, 6, 5, 4, 3, 2, 1);
        __m256i circ2 = _mm256_set_epi32(1, 0, 7, 6, 5, 4, 3, 2);
        __m256i circ3 = _mm256_set_epi32(2, 1, 0, 7, 6, 5, 4, 3);
        __m256i circ4 = _mm256_set_epi32(3, 2, 1, 0, 7, 6, 5, 4);
        __m256i circ5 = _mm256_set_epi32(4, 3, 2, 1, 0, 7, 6, 5);
        __m256i circ6 = _mm256_set_epi32(5, 4, 3, 2, 1, 0, 7, 6);
        __m256i circ7 = _mm256_set_epi32(6, 5, 4, 3, 2, 1, 0, 7);

        __m256i v_v1 = _mm256_permutexvar_epi32(circ1, v_v);
        __m256i v_v2 = _mm256_permutexvar_epi32(circ2, v_v);
        __m256i v_v3 = _mm256_permutexvar_epi32(circ3, v_v);
        __m256i v_v4 = _mm256_permutexvar_epi32(circ4, v_v);
        __m256i v_v5 = _mm256_permutexvar_epi32(circ5, v_v);
        __m256i v_v6 = _mm256_permutexvar_epi32(circ6, v_v);
        __m256i v_v7 = _mm256_permutexvar_epi32(circ7, v_v);

        __mmask8 tmp_match1 =
            _mm256_cmpeq_epi32_mask(v_u, v_v1); // find matches
        __mmask8 tmp_match2 = _mm256_cmpeq_epi32_mask(v_u, v_v2);
        __mmask8 tmp_match3 = _mm256_cmpeq_epi32_mask(v_u, v_v3);
        __mmask8 tmp_match4 = _mm256_cmpeq_epi32_mask(v_u, v_v4);
        __mmask8 tmp_match5 = _mm256_cmpeq_epi32_mask(v_u, v_v5);
        __mmask8 tmp_match6 = _mm256_cmpeq_epi32_mask(v_u, v_v6);
        __mmask8 tmp_match7 = _mm256_cmpeq_epi32_mask(v_u, v_v7);

        match = _kor_mask8(
            _kor_mask8(_kor_mask8(match, tmp_match1),
                       _kor_mask8(tmp_match2, tmp_match3)),
            _kor_mask8(_kor_mask8(tmp_match4, tmp_match5),
                       _kor_mask8(tmp_match6,
                                  tmp_match7))); // combine all matches
      }
      total += _popcnt32(_cvtmask8_u32(match)); // count number of matches
>>>>>>> 7ed0a0ca
    }
    if (i_u <= (n_u - 8) && i_v < n_v) {
      __m256i v_u = _mm256_loadu_epi32((void *)(neigh_u + i_u));
      while (neigh_v[i_v] <= neigh_u[i_u + 7] && i_v < n_v) {
        __m256i tmp_v_v = _mm256_set1_epi32(neigh_v[i_v]);
        __mmask8 match = _mm256_cmpeq_epi32_mask(v_u, tmp_v_v);
        if (_cvtmask8_u32(match))
          total++;
        i_v++;
      }
      i_u += 8;
    }
    if (i_v <= (n_v - 8) && i_u < n_u) {
      __m256i v_v = _mm256_loadu_epi32((void *)(neigh_v + i_v));
      while (neigh_u[i_u] <= neigh_v[i_v + 7] && i_u < n_u) {
        __m256i tmp_v_u = _mm256_set1_epi32(neigh_u[i_u]);
        __mmask8 match = _mm256_cmpeq_epi32_mask(v_v, tmp_v_u);
        if (_cvtmask8_u32(match))
          total++;
        i_u++;
      }
      i_v += 8;
    }

    while (i_u <= (n_u - 4) && i_v <= (n_v - 4)) { // not in last n%8 elements
      NodeID_t maxu = neigh_u[i_u + 3]; // assumes neighbor list is ordered
      NodeID_t minu = neigh_u[i_u];
      NodeID_t maxv = neigh_v[i_v + 3];
      NodeID_t minv = neigh_v[i_v];
      __m128i v_u =
          _mm_load_epi32((void *)(neigh_u + i_u)); // load 8 neighbors of u
      __m128i v_v =
          _mm_load_epi32((void *)(neigh_v + i_v)); // load 8 neighbors of v

      if (minu > maxv) {
        if (minu > neigh_v[n_v - 1]) {
          return total;
        }
        i_v += 4;
        continue;
      }
      if (minv > maxu) {
        if (minv > neigh_u[n_u - 1]) {
          return total;
        }
        i_u += 4;
        continue;
      }

      if (maxu >= maxv)
        i_v += 4;
      if (maxu <= maxv)
        i_u += 4;

      __mmask8 match = _mm_cmpeq_epi32_mask(v_u, v_v);
      if (_cvtmask8_u32(match) !=
          0xf) { // shortcut case where all neighbors match
        __m128i v_v1 = _mm_shuffle_epi32(v_v, _MM_SHUFFLE(0, 3, 2, 1));
        __m128i v_v2 = _mm_shuffle_epi32(v_v, _MM_SHUFFLE(1, 0, 3, 2));
        __m128i v_v3 = _mm_shuffle_epi32(v_v, _MM_SHUFFLE(2, 1, 0, 3));

        __mmask8 tmp_match1 = _mm_cmpeq_epi32_mask(v_u, v_v1); // find matches
        __mmask8 tmp_match2 = _mm_cmpeq_epi32_mask(v_u, v_v2);
        __mmask8 tmp_match3 = _mm_cmpeq_epi32_mask(v_u, v_v3);

        match = _kor_mask8(
            _kor_mask8(match, tmp_match1),
            _kor_mask8(tmp_match2, tmp_match3)); // combine all matches
      }
      total += _popcnt32(_cvtmask8_u32(match)); // count number of matches
    }
    if (i_u <= (n_u - 4) && i_v < n_v) {
      __m128i v_u = _mm_loadu_epi32((void *)(neigh_u + i_u));
      while (neigh_v[i_v] <= neigh_u[i_u + 3] && i_v < n_v) {
        __m128i tmp_v_v = _mm_set1_epi32(neigh_v[i_v]);
        __mmask8 match = _mm_cmpeq_epi32_mask(v_u, tmp_v_v);
        if (_cvtmask8_u32(match))
          total++;
        i_v++;
      }
      i_u += 4;
    }
    if (i_v <= (n_v - 4) && i_u < n_u) {
      __m128i v_v = _mm_loadu_epi32((void *)(neigh_v + i_v));
      while (neigh_u[i_u] <= neigh_v[i_v + 3] && i_u < n_u) {
        __m128i tmp_v_u = _mm_set1_epi32(neigh_u[i_u]);
        __mmask8 match = _mm_cmpeq_epi32_mask(v_v, tmp_v_u);
        if (_cvtmask8_u32(match))
          total++;
        i_u++;
      }
      i_v += 4;
    }

#endif

#if defined AVX2
    while (i_u <= (n_u - 8) && i_v <= (n_v - 8)) { // not in last n%8 elements
      // counter++;
      NodeID_t maxu = neigh_u[i_u + 7]; // assumes neighbor list is ordered
      NodeID_t minu = neigh_u[i_u];
      NodeID_t maxv = neigh_v[i_v + 7];
      NodeID_t minv = neigh_v[i_v];
      if (minu > maxv) {
        if (minu > neigh_v[n_v - 1]) {
          return total;
        }
        i_v += 8;
        continue;
      }
      if (minv > maxu) {
        if (minv > neigh_u[n_u - 1]) {
          return total;
        }
        i_u += 8;
        continue;
      }
      __m256i v_u = _mm256_loadu_si256(reinterpret_cast<const __m256i *>(
          neigh_u + i_u)); // load 8 neighbors of u
      __m256i v_v = _mm256_loadu_si256(reinterpret_cast<const __m256i *>(
          neigh_v + i_v)); // load 8 neighbors of v
                           //_mm256_cvtsi256_si32     _mm_loadu_si128

      //_mm256_extract_epi32
      if (maxu >= maxv)
        i_v += 8;
      if (maxu <= maxv)
        i_u += 8;

      __m256i match = _mm256_cmpeq_epi32(v_u, v_v);
      unsigned int scalar_match =
          _mm256_movemask_ps(reinterpret_cast<__m256>(match));

      if (scalar_match != 255) { // shortcut case where all neighbors match
        __m256i circ1 = _mm256_set_epi32(0, 7, 6, 5, 4, 3, 2, 1);
        __m256i circ2 = _mm256_set_epi32(1, 0, 7, 6, 5, 4, 3, 2);
        __m256i circ3 = _mm256_set_epi32(2, 1, 0, 7, 6, 5, 4, 3);
        __m256i circ4 = _mm256_set_epi32(3, 2, 1, 0, 7, 6, 5, 4);
        __m256i circ5 = _mm256_set_epi32(4, 3, 2, 1, 0, 7, 6, 5);
        __m256i circ6 = _mm256_set_epi32(5, 4, 3, 2, 1, 0, 7, 6);
        __m256i circ7 = _mm256_set_epi32(6, 5, 4, 3, 2, 1, 0, 7);

        __m256i v_v1 = _mm256_permutevar8x32_epi32(v_v, circ1);
        __m256i v_v2 = _mm256_permutevar8x32_epi32(v_v, circ2);
        __m256i v_v3 = _mm256_permutevar8x32_epi32(v_v, circ3);
        __m256i v_v4 = _mm256_permutevar8x32_epi32(v_v, circ4);
        __m256i v_v5 = _mm256_permutevar8x32_epi32(v_v, circ5);
        __m256i v_v6 = _mm256_permutevar8x32_epi32(v_v, circ6);
        __m256i v_v7 = _mm256_permutevar8x32_epi32(v_v, circ7);

        __m256i tmp_match1 = _mm256_cmpeq_epi32(v_u, v_v1); // find matches
        __m256i tmp_match2 = _mm256_cmpeq_epi32(v_u, v_v2);
        __m256i tmp_match3 = _mm256_cmpeq_epi32(v_u, v_v3);
        __m256i tmp_match4 = _mm256_cmpeq_epi32(v_u, v_v4);
        __m256i tmp_match5 = _mm256_cmpeq_epi32(v_u, v_v5);
        __m256i tmp_match6 = _mm256_cmpeq_epi32(v_u, v_v6);
        __m256i tmp_match7 = _mm256_cmpeq_epi32(v_u, v_v7);

        unsigned int scalar_match1 =
            _mm256_movemask_ps(reinterpret_cast<__m256>(tmp_match1));
        unsigned int scalar_match2 =
            _mm256_movemask_ps(reinterpret_cast<__m256>(tmp_match2));
        unsigned int scalar_match3 =
            _mm256_movemask_ps(reinterpret_cast<__m256>(tmp_match3));
        unsigned int scalar_match4 =
            _mm256_movemask_ps(reinterpret_cast<__m256>(tmp_match4));
        unsigned int scalar_match5 =
            _mm256_movemask_ps(reinterpret_cast<__m256>(tmp_match5));
        unsigned int scalar_match6 =
            _mm256_movemask_ps(reinterpret_cast<__m256>(tmp_match6));
        unsigned int scalar_match7 =
            _mm256_movemask_ps(reinterpret_cast<__m256>(tmp_match7));
        unsigned int final_match =
            scalar_match | scalar_match1 | scalar_match2 | scalar_match3 |
            scalar_match4 | scalar_match5 | scalar_match6 | scalar_match7;

        while (final_match) {
          total += final_match & 1;
          final_match >>= 1;
        }
      } else {
        total += 8; // count number of matches
      }
    }

    while (i_u <= (n_u - 8) && i_v < n_v) {
      __m256i v_u =
          _mm256_loadu_si256(reinterpret_cast<const __m256i *>(neigh_u + i_u));
      while (neigh_v[i_v] <= neigh_u[i_u + 7] && i_v < n_v) {
        __m256i tmp_v_v = _mm256_set1_epi32(neigh_v[i_v]);

        __m256i match = _mm256_cmpeq_epi32(v_u, tmp_v_v);
        unsigned int scalar_match =
            _mm256_movemask_ps(reinterpret_cast<__m256>(match));
        if (scalar_match != 0)
          total++;
        i_v++;
      }
      i_u += 8;
    }
    while (i_v <= (n_v - 8) && i_u < n_u) {
      __m256i v_v = _mm256_loadu_si256(reinterpret_cast<const __m256i *>(
          neigh_v + i_v)); // load 8 neighbors of v
      while (neigh_u[i_u] <= neigh_v[i_v + 7] && i_u < n_u) {
        __m256i tmp_v_u = _mm256_set1_epi32(neigh_u[i_u]);
        __m256i match = _mm256_cmpeq_epi32(v_v, tmp_v_u);
        unsigned int scalar_match =
            _mm256_movemask_ps(reinterpret_cast<__m256>(match));
        if (scalar_match != 0)
          total++;
        i_u++;
      }
      i_v += 8;
    }

    while (i_u <= (n_u - 4) && i_v <= (n_v - 4)) { // not in last n%8 elements
      NodeID_t maxu = neigh_u[i_u + 3]; // assumes neighbor list is ordered
      NodeID_t minu = neigh_u[i_u];
      NodeID_t maxv = neigh_v[i_v + 3];
      NodeID_t minv = neigh_v[i_v];
      __m128i v_u = _mm_loadu_si128(reinterpret_cast<const __m128i *>(
          neigh_u + i_u)); // load 8 neighbors of u
      __m128i v_v = _mm_loadu_si128(reinterpret_cast<const __m128i *>(
          neigh_v + i_v)); // load 8 neighbors of v

      if (minu > maxv) {
        if (minu > neigh_v[n_v - 1]) {
          return total;
        }
        i_v += 4;
        continue;
      }
      if (minv > maxu) {
        if (minv > neigh_u[n_u - 1]) {
          return total;
        }
        i_u += 4;
        continue;
      }
      if (maxu >= maxv) {
        i_v += 4;
      }
      if (maxu <= maxv) {
        i_u += 4;
      }

      __m128i match = _mm_cmpeq_epi32(v_u, v_v);
      unsigned int scalar_match =
          _mm_movemask_ps(reinterpret_cast<__m128>(match));

      if (scalar_match != 155) { // shortcut case where all neighbors match
        __m128i v_v1 = _mm_shuffle_epi32(v_v, _MM_SHUFFLE(0, 3, 2, 1));
        __m128i v_v2 = _mm_shuffle_epi32(v_v, _MM_SHUFFLE(1, 0, 3, 2));
        __m128i v_v3 = _mm_shuffle_epi32(v_v, _MM_SHUFFLE(2, 1, 0, 3));

        __m128i tmp_match1 = _mm_cmpeq_epi32(v_u, v_v1); // find matches
        __m128i tmp_match2 = _mm_cmpeq_epi32(v_u, v_v2);
        __m128i tmp_match3 = _mm_cmpeq_epi32(v_u, v_v3);

        unsigned int scalar_match1 =
            _mm_movemask_ps(reinterpret_cast<__m128>(tmp_match1));
        unsigned int scalar_match2 =
            _mm_movemask_ps(reinterpret_cast<__m128>(tmp_match2));
        unsigned int scalar_match3 =
            _mm_movemask_ps(reinterpret_cast<__m128>(tmp_match3));

        unsigned int final_match =
            scalar_match | scalar_match1 | scalar_match2 | scalar_match3;

        while (final_match) {
          total += final_match & 1;
          final_match >>= 1;
        }
      } else {
        total += 4; // count number of matches
      }
    }
    if (i_u <= (n_u - 4) && i_v < n_v) {
      __m128i v_u = _mm_loadu_si128(reinterpret_cast<const __m128i *>(
          neigh_u + i_u)); // load 8 neighbors of u
      while (neigh_v[i_v] <= neigh_u[i_u + 3] && i_v < n_v) {
        __m128i tmp_v_v = _mm_set1_epi32(neigh_v[i_v]);
        __m128i match = _mm_cmpeq_epi32(v_u, tmp_v_v);
        unsigned int scalar_match =
            _mm_movemask_ps(reinterpret_cast<__m128>(match));

        if (scalar_match != 0)
          total++;
        i_v++;
      }
      i_u += 4;
    }
    if (i_v <= (n_v - 4) && i_u < n_u) {
      __m128i v_v = _mm_loadu_si128(reinterpret_cast<const __m128i *>(
          neigh_v + i_v)); // load 8 neighbors of v
      while (neigh_u[i_u] <= neigh_v[i_v + 3] && i_u < n_u) {
        __m128i tmp_v_u = _mm_set1_epi32(neigh_u[i_u]);

        __m128i match = _mm_cmpeq_epi32(v_v, tmp_v_u);
        unsigned int scalar_match =
            _mm_movemask_ps(reinterpret_cast<__m128>(match));

        if (scalar_match != 0)
          total++;
        i_u++;
      }
      i_v += 4;
    }
#endif

    while (i_u < n_u && i_v < n_v) {
      if ((neigh_u[i_u] > neigh_v[n_v - 1]) ||
          (neigh_v[i_v] > neigh_u[n_u - 1])) {
        return total;
      }
      if (neigh_u[i_u] == neigh_v[i_v])
        total++, i_u++, i_v++;
      else if (neigh_u[i_u] < neigh_v[i_v])
        i_u++;
      else if (neigh_u[i_u] > neigh_v[i_v])
        i_v++;
    }
    return total;
  }

  template size_t intersection<int32_t>(int32_t *neigh_u, int32_t *neigh_v,
                                        int32_t n_u, int32_t n_v);
  template size_t intersection<int64_t>(int64_t *neigh_u, int64_t *neigh_v,
                                        int64_t n_u, int64_t n_v);
  template size_t intersection<uint32_t>(uint32_t *neigh_u, uint32_t *neigh_v,
                                         uint32_t n_u, uint32_t n_v);
  template size_t intersection<uint64_t>(uint64_t *neigh_u, uint64_t *neigh_v,
                                         uint64_t n_u, uint64_t n_v);

  similarity_result call_jaccard_block_kernel(const descriptor_base &desc,
                                              const similarity_input &input) {
    std::cout << "Jaccard block kernel started" << std::endl;
    const auto my_graph = input.get_graph();
    std::cout << get_vertex_count(my_graph) << std::endl;
    std::cout << get_edge_count(my_graph) << std::endl;
    auto node_id = 0;
    std::cout << "degree of " << node_id << ": "
              << get_vertex_degree(my_graph, node_id) << std::endl;
    for (unsigned int j = 0; j < get_vertex_count(my_graph); ++j) {
      std::cout << "neighbors of " << j << ": ";
      auto neigh = get_vertex_neighbors(my_graph, j);
      for (auto i = neigh.first; i != neigh.second; ++i)
        std::cout << *i << " ";
      std::cout << std::endl;
    }
    const auto row_begin = desc.get_row_begin();
    const auto row_end = desc.get_row_end();
    const auto column_begin = desc.get_column_begin();
    const auto column_end = desc.get_column_end();
    const auto number_elements_in_block =
        (row_end - row_begin) * (column_end - column_begin);
    array<float> jaccard = array<float>::empty(number_elements_in_block);
    array<std::pair<std::uint32_t, std::uint32_t>> vertex_pairs = 
        array<std::pair<std::uint32_t, std::uint32_t>>::empty
        (number_elements_in_block);
    size_t nnz = 0;
    for (auto i = row_begin; i < row_end; ++i) {
      const auto i_neighbor_size = get_vertex_degree(my_graph, i);
      const auto i_neigbhors = get_vertex_neighbors(my_graph, i).first;
      for (auto j = column_begin; j < column_end; ++j) {
        if (j == i)
          continue;
        const auto j_neighbor_size = get_vertex_degree(my_graph, j);
        const auto j_neigbhors = get_vertex_neighbors(my_graph, j).first;
        size_t intersection_value = 0;
        size_t i_u = 0, i_v = 0;
        while (i_u < i_neighbor_size && i_v < j_neighbor_size) {
          if (i_neigbhors[i_u] == j_neigbhors[i_v])
            intersection_value++, i_u++, i_v++;
          else if (i_neigbhors[i_u] < j_neigbhors[i_v])
            i_u++;
          else if (i_neigbhors[i_u] > j_neigbhors[i_v])
            i_v++;
        }
        if (intersection_value == 0)
          continue;
        const auto union_size =
            i_neighbor_size + j_neighbor_size - intersection_value;
        if (union_size == 0)
          continue;
        jaccard[nnz] = float(intersection_value) / float(union_size);
        vertex_pairs[nnz] = std::make_pair(i, j);
        nnz++;
      }
    }
    jaccard.reset(nnz);
    vertex_pairs.reset(nnz);
    similarity_result res(jaccard, vertex_pairs);

    std::cout << "Jaccard block kernel ended" << std::endl;
    return res;
  }

  } // namespace detail
  } // namespace jaccard
} // namespace oneapi::dal::preview<|MERGE_RESOLUTION|>--- conflicted
+++ resolved
@@ -185,46 +185,6 @@
         continue;
       }
 
-<<<<<<< HEAD
-        if (maxu >= maxv)
-            i_v += 8;
-        if (maxu <= maxv)
-            i_u += 8;
-
-        __mmask8 match = _mm256_cmpeq_epi32_mask(v_u, v_v);
-        if (_cvtmask8_u32(match) != 0xff) { // shortcut case where all neighbors match
-            __m256i circ1 = _mm256_set_epi32(0, 7, 6, 5, 4, 3, 2, 1);
-            __m256i circ2 = _mm256_set_epi32(1, 0, 7, 6, 5, 4, 3, 2);
-            __m256i circ3 = _mm256_set_epi32(2, 1, 0, 7, 6, 5, 4, 3);
-            __m256i circ4 = _mm256_set_epi32(3, 2, 1, 0, 7, 6, 5, 4);
-            __m256i circ5 = _mm256_set_epi32(4, 3, 2, 1, 0, 7, 6, 5);
-            __m256i circ6 = _mm256_set_epi32(5, 4, 3, 2, 1, 0, 7, 6);
-            __m256i circ7 = _mm256_set_epi32(6, 5, 4, 3, 2, 1, 0, 7);
-
-            __m256i v_v1 = _mm256_permutexvar_epi32(circ1, v_v);
-            __m256i v_v2 = _mm256_permutexvar_epi32(circ2, v_v);
-            __m256i v_v3 = _mm256_permutexvar_epi32(circ3, v_v);
-            __m256i v_v4 = _mm256_permutexvar_epi32(circ4, v_v);
-            __m256i v_v5 = _mm256_permutexvar_epi32(circ5, v_v);
-            __m256i v_v6 = _mm256_permutexvar_epi32(circ6, v_v);
-            __m256i v_v7 = _mm256_permutexvar_epi32(circ7, v_v);
-
-            __mmask8 tmp_match1 = _mm256_cmpeq_epi32_mask(v_u, v_v1); // find matches
-            __mmask8 tmp_match2 = _mm256_cmpeq_epi32_mask(v_u, v_v2);
-            __mmask8 tmp_match3 = _mm256_cmpeq_epi32_mask(v_u, v_v3);
-            __mmask8 tmp_match4 = _mm256_cmpeq_epi32_mask(v_u, v_v4);
-            __mmask8 tmp_match5 = _mm256_cmpeq_epi32_mask(v_u, v_v5);
-            __mmask8 tmp_match6 = _mm256_cmpeq_epi32_mask(v_u, v_v6);
-            __mmask8 tmp_match7 = _mm256_cmpeq_epi32_mask(v_u, v_v7);
-
-            match = _kor_mask8(
-                _kor_mask8(_kor_mask8(match, tmp_match1), _kor_mask8(tmp_match2, tmp_match3)),
-                _kor_mask8(_kor_mask8(tmp_match4, tmp_match5),
-                           _kor_mask8(tmp_match6,
-                                      tmp_match7))); // combine all matches
-        }
-        total += _popcnt32(_cvtmask8_u32(match)); // count number of matches
-=======
       if (maxu >= maxv)
         i_v += 8;
       if (maxu <= maxv)
@@ -266,7 +226,6 @@
                                   tmp_match7))); // combine all matches
       }
       total += _popcnt32(_cvtmask8_u32(match)); // count number of matches
->>>>>>> 7ed0a0ca
     }
     if (i_u <= (n_u - 8) && i_v < n_v) {
       __m256i v_u = _mm256_loadu_epi32((void *)(neigh_u + i_u));
