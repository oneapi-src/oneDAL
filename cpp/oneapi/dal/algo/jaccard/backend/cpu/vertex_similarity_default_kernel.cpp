/*******************************************************************************
* Copyright 2020 Intel Corporation
*
* Licensed under the Apache License, Version 2.0 (the "License");
* you may not use this file except in compliance with the License.
* You may obtain a copy of the License at
*
*     http://www.apache.org/licenses/LICENSE-2.0
*
* Unless required by applicable law or agreed to in writing, software
* distributed under the License is distributed on an "AS IS" BASIS,
* WITHOUT WARRANTIES OR CONDITIONS OF ANY KIND, either express or implied.
* See the License for the specific language governing permissions and
* limitations under the License.
*******************************************************************************/

<<<<<<< HEAD
#include <immintrin.h>
#include "oneapi/dal/algo/jaccard/common.hpp"
#include "oneapi/dal/algo/jaccard/vertex_similarity_types.hpp"
#include "oneapi/dal/backend/interop/common.hpp"
#include "oneapi/dal/backend/interop/table_conversion.hpp"
#include "oneapi/dal/data/graph_service_functions.hpp"

//#include "daal_defines.hpp"

=======
#include <iostream>
#include "oneapi/dal/algo/jaccard/common.hpp"
#include "oneapi/dal/algo/jaccard/vertex_similarity_types.hpp"
#include "oneapi/dal/backend/dispatcher.hpp"
#include "oneapi/dal/backend/interop/common.hpp"
#include "oneapi/dal/backend/interop/table_conversion.hpp"
#include "oneapi/dal/data/graph_service_functions.hpp"
#include "oneapi/dal/policy.hpp"

namespace oneapi::dal::preview {
namespace jaccard {
namespace detail {
/*
template <class NodeID_t>
size_t intersection(NodeID_t *neigh_u, NodeID_t *neigh_v, NodeID_t n_u, NodeID_t n_v) {
    size_t total = 0;
    NodeID_t i_u = 0, i_v = 0;

#if defined AVX512
    while (i_u < (n_u / 16) * 16 && i_v < (n_v / 16) * 16) { // not in last n%16 elements
        __m512i v_u   = _mm512_loadu_si512((void *)(neigh_u + i_u)); // load 16 neighbors of u
        __m512i v_v   = _mm512_loadu_si512((void *)(neigh_v + i_v)); // load 16 neighbors of v
        NodeID_t maxu = neigh_u[i_u + 15]; // assumes neighbor list is ordered
        NodeID_t minu = neigh_u[i_u];
        NodeID_t maxv = neigh_v[i_v + 15];
        NodeID_t minv = neigh_v[i_v];
        if (minu > maxv) {
            if (minu > neigh_v[n_v - 1]) {
                return total;
            }
            i_v += 16;
            continue;
        }
        if (minv > maxu) {
            if (minv > neigh_u[n_u - 1]) {
                return total;
            }
            i_u += 16;
            continue;
        }
        if (maxu >= maxv)
            i_v += 16;
        if (maxu <= maxv)
            i_u += 16;
        __mmask16 match = _mm512_cmpeq_epi32_mask(v_u, v_v);
        if (_mm512_mask2int(match) != 0xffff) { // shortcut case where all neighbors match
            __m512i circ1  = _mm512_set_epi32(0,
                                             15,
                                             14,
                                             13,
                                             12,
                                             11,
                                             10,
                                             9,
                                             8,
                                             7,
                                             6,
                                             5,
                                             4,
                                             3,
                                             2,
                                             1); // all possible circular shifts for 16 elements
            __m512i circ2  = _mm512_set_epi32(1, 0, 15, 14, 13, 12, 11, 10, 9, 8, 7, 6, 5, 4, 3, 2);
            __m512i circ3  = _mm512_set_epi32(2, 1, 0, 15, 14, 13, 12, 11, 10, 9, 8, 7, 6, 5, 4, 3);
            __m512i circ4  = _mm512_set_epi32(3, 2, 1, 0, 15, 14, 13, 12, 11, 10, 9, 8, 7, 6, 5, 4);
            __m512i circ5  = _mm512_set_epi32(4, 3, 2, 1, 0, 15, 14, 13, 12, 11, 10, 9, 8, 7, 6, 5);
            __m512i circ6  = _mm512_set_epi32(5, 4, 3, 2, 1, 0, 15, 14, 13, 12, 11, 10, 9, 8, 7, 6);
            __m512i circ7  = _mm512_set_epi32(6, 5, 4, 3, 2, 1, 0, 15, 14, 13, 12, 11, 10, 9, 8, 7);
            __m512i circ8  = _mm512_set_epi32(7, 6, 5, 4, 3, 2, 1, 0, 15, 14, 13, 12, 11, 10, 9, 8);
            __m512i circ9  = _mm512_set_epi32(8, 7, 6, 5, 4, 3, 2, 1, 0, 15, 14, 13, 12, 11, 10, 9);
            __m512i circ10 = _mm512_set_epi32(9, 8, 7, 6, 5, 4, 3, 2, 1, 0, 15, 14, 13, 12, 11, 10);
            __m512i circ11 = _mm512_set_epi32(10, 9, 8, 7, 6, 5, 4, 3, 2, 1, 0, 15, 14, 13, 12, 11);
            __m512i circ12 = _mm512_set_epi32(11, 10, 9, 8, 7, 6, 5, 4, 3, 2, 1, 0, 15, 14, 13, 12);
            __m512i circ13 = _mm512_set_epi32(12, 11, 10, 9, 8, 7, 6, 5, 4, 3, 2, 1, 0, 15, 14, 13);
            __m512i circ14 = _mm512_set_epi32(13, 12, 11, 10, 9, 8, 7, 6, 5, 4, 3, 2, 1, 0, 15, 14);
            __m512i circ15 = _mm512_set_epi32(14, 13, 12, 11, 10, 9, 8, 7, 6, 5, 4, 3, 2, 1, 0, 15);
            __m512i v_v1   = _mm512_permutexvar_epi32(circ1, v_v);
            __m512i v_v2   = _mm512_permutexvar_epi32(circ2, v_v);
            __m512i v_v3   = _mm512_permutexvar_epi32(circ3, v_v);
            __m512i v_v4   = _mm512_permutexvar_epi32(circ4, v_v);
            __m512i v_v5   = _mm512_permutexvar_epi32(circ5, v_v);
            __m512i v_v6   = _mm512_permutexvar_epi32(circ6, v_v);
            __m512i v_v7   = _mm512_permutexvar_epi32(circ7, v_v);
            __m512i v_v8   = _mm512_permutexvar_epi32(circ8, v_v);
            __m512i v_v9   = _mm512_permutexvar_epi32(circ9, v_v);
            __m512i v_v10  = _mm512_permutexvar_epi32(circ10, v_v);
            __m512i v_v11  = _mm512_permutexvar_epi32(circ11, v_v);
            __m512i v_v12  = _mm512_permutexvar_epi32(circ12, v_v);
            __m512i v_v13  = _mm512_permutexvar_epi32(circ13, v_v);
            __m512i v_v14  = _mm512_permutexvar_epi32(circ14, v_v);
            __m512i v_v15  = _mm512_permutexvar_epi32(circ15, v_v);
            __mmask16 tmp_match1  = _mm512_cmpeq_epi32_mask(v_u, v_v1); // find matches
            __mmask16 tmp_match2  = _mm512_cmpeq_epi32_mask(v_u, v_v2);
            __mmask16 tmp_match3  = _mm512_cmpeq_epi32_mask(v_u, v_v3);
            __mmask16 tmp_match4  = _mm512_cmpeq_epi32_mask(v_u, v_v4);
            __mmask16 tmp_match5  = _mm512_cmpeq_epi32_mask(v_u, v_v5);
            __mmask16 tmp_match6  = _mm512_cmpeq_epi32_mask(v_u, v_v6);
            __mmask16 tmp_match7  = _mm512_cmpeq_epi32_mask(v_u, v_v7);
            __mmask16 tmp_match8  = _mm512_cmpeq_epi32_mask(v_u, v_v8);
            __mmask16 tmp_match9  = _mm512_cmpeq_epi32_mask(v_u, v_v9);
            __mmask16 tmp_match10 = _mm512_cmpeq_epi32_mask(v_u, v_v10);
            __mmask16 tmp_match11 = _mm512_cmpeq_epi32_mask(v_u, v_v11);
            __mmask16 tmp_match12 = _mm512_cmpeq_epi32_mask(v_u, v_v12);
            __mmask16 tmp_match13 = _mm512_cmpeq_epi32_mask(v_u, v_v13);
            __mmask16 tmp_match14 = _mm512_cmpeq_epi32_mask(v_u, v_v14);
            __mmask16 tmp_match15 = _mm512_cmpeq_epi32_mask(v_u, v_v15);
            match                 = _mm512_kor(
                _mm512_kor(
                    _mm512_kor(_mm512_kor(match, tmp_match1), _mm512_kor(tmp_match2, tmp_match3)),
                    _mm512_kor(_mm512_kor(tmp_match4, tmp_match5),
                               _mm512_kor(tmp_match6, tmp_match7))),
                _mm512_kor(_mm512_kor(_mm512_kor(tmp_match8, tmp_match9),
                                      _mm512_kor(tmp_match10, tmp_match11)),
                           _mm512_kor(_mm512_kor(tmp_match12, tmp_match13),
                                      _mm512_kor(tmp_match14,
                                                 tmp_match15)))); // combine all matches
        }
        total += _popcnt32(_mm512_mask2int(match)); // count number of matches
    }
>>>>>>> fe12d5d8


<<<<<<< HEAD
namespace oneapi::dal::preview {
namespace jaccard {
namespace detail {
=======
        if (maxu >= maxv)
            i_v += 8;
        if (maxu <= maxv)
            i_u += 8;

        __mmask8 match = _mm256_cmpeq_epi32_mask(v_u, v_v);
        if (_cvtmask8_u32(match) != 0xff) { // shortcut case where all neighbors match
            __m256i circ1 = _mm256_set_epi32(0,
                                             7,
                                             6,
                                             5,
                                             4,
                                             3,
                                             2,
                                             1); // all possible circular shifts for 16 elements
            __m256i circ2 = _mm256_set_epi32(1, 0, 7, 6, 5, 4, 3, 2);
            __m256i circ3 = _mm256_set_epi32(2, 1, 0, 7, 6, 5, 4, 3);
            __m256i circ4 = _mm256_set_epi32(3, 2, 1, 0, 7, 6, 5, 4);
            __m256i circ5 = _mm256_set_epi32(4, 3, 2, 1, 0, 7, 6, 5);
            __m256i circ6 = _mm256_set_epi32(5, 4, 3, 2, 1, 0, 7, 6);
            __m256i circ7 = _mm256_set_epi32(6, 5, 4, 3, 2, 1, 0, 7);

            __m256i v_v1 = _mm256_permutexvar_epi32(circ1, v_v);
            __m256i v_v2 = _mm256_permutexvar_epi32(circ2, v_v);
            __m256i v_v3 = _mm256_permutexvar_epi32(circ3, v_v);
            __m256i v_v4 = _mm256_permutexvar_epi32(circ4, v_v);
            __m256i v_v5 = _mm256_permutexvar_epi32(circ5, v_v);
            __m256i v_v6 = _mm256_permutexvar_epi32(circ6, v_v);
            __m256i v_v7 = _mm256_permutexvar_epi32(circ7, v_v);

            __mmask8 tmp_match1 = _mm256_cmpeq_epi32_mask(v_u, v_v1); // find matches
            __mmask8 tmp_match2 = _mm256_cmpeq_epi32_mask(v_u, v_v2);
            __mmask8 tmp_match3 = _mm256_cmpeq_epi32_mask(v_u, v_v3);
            __mmask8 tmp_match4 = _mm256_cmpeq_epi32_mask(v_u, v_v4);
            __mmask8 tmp_match5 = _mm256_cmpeq_epi32_mask(v_u, v_v5);
            __mmask8 tmp_match6 = _mm256_cmpeq_epi32_mask(v_u, v_v6);
            __mmask8 tmp_match7 = _mm256_cmpeq_epi32_mask(v_u, v_v7);

            match = _kor_mask8(
                _kor_mask8(_kor_mask8(match, tmp_match1), _kor_mask8(tmp_match2, tmp_match3)),
                _kor_mask8(_kor_mask8(tmp_match4, tmp_match5),
                           _kor_mask8(tmp_match6,
                                      tmp_match7))); // combine all matches
        }
        total += _popcnt32(_cvtmask8_u32(match)); // count number of matches
    }
    if (i_u <= (n_u - 8) && i_v < n_v) {
        __m256i v_u = _mm256_loadu_epi32((void *)(neigh_u + i_u));
        while (neigh_v[i_v] <= neigh_u[i_u + 7] && i_v < n_v) {
            __m256i tmp_v_v = _mm256_set1_epi32(neigh_v[i_v]);
            __mmask8 match  = _mm256_cmpeq_epi32_mask(v_u, tmp_v_v);
            if (_cvtmask8_u32(match))
                total++;
            i_v++;
        }
        i_u += 8;
    }
    if (i_v <= (n_v - 8) && i_u < n_u) {
        __m256i v_v = _mm256_loadu_epi32((void *)(neigh_v + i_v));
        while (neigh_u[i_u] <= neigh_v[i_v + 7] && i_u < n_u) {
            __m256i tmp_v_u = _mm256_set1_epi32(neigh_u[i_u]);
            __mmask8 match  = _mm256_cmpeq_epi32_mask(v_v, tmp_v_u);
            if (_cvtmask8_u32(match))
                total++;
            i_u++;
        }
        i_v += 8;
    }

    while (i_u <= (n_u - 4) && i_v <= (n_v - 4)) { // not in last n%8 elements

        NodeID_t maxu = neigh_u[i_u + 3]; // assumes neighbor list is ordered
        NodeID_t minu = neigh_u[i_u];
        NodeID_t maxv = neigh_v[i_v + 3];
        NodeID_t minv = neigh_v[i_v];
        __m128i v_u   = _mm_load_epi32((void *)(neigh_u + i_u)); // load 8 neighbors of u
        __m128i v_v   = _mm_load_epi32((void *)(neigh_v + i_v)); // load 8 neighbors of v

        if (minu > maxv) {
            if (minu > neigh_v[n_v - 1]) {
                return total;
            }
            i_v += 4;
            continue;
        }
        if (minv > maxu) {
            if (minv > neigh_u[n_u - 1]) {
                return total;
            }
            i_u += 4;
            continue;
        }

        if (maxu >= maxv)
            i_v += 4;
        if (maxu <= maxv)
            i_u += 4;

        __mmask8 match = _mm_cmpeq_epi32_mask(v_u, v_v);
        if (_cvtmask8_u32(match) != 0xf) { // shortcut case where all neighbors match
            __m128i v_v1 = _mm_shuffle_epi32(v_v, _MM_SHUFFLE(0, 3, 2, 1));
            __m128i v_v2 = _mm_shuffle_epi32(v_v, _MM_SHUFFLE(1, 0, 3, 2));
            __m128i v_v3 = _mm_shuffle_epi32(v_v, _MM_SHUFFLE(2, 1, 0, 3));

            __mmask8 tmp_match1 = _mm_cmpeq_epi32_mask(v_u, v_v1); // find matches
            __mmask8 tmp_match2 = _mm_cmpeq_epi32_mask(v_u, v_v2);
            __mmask8 tmp_match3 = _mm_cmpeq_epi32_mask(v_u, v_v3);
>>>>>>> fe12d5d8

#if defined(__INTEL_COMPILER) 
    DAAL_FORCEINLINE  int _popcnt32_redef(int a) {
        return _popcnt32(a);
    }
#else
    DAAL_FORCEINLINE  int _popcnt32_redef(int a) {
            int count=0;
    while (a!=0) {
        a = a & (a-1);
        count++;
    }
    return count;
    }
#endif

<<<<<<< HEAD
template<class NodeID_t> //__declspec(noinline)
size_t  intersection(NodeID_t *neigh_u, NodeID_t *neigh_v, NodeID_t n_u, NodeID_t n_v)
{

       size_t total = 0;
       NodeID_t i_u = 0, i_v = 0;
#ifdef AVX512
        const NodeID_t n_u_8_end = n_u - 8;
       const NodeID_t n_v_8_end = n_v - 8;
       while (i_u <= n_u_8_end && i_v <= n_v_8_end)
       {   
              const NodeID_t minu = neigh_u[i_u];
              const NodeID_t maxv = neigh_v[i_v + 7];

              if (minu > maxv) {
                      if (minu > neigh_v[n_v - 1]) {
                             return total;
                      }
                      i_v += 8;
                      continue;
              }

              const NodeID_t maxu = neigh_u[i_u + 7];        // assumes neighbor list is ordered
              const NodeID_t minv = neigh_v[i_v];

              if (minv > maxu) {
                      if (minv > neigh_u[n_u - 1]) {
                             return total;
                      }
                      i_u += 8;
                      continue;
              }

              __m256i v_u = _mm256_loadu_si256(reinterpret_cast<const __m256i*>(neigh_u + i_u));// load 8 neighbors of u
              __m256i v_v = _mm256_loadu_si256(reinterpret_cast<const __m256i*>(neigh_v + i_v)); // load 8 neighbors of v

              i_v = (maxu >= maxv) ? i_v + 8 : i_v;
              i_u = (maxu <= maxv) ? i_u + 8 : i_u;

              __m256i match = _mm256_cmpeq_epi32(v_u, v_v);
              unsigned int scalar_match = _mm256_movemask_ps(reinterpret_cast<__m256>(match));

              if (scalar_match != 255) {        // shortcut case where all neighbors match
                      __m256i circ1 = _mm256_set_epi32(0, 7, 6, 5, 4, 3, 2, 1);    // all possible circular shifts for 16 elements
                      __m256i circ2 = _mm256_set_epi32(1, 0, 7, 6, 5, 4, 3, 2);
                      __m256i circ3 = _mm256_set_epi32(2, 1, 0, 7, 6, 5, 4, 3);
                      __m256i circ4 = _mm256_set_epi32(3, 2, 1, 0, 7, 6, 5, 4);
                      __m256i circ5 = _mm256_set_epi32(4, 3, 2, 1, 0, 7, 6, 5);
                      __m256i circ6 = _mm256_set_epi32(5, 4, 3, 2, 1, 0, 7, 6);
                      __m256i circ7 = _mm256_set_epi32(6, 5, 4, 3, 2, 1, 0, 7);

                      __m256i v_v1 = _mm256_permutevar8x32_epi32(v_v, circ1);
                      __m256i v_v2 = _mm256_permutevar8x32_epi32(v_v, circ2);
                      __m256i v_v3 = _mm256_permutevar8x32_epi32(v_v, circ3);
                      __m256i v_v4 = _mm256_permutevar8x32_epi32(v_v, circ4);
                      __m256i v_v5 = _mm256_permutevar8x32_epi32(v_v, circ5);
                      __m256i v_v6 = _mm256_permutevar8x32_epi32(v_v, circ6);
                      __m256i v_v7 = _mm256_permutevar8x32_epi32(v_v, circ7);

                      __m256i tmp_match1 = _mm256_cmpeq_epi32(v_u, v_v1);        // find matches
                      __m256i tmp_match2 = _mm256_cmpeq_epi32(v_u, v_v2);
                      __m256i tmp_match3 = _mm256_cmpeq_epi32(v_u, v_v3);
                      __m256i tmp_match4 = _mm256_cmpeq_epi32(v_u, v_v4);
                      __m256i tmp_match5 = _mm256_cmpeq_epi32(v_u, v_v5);
                      __m256i tmp_match6 = _mm256_cmpeq_epi32(v_u, v_v6);
                      __m256i tmp_match7 = _mm256_cmpeq_epi32(v_u, v_v7);

                      unsigned int scalar_match1 = _mm256_movemask_ps(reinterpret_cast<__m256>(tmp_match1));
                      unsigned int scalar_match2 = _mm256_movemask_ps(reinterpret_cast<__m256>(tmp_match2));
                      unsigned int scalar_match3 = _mm256_movemask_ps(reinterpret_cast<__m256>(tmp_match3));
                      unsigned int scalar_match4 = _mm256_movemask_ps(reinterpret_cast<__m256>(tmp_match4));
                     unsigned int scalar_match5 = _mm256_movemask_ps(reinterpret_cast<__m256>(tmp_match5));
                      unsigned int scalar_match6 = _mm256_movemask_ps(reinterpret_cast<__m256>(tmp_match6));
                      unsigned int scalar_match7 = _mm256_movemask_ps(reinterpret_cast<__m256>(tmp_match7));
                      unsigned int final_match = scalar_match | scalar_match1 | scalar_match2
                             | scalar_match3 | scalar_match4 | scalar_match5
                             | scalar_match6 | scalar_match7;

                      total += _popcnt32_redef(final_match);
              }
              else
              {
                      total += 8;    //count number of matches
              }
       }

       for (; i_u <= n_u_8_end && i_v < n_v; i_u += 8)
       {
              __m256i v_u = _mm256_load_si256(reinterpret_cast<const __m256i*>(neigh_u + i_u));

              const NodeID_t neighu_iu = neigh_u[i_u + 7];
              for (; neigh_v[i_v] <= neighu_iu && i_v < n_v; i_v++)
              {
                      __m256i tmp_v_v = _mm256_set1_epi32(neigh_v[i_v]);

                      __m256i match = _mm256_cmpeq_epi32(v_u, tmp_v_v);
                      unsigned int scalar_match = _mm256_movemask_ps(reinterpret_cast<__m256>(match));
                      total = scalar_match != 0 ? total + 1 : total;
              }
       }
       for (; i_v <= n_v_8_end && i_u < n_u; i_v += 8)
       {
              __m256i v_v = _mm256_load_si256(reinterpret_cast<const __m256i*>(neigh_v + i_v)); // load 8 neighbors of v
              const NodeID_t neighv_iv = neigh_v[i_v + 7];
              for (; neigh_u[i_u] <= neighv_iv && i_u < n_u; i_u++)
              {
                      __m256i tmp_v_u = _mm256_set1_epi32(neigh_u[i_u]);
                      __m256i match = _mm256_cmpeq_epi32(v_v, tmp_v_u);
                      unsigned int scalar_match = _mm256_movemask_ps(reinterpret_cast<__m256>(match));
                      total = scalar_match != 0 ? total + 1 : total;
              }
       }

       const NodeID_t n_u_4_end = n_u - 4;
       const NodeID_t n_v_4_end = n_v - 4;

       while (i_u <= n_u_4_end && i_v <= n_v_4_end)
       {        // not in last n%8 elements

                         // assumes neighbor list is ordered
              NodeID_t minu = neigh_u[i_u];
              NodeID_t maxv = neigh_v[i_v + 3];

              if (minu > maxv) {
                      if (minu > neigh_v[n_v - 1]) {
                             return total;
                      }
                      i_v += 4;
                      continue;
              }
              NodeID_t minv = neigh_v[i_v];
              NodeID_t maxu = neigh_u[i_u + 3];
              if (minv > maxu) {
                      if (minv > neigh_u[n_u - 1]) {
                             return total;
                      }
                      i_u += 4;
                      continue;
              }

              __m128i v_u = _mm_loadu_si128(reinterpret_cast<const __m128i*>(neigh_u + i_u));// load 8 neighbors of u
              __m128i v_v = _mm_loadu_si128(reinterpret_cast<const __m128i*>(neigh_v + i_v)); // load 8 neighbors of v

              i_v = (maxu >= maxv) ? i_v + 4 : i_v;
              i_u = (maxu <= maxv) ? i_u + 4 : i_u;

              __m128i match = _mm_cmpeq_epi32(v_u, v_v);
              unsigned int scalar_match = _mm_movemask_ps(reinterpret_cast<__m128>(match));

              if (scalar_match != 155) {         // shortcut case where all neighbors match
                      __m128i v_v1 = _mm_shuffle_epi32(v_v, _MM_SHUFFLE(0, 3, 2, 1));
                      __m128i v_v2 = _mm_shuffle_epi32(v_v, _MM_SHUFFLE(1, 0, 3, 2));
                      __m128i v_v3 = _mm_shuffle_epi32(v_v, _MM_SHUFFLE(2, 1, 0, 3));

                      __m128i tmp_match1 = _mm_cmpeq_epi32(v_u, v_v1);        // find matches
                      __m128i tmp_match2 = _mm_cmpeq_epi32(v_u, v_v2);
                      __m128i tmp_match3 = _mm_cmpeq_epi32(v_u, v_v3);

                      unsigned int scalar_match1 = _mm_movemask_ps(reinterpret_cast<__m128>(tmp_match1));
                      unsigned int scalar_match2 = _mm_movemask_ps(reinterpret_cast<__m128>(tmp_match2));
                      unsigned int scalar_match3 = _mm_movemask_ps(reinterpret_cast<__m128>(tmp_match3));

                      unsigned int final_match = scalar_match | scalar_match1 | scalar_match2 | scalar_match3;

                      total += _popcnt32_redef(final_match);
              }
              else
              {
                      total += 4;    //count number of matches
              }
       }

       if (i_u <= n_u_4_end && i_v < n_v)
       {
              __m128i v_u = _mm_load_si128(reinterpret_cast<const __m128i*>(neigh_u + i_u));// load 8 neighbors of u
              const NodeID_t neighu_iu = neigh_u[i_u + 3];
              for (; neigh_v[i_v] <= neighu_iu && i_v < n_v; i_v++)
              {
                      __m128i tmp_v_v = _mm_set1_epi32(neigh_v[i_v]);
                      __m128i match = _mm_cmpeq_epi32(v_u, tmp_v_v);
                      unsigned int scalar_match = _mm_movemask_ps(reinterpret_cast<__m128>(match));
                      total = scalar_match != 0 ? total + 1 : total;
              }
              i_u += 4;
       }
       if (i_v <= n_v_4_end && i_u < n_u)
       {
              __m128i v_v = _mm_load_si128(reinterpret_cast<const __m128i*>(neigh_v + i_v)); // load 8 neighbors of v
              const NodeID_t neighv_iv = neigh_v[i_v + 3];
              for (; neigh_u[i_u] <= neighv_iv && i_u < n_u; i_u++)
              {
                      __m128i tmp_v_u = _mm_set1_epi32(neigh_u[i_u]);
                      __m128i match = _mm_cmpeq_epi32(v_v, tmp_v_u);
                      unsigned int scalar_match = _mm_movemask_ps(reinterpret_cast<__m128>(match));
                      total = scalar_match != 0 ? total + 1 : total;
              }
              i_v += 4;
       }
=======
#if defined AVX2
    while (i_u <= (n_u - 8) && i_v <= (n_v - 8)) { // not in last n%8 elements
        // counter++;
        NodeID_t maxu = neigh_u[i_u + 7]; // assumes neighbor list is ordered
        NodeID_t minu = neigh_u[i_u];
        NodeID_t maxv = neigh_v[i_v + 7];
        NodeID_t minv = neigh_v[i_v];
        if (minu > maxv) {
            if (minu > neigh_v[n_v - 1]) {
                return total;
            }
            i_v += 8;
            continue;
        }
        if (minv > maxu) {
            if (minv > neigh_u[n_u - 1]) {
                return total;
            }
            i_u += 8;
            continue;
        }
        __m256i v_u = _mm256_loadu_si256(
            reinterpret_cast<const __m256i *>(neigh_u + i_u)); // load 8 neighbors of u
        __m256i v_v = _mm256_loadu_si256(
            reinterpret_cast<const __m256i *>(neigh_v + i_v)); // load 8 neighbors of v
        //_mm256_cvtsi256_si32     _mm_loadu_si128

        //_mm256_extract_epi32
        if (maxu >= maxv)
            i_v += 8;
        if (maxu <= maxv)
            i_u += 8;

        __m256i match             = _mm256_cmpeq_epi32(v_u, v_v);
        unsigned int scalar_match = _mm256_movemask_ps(reinterpret_cast<__m256>(match));

        if (scalar_match != 255) { // shortcut case where all neighbors match
            __m256i circ1 = _mm256_set_epi32(0,
                                             7,
                                             6,
                                             5,
                                             4,
                                             3,
                                             2,
                                             1); // all possible circular shifts for 16 elements
            __m256i circ2 = _mm256_set_epi32(1, 0, 7, 6, 5, 4, 3, 2);
            __m256i circ3 = _mm256_set_epi32(2, 1, 0, 7, 6, 5, 4, 3);
            __m256i circ4 = _mm256_set_epi32(3, 2, 1, 0, 7, 6, 5, 4);
            __m256i circ5 = _mm256_set_epi32(4, 3, 2, 1, 0, 7, 6, 5);
            __m256i circ6 = _mm256_set_epi32(5, 4, 3, 2, 1, 0, 7, 6);
            __m256i circ7 = _mm256_set_epi32(6, 5, 4, 3, 2, 1, 0, 7);

            __m256i v_v1 = _mm256_permutevar8x32_epi32(v_v, circ1);
            __m256i v_v2 = _mm256_permutevar8x32_epi32(v_v, circ2);
            __m256i v_v3 = _mm256_permutevar8x32_epi32(v_v, circ3);
            __m256i v_v4 = _mm256_permutevar8x32_epi32(v_v, circ4);
            __m256i v_v5 = _mm256_permutevar8x32_epi32(v_v, circ5);
            __m256i v_v6 = _mm256_permutevar8x32_epi32(v_v, circ6);
            __m256i v_v7 = _mm256_permutevar8x32_epi32(v_v, circ7);

            __m256i tmp_match1 = _mm256_cmpeq_epi32(v_u, v_v1); // find matches
            __m256i tmp_match2 = _mm256_cmpeq_epi32(v_u, v_v2);
            __m256i tmp_match3 = _mm256_cmpeq_epi32(v_u, v_v3);
            __m256i tmp_match4 = _mm256_cmpeq_epi32(v_u, v_v4);
            __m256i tmp_match5 = _mm256_cmpeq_epi32(v_u, v_v5);
            __m256i tmp_match6 = _mm256_cmpeq_epi32(v_u, v_v6);
            __m256i tmp_match7 = _mm256_cmpeq_epi32(v_u, v_v7);

            unsigned int scalar_match1 = _mm256_movemask_ps(reinterpret_cast<__m256>(tmp_match1));
            unsigned int scalar_match2 = _mm256_movemask_ps(reinterpret_cast<__m256>(tmp_match2));
            unsigned int scalar_match3 = _mm256_movemask_ps(reinterpret_cast<__m256>(tmp_match3));
            unsigned int scalar_match4 = _mm256_movemask_ps(reinterpret_cast<__m256>(tmp_match4));
            unsigned int scalar_match5 = _mm256_movemask_ps(reinterpret_cast<__m256>(tmp_match5));
            unsigned int scalar_match6 = _mm256_movemask_ps(reinterpret_cast<__m256>(tmp_match6));
            unsigned int scalar_match7 = _mm256_movemask_ps(reinterpret_cast<__m256>(tmp_match7));
            unsigned int final_match   = scalar_match | scalar_match1 | scalar_match2 |
                                       scalar_match3 | scalar_match4 | scalar_match5 |
                                       scalar_match6 | scalar_match7;

            while (final_match) {
                total += final_match & 1;
                final_match >>= 1;
            }
        }
        else {
            total += 8; // count number of matches
        }
    }

    while (i_u <= (n_u - 8) && i_v < n_v) {
        __m256i v_u = _mm256_loadu_si256(reinterpret_cast<const __m256i *>(neigh_u + i_u));
        while (neigh_v[i_v] <= neigh_u[i_u + 7] && i_v < n_v) {
            __m256i tmp_v_v = _mm256_set1_epi32(neigh_v[i_v]);

            __m256i match             = _mm256_cmpeq_epi32(v_u, tmp_v_v);
            unsigned int scalar_match = _mm256_movemask_ps(reinterpret_cast<__m256>(match));
            if (scalar_match != 0)
                total++;
            i_v++;
        }
        i_u += 8;
    }
    while (i_v <= (n_v - 8) && i_u < n_u) {
        __m256i v_v = _mm256_loadu_si256(
            reinterpret_cast<const __m256i *>(neigh_v + i_v)); // load 8 neighbors of v
        while (neigh_u[i_u] <= neigh_v[i_v + 7] && i_u < n_u) {
            __m256i tmp_v_u           = _mm256_set1_epi32(neigh_u[i_u]);
            __m256i match             = _mm256_cmpeq_epi32(v_v, tmp_v_u);
            unsigned int scalar_match = _mm256_movemask_ps(reinterpret_cast<__m256>(match));
            if (scalar_match != 0)
                total++;
            i_u++;
        }
        i_v += 8;
    }

    while (i_u <= (n_u - 4) && i_v <= (n_v - 4)) { // not in last n%8 elements

        NodeID_t maxu = neigh_u[i_u + 3]; // assumes neighbor list is ordered
        NodeID_t minu = neigh_u[i_u];
        NodeID_t maxv = neigh_v[i_v + 3];
        NodeID_t minv = neigh_v[i_v];
        __m128i v_u   = _mm_loadu_si128(
            reinterpret_cast<const __m128i *>(neigh_u + i_u)); // load 8 neighbors of u
        __m128i v_v = _mm_loadu_si128(
            reinterpret_cast<const __m128i *>(neigh_v + i_v)); // load 8 neighbors of v

        if (minu > maxv) {
            if (minu > neigh_v[n_v - 1]) {
                return total;
            }
            i_v += 4;
            continue;
        }
        if (minv > maxu) {
            if (minv > neigh_u[n_u - 1]) {
                return total;
            }
            i_u += 4;
            continue;
        }
        if (maxu >= maxv) {
            i_v += 4;
        }
        if (maxu <= maxv) {
            i_u += 4;
        }

        __m128i match             = _mm_cmpeq_epi32(v_u, v_v);
        unsigned int scalar_match = _mm_movemask_ps(reinterpret_cast<__m128>(match));

        if (scalar_match != 155) { // shortcut case where all neighbors match
            __m128i v_v1 = _mm_shuffle_epi32(v_v, _MM_SHUFFLE(0, 3, 2, 1));
            __m128i v_v2 = _mm_shuffle_epi32(v_v, _MM_SHUFFLE(1, 0, 3, 2));
            __m128i v_v3 = _mm_shuffle_epi32(v_v, _MM_SHUFFLE(2, 1, 0, 3));

            __m128i tmp_match1 = _mm_cmpeq_epi32(v_u, v_v1); // find matches
            __m128i tmp_match2 = _mm_cmpeq_epi32(v_u, v_v2);
            __m128i tmp_match3 = _mm_cmpeq_epi32(v_u, v_v3);

            unsigned int scalar_match1 = _mm_movemask_ps(reinterpret_cast<__m128>(tmp_match1));
            unsigned int scalar_match2 = _mm_movemask_ps(reinterpret_cast<__m128>(tmp_match2));
            unsigned int scalar_match3 = _mm_movemask_ps(reinterpret_cast<__m128>(tmp_match3));

            unsigned int final_match = scalar_match | scalar_match1 | scalar_match2 | scalar_match3;

            while (final_match) {
                total += final_match & 1;
                final_match >>= 1;
            }
        }
        else {
            total += 4; // count number of matches
        }
    }
    if (i_u <= (n_u - 4) && i_v < n_v) {
        __m128i v_u = _mm_loadu_si128(
            reinterpret_cast<const __m128i *>(neigh_u + i_u)); // load 8 neighbors of u
        while (neigh_v[i_v] <= neigh_u[i_u + 3] && i_v < n_v) {
            __m128i tmp_v_v           = _mm_set1_epi32(neigh_v[i_v]);
            __m128i match             = _mm_cmpeq_epi32(v_u, tmp_v_v);
            unsigned int scalar_match = _mm_movemask_ps(reinterpret_cast<__m128>(match));

            if (scalar_match != 0)
                total++;
            i_v++;
        }
        i_u += 4;
    }
    if (i_v <= (n_v - 4) && i_u < n_u) {
        __m128i v_v = _mm_loadu_si128(
            reinterpret_cast<const __m128i *>(neigh_v + i_v)); // load 8 neighbors of v
        while (neigh_u[i_u] <= neigh_v[i_v + 3] && i_u < n_u) {
            __m128i tmp_v_u = _mm_set1_epi32(neigh_u[i_u]);

            __m128i match             = _mm_cmpeq_epi32(v_v, tmp_v_u);
            unsigned int scalar_match = _mm_movemask_ps(reinterpret_cast<__m128>(match));

            if (scalar_match != 0)
                total++;
            i_u++;
        }
        i_v += 4;
    }
>>>>>>> fe12d5d8
#endif

       while (i_u < n_u && i_v < n_v) {
              if ((neigh_u[i_u] > neigh_v[n_v - 1]) || (neigh_v[i_v] > neigh_u[n_u - 1])) {
                      return total;
              }
              if (neigh_u[i_u] == neigh_v[i_v]) total++, i_u++, i_v++;
              else if (neigh_u[i_u] < neigh_v[i_v]) i_u++;
              else if (neigh_u[i_u] > neigh_v[i_v]) i_v++;
       }
       return total;
}

template size_t intersection<int32_t>(int32_t *neigh_u, int32_t *neigh_v, int32_t n_u, int32_t n_v);
template size_t intersection<int64_t>(int64_t *neigh_u, int64_t *neigh_v, int64_t n_u, int64_t n_v);
template size_t intersection<uint32_t>(uint32_t *neigh_u,
                                       uint32_t *neigh_v,
                                       uint32_t n_u,
                                       uint32_t n_v);
template size_t intersection<uint64_t>(uint64_t *neigh_u,
                                       uint64_t *neigh_v,
                                       uint64_t n_u,
                                       uint64_t n_v);
*/

<<<<<<< HEAD
DAAL_FORCEINLINE int64_t min(int64_t a, int64_t b) {
    if (a >= b) {
        return b;
    }
    else{
        return a;
    }
}

template <typename Graph>
vertex_similarity_result call_jaccard_default_kernel(const descriptor_base& desc,
                                            const vertex_similarity_input<Graph>& input) {
    auto my_graph = input.get_graph();
    auto g = oneapi::dal::preview::detail::get_impl(my_graph);
    auto g_edge_offsets = g->_edge_offsets.data();
    auto g_vertex_neighbors = g->_vertex_neighbors.data();
    auto g_degrees = g->_degrees.data();
    const int32_t row_begin             = static_cast<int32_t>(desc.get_row_range_begin());
    const auto row_end                  = static_cast<int32_t>(desc.get_row_range_end());
    const auto column_begin             = static_cast<int32_t>(desc.get_column_range_begin());
    const auto column_end               = static_cast<int32_t>(desc.get_column_range_end()); 
=======
template <typename Graph, typename Cpu>
similarity_result call_jaccard_block_kernel(const descriptor_base &desc,
                                            const similarity_input<Graph> &input) {
    std::cout << "Jaccard block kernel started" << std::endl;

    const auto my_graph = input.get_graph();

    std::cout << oneapi::dal::preview::detail::get_vertex_count_impl(my_graph) << std::endl;
    std::cout << oneapi::dal::preview::detail::get_edge_count_impl(my_graph) << std::endl;
    auto node_id = 0;
    std::cout << "degree of " << node_id << ": "
              << oneapi::dal::preview::detail::get_vertex_degree_impl(my_graph, node_id)
              << std::endl;
    for (unsigned int j = 0; j < oneapi::dal::preview::detail::get_vertex_count_impl(my_graph);
         ++j) {
        std::cout << "neighbors of " << j << ": ";
        auto neigh = oneapi::dal::preview::detail::get_vertex_neighbors_impl(my_graph, j);
        for (auto i = neigh.first; i != neigh.second; ++i)
            std::cout << *i << " ";
        std::cout << std::endl;
    }
    const auto row_begin                = desc.get_row_range_begin();
    const auto row_end                  = desc.get_row_range_end();
    const auto column_begin             = desc.get_column_range_begin();
    const auto column_end               = desc.get_column_range_end();
>>>>>>> fe12d5d8
    const auto number_elements_in_block = (row_end - row_begin) * (column_end - column_begin);
    array<float> jaccard                = array<float>::empty(number_elements_in_block);
    array<std::pair<std::uint32_t, std::uint32_t>> vertex_pairs =
        array<std::pair<std::uint32_t, std::uint32_t>>::empty(number_elements_in_block);
    size_t nnz = 0;
<<<<<<< HEAD
    for (int32_t i = row_begin; i < row_end; ++i) {
        const auto i_neighbor_size = g_degrees[i];             
        const auto i_neigbhors = g_vertex_neighbors + g_edge_offsets[i];
        const auto diagonal = min(i, column_end);
        for (int32_t j = column_begin; j < diagonal; j++) {
            const auto j_neighbor_size = g_degrees[j];             
            const auto j_neigbhors = g_vertex_neighbors + g_edge_offsets[j];
            if (!(i_neigbhors[0] > j_neigbhors[j_neighbor_size -1]) && !(j_neigbhors[0] > i_neigbhors[i_neighbor_size - 1])) {
                auto intersection_value = intersection(i_neigbhors, j_neigbhors, i_neighbor_size, j_neighbor_size);
                if (intersection_value) {
                    jaccard[nnz]      = float(intersection_value) / float(i_neighbor_size + j_neighbor_size - intersection_value);
                    vertex_pairs[nnz] = std::make_pair(i, j);
                    nnz++; 
                }
            }
        }

        auto tmp_idx = column_begin;
        if (diagonal >= column_begin) {
            jaccard[nnz]      = 1.0;
            vertex_pairs[nnz] = std::make_pair(i, diagonal);
            nnz++; 
            tmp_idx = diagonal + 1;
        }


        for (int32_t j = tmp_idx; j < column_end; j++) {
            const auto j_neighbor_size = g_degrees[j];             
            const auto j_neigbhors = g_vertex_neighbors + g_edge_offsets[j];
            if (!(i_neigbhors[0] > j_neigbhors[j_neighbor_size -1]) && !(j_neigbhors[0] > i_neigbhors[i_neighbor_size - 1])) {
                auto intersection_value = intersection(i_neigbhors, j_neigbhors, i_neighbor_size, j_neighbor_size);
                if (intersection_value) {
                    jaccard[nnz]      = float(intersection_value) / float(i_neighbor_size + j_neighbor_size - intersection_value);
                    vertex_pairs[nnz] = std::make_pair(i, j);
                    nnz++; 
                }
=======
    for (auto i = row_begin; i < row_end; ++i) {
        const auto i_neighbor_size =
            oneapi::dal::preview::detail::get_vertex_degree_impl(my_graph, i);
        const auto i_neigbhors =
            oneapi::dal::preview::detail::get_vertex_neighbors_impl(my_graph, i).first;
        for (auto j = column_begin; j < column_end; ++j) {
            if (j == i)
                continue;
            const auto j_neighbor_size =
                oneapi::dal::preview::detail::get_vertex_degree_impl(my_graph, j);
            const auto j_neigbhors =
                oneapi::dal::preview::detail::get_vertex_neighbors_impl(my_graph, j).first;
            size_t intersection_value = 0;
            size_t i_u = 0, i_v = 0;
            while (i_u < i_neighbor_size && i_v < j_neighbor_size) {
                if (i_neigbhors[i_u] == j_neigbhors[i_v])
                    intersection_value++, i_u++, i_v++;
                else if (i_neigbhors[i_u] < j_neigbhors[i_v])
                    i_u++;
                else if (i_neigbhors[i_u] > j_neigbhors[i_v])
                    i_v++;
>>>>>>> fe12d5d8
            }
        }
    }
    jaccard.reset(nnz);
    vertex_pairs.reset(nnz);
<<<<<<< HEAD
=======

    similarity_result res(homogen_table_builder{}.build(), homogen_table_builder{}.build());
>>>>>>> fe12d5d8

    vertex_similarity_result res(homogen_table_builder{}.build(), homogen_table_builder{}.build());
    return res;
}

<<<<<<< HEAD
template vertex_similarity_result call_jaccard_default_kernel<undirected_adjacency_array<>&>(
    const descriptor_base& desc,
    const vertex_similarity_input<undirected_adjacency_array<>&>& input);




=======
/*
    template similarity_result call_jaccard_block_kernel<                
            undirected_adjacency_array_graph<> &,                         
            oneapi::dal::cpu_extension::avx512>(                                                         
    const descriptor_base &desc,                                          
    const similarity_input<undirected_adjacency_array_graph<> &> &input);
*/
#define INSTANTIATE(cpu)                                                  \
    template similarity_result                                            \
    call_jaccard_block_kernel<undirected_adjacency_array_graph<> &, cpu>( \
        const descriptor_base &desc,                                      \
        const similarity_input<undirected_adjacency_array_graph<> &> &input);

INSTANTIATE(oneapi::dal::backend::cpu_dispatch_default)
INSTANTIATE(oneapi::dal::backend::cpu_dispatch_ssse3)
INSTANTIATE(oneapi::dal::backend::cpu_dispatch_sse42)
INSTANTIATE(oneapi::dal::backend::cpu_dispatch_avx)
INSTANTIATE(oneapi::dal::backend::cpu_dispatch_avx2)
INSTANTIATE(oneapi::dal::backend::cpu_dispatch_avx512)
>>>>>>> fe12d5d8

} // namespace detail
} // namespace jaccard
} // namespace oneapi::dal::preview<|MERGE_RESOLUTION|>--- conflicted
+++ resolved
@@ -14,7 +14,6 @@
 * limitations under the License.
 *******************************************************************************/
 
-<<<<<<< HEAD
 #include <immintrin.h>
 #include "oneapi/dal/algo/jaccard/common.hpp"
 #include "oneapi/dal/algo/jaccard/vertex_similarity_types.hpp"
@@ -24,242 +23,11 @@
 
 //#include "daal_defines.hpp"
 
-=======
-#include <iostream>
-#include "oneapi/dal/algo/jaccard/common.hpp"
-#include "oneapi/dal/algo/jaccard/vertex_similarity_types.hpp"
-#include "oneapi/dal/backend/dispatcher.hpp"
-#include "oneapi/dal/backend/interop/common.hpp"
-#include "oneapi/dal/backend/interop/table_conversion.hpp"
-#include "oneapi/dal/data/graph_service_functions.hpp"
-#include "oneapi/dal/policy.hpp"
+
 
 namespace oneapi::dal::preview {
 namespace jaccard {
 namespace detail {
-/*
-template <class NodeID_t>
-size_t intersection(NodeID_t *neigh_u, NodeID_t *neigh_v, NodeID_t n_u, NodeID_t n_v) {
-    size_t total = 0;
-    NodeID_t i_u = 0, i_v = 0;
-
-#if defined AVX512
-    while (i_u < (n_u / 16) * 16 && i_v < (n_v / 16) * 16) { // not in last n%16 elements
-        __m512i v_u   = _mm512_loadu_si512((void *)(neigh_u + i_u)); // load 16 neighbors of u
-        __m512i v_v   = _mm512_loadu_si512((void *)(neigh_v + i_v)); // load 16 neighbors of v
-        NodeID_t maxu = neigh_u[i_u + 15]; // assumes neighbor list is ordered
-        NodeID_t minu = neigh_u[i_u];
-        NodeID_t maxv = neigh_v[i_v + 15];
-        NodeID_t minv = neigh_v[i_v];
-        if (minu > maxv) {
-            if (minu > neigh_v[n_v - 1]) {
-                return total;
-            }
-            i_v += 16;
-            continue;
-        }
-        if (minv > maxu) {
-            if (minv > neigh_u[n_u - 1]) {
-                return total;
-            }
-            i_u += 16;
-            continue;
-        }
-        if (maxu >= maxv)
-            i_v += 16;
-        if (maxu <= maxv)
-            i_u += 16;
-        __mmask16 match = _mm512_cmpeq_epi32_mask(v_u, v_v);
-        if (_mm512_mask2int(match) != 0xffff) { // shortcut case where all neighbors match
-            __m512i circ1  = _mm512_set_epi32(0,
-                                             15,
-                                             14,
-                                             13,
-                                             12,
-                                             11,
-                                             10,
-                                             9,
-                                             8,
-                                             7,
-                                             6,
-                                             5,
-                                             4,
-                                             3,
-                                             2,
-                                             1); // all possible circular shifts for 16 elements
-            __m512i circ2  = _mm512_set_epi32(1, 0, 15, 14, 13, 12, 11, 10, 9, 8, 7, 6, 5, 4, 3, 2);
-            __m512i circ3  = _mm512_set_epi32(2, 1, 0, 15, 14, 13, 12, 11, 10, 9, 8, 7, 6, 5, 4, 3);
-            __m512i circ4  = _mm512_set_epi32(3, 2, 1, 0, 15, 14, 13, 12, 11, 10, 9, 8, 7, 6, 5, 4);
-            __m512i circ5  = _mm512_set_epi32(4, 3, 2, 1, 0, 15, 14, 13, 12, 11, 10, 9, 8, 7, 6, 5);
-            __m512i circ6  = _mm512_set_epi32(5, 4, 3, 2, 1, 0, 15, 14, 13, 12, 11, 10, 9, 8, 7, 6);
-            __m512i circ7  = _mm512_set_epi32(6, 5, 4, 3, 2, 1, 0, 15, 14, 13, 12, 11, 10, 9, 8, 7);
-            __m512i circ8  = _mm512_set_epi32(7, 6, 5, 4, 3, 2, 1, 0, 15, 14, 13, 12, 11, 10, 9, 8);
-            __m512i circ9  = _mm512_set_epi32(8, 7, 6, 5, 4, 3, 2, 1, 0, 15, 14, 13, 12, 11, 10, 9);
-            __m512i circ10 = _mm512_set_epi32(9, 8, 7, 6, 5, 4, 3, 2, 1, 0, 15, 14, 13, 12, 11, 10);
-            __m512i circ11 = _mm512_set_epi32(10, 9, 8, 7, 6, 5, 4, 3, 2, 1, 0, 15, 14, 13, 12, 11);
-            __m512i circ12 = _mm512_set_epi32(11, 10, 9, 8, 7, 6, 5, 4, 3, 2, 1, 0, 15, 14, 13, 12);
-            __m512i circ13 = _mm512_set_epi32(12, 11, 10, 9, 8, 7, 6, 5, 4, 3, 2, 1, 0, 15, 14, 13);
-            __m512i circ14 = _mm512_set_epi32(13, 12, 11, 10, 9, 8, 7, 6, 5, 4, 3, 2, 1, 0, 15, 14);
-            __m512i circ15 = _mm512_set_epi32(14, 13, 12, 11, 10, 9, 8, 7, 6, 5, 4, 3, 2, 1, 0, 15);
-            __m512i v_v1   = _mm512_permutexvar_epi32(circ1, v_v);
-            __m512i v_v2   = _mm512_permutexvar_epi32(circ2, v_v);
-            __m512i v_v3   = _mm512_permutexvar_epi32(circ3, v_v);
-            __m512i v_v4   = _mm512_permutexvar_epi32(circ4, v_v);
-            __m512i v_v5   = _mm512_permutexvar_epi32(circ5, v_v);
-            __m512i v_v6   = _mm512_permutexvar_epi32(circ6, v_v);
-            __m512i v_v7   = _mm512_permutexvar_epi32(circ7, v_v);
-            __m512i v_v8   = _mm512_permutexvar_epi32(circ8, v_v);
-            __m512i v_v9   = _mm512_permutexvar_epi32(circ9, v_v);
-            __m512i v_v10  = _mm512_permutexvar_epi32(circ10, v_v);
-            __m512i v_v11  = _mm512_permutexvar_epi32(circ11, v_v);
-            __m512i v_v12  = _mm512_permutexvar_epi32(circ12, v_v);
-            __m512i v_v13  = _mm512_permutexvar_epi32(circ13, v_v);
-            __m512i v_v14  = _mm512_permutexvar_epi32(circ14, v_v);
-            __m512i v_v15  = _mm512_permutexvar_epi32(circ15, v_v);
-            __mmask16 tmp_match1  = _mm512_cmpeq_epi32_mask(v_u, v_v1); // find matches
-            __mmask16 tmp_match2  = _mm512_cmpeq_epi32_mask(v_u, v_v2);
-            __mmask16 tmp_match3  = _mm512_cmpeq_epi32_mask(v_u, v_v3);
-            __mmask16 tmp_match4  = _mm512_cmpeq_epi32_mask(v_u, v_v4);
-            __mmask16 tmp_match5  = _mm512_cmpeq_epi32_mask(v_u, v_v5);
-            __mmask16 tmp_match6  = _mm512_cmpeq_epi32_mask(v_u, v_v6);
-            __mmask16 tmp_match7  = _mm512_cmpeq_epi32_mask(v_u, v_v7);
-            __mmask16 tmp_match8  = _mm512_cmpeq_epi32_mask(v_u, v_v8);
-            __mmask16 tmp_match9  = _mm512_cmpeq_epi32_mask(v_u, v_v9);
-            __mmask16 tmp_match10 = _mm512_cmpeq_epi32_mask(v_u, v_v10);
-            __mmask16 tmp_match11 = _mm512_cmpeq_epi32_mask(v_u, v_v11);
-            __mmask16 tmp_match12 = _mm512_cmpeq_epi32_mask(v_u, v_v12);
-            __mmask16 tmp_match13 = _mm512_cmpeq_epi32_mask(v_u, v_v13);
-            __mmask16 tmp_match14 = _mm512_cmpeq_epi32_mask(v_u, v_v14);
-            __mmask16 tmp_match15 = _mm512_cmpeq_epi32_mask(v_u, v_v15);
-            match                 = _mm512_kor(
-                _mm512_kor(
-                    _mm512_kor(_mm512_kor(match, tmp_match1), _mm512_kor(tmp_match2, tmp_match3)),
-                    _mm512_kor(_mm512_kor(tmp_match4, tmp_match5),
-                               _mm512_kor(tmp_match6, tmp_match7))),
-                _mm512_kor(_mm512_kor(_mm512_kor(tmp_match8, tmp_match9),
-                                      _mm512_kor(tmp_match10, tmp_match11)),
-                           _mm512_kor(_mm512_kor(tmp_match12, tmp_match13),
-                                      _mm512_kor(tmp_match14,
-                                                 tmp_match15)))); // combine all matches
-        }
-        total += _popcnt32(_mm512_mask2int(match)); // count number of matches
-    }
->>>>>>> fe12d5d8
-
-
-<<<<<<< HEAD
-namespace oneapi::dal::preview {
-namespace jaccard {
-namespace detail {
-=======
-        if (maxu >= maxv)
-            i_v += 8;
-        if (maxu <= maxv)
-            i_u += 8;
-
-        __mmask8 match = _mm256_cmpeq_epi32_mask(v_u, v_v);
-        if (_cvtmask8_u32(match) != 0xff) { // shortcut case where all neighbors match
-            __m256i circ1 = _mm256_set_epi32(0,
-                                             7,
-                                             6,
-                                             5,
-                                             4,
-                                             3,
-                                             2,
-                                             1); // all possible circular shifts for 16 elements
-            __m256i circ2 = _mm256_set_epi32(1, 0, 7, 6, 5, 4, 3, 2);
-            __m256i circ3 = _mm256_set_epi32(2, 1, 0, 7, 6, 5, 4, 3);
-            __m256i circ4 = _mm256_set_epi32(3, 2, 1, 0, 7, 6, 5, 4);
-            __m256i circ5 = _mm256_set_epi32(4, 3, 2, 1, 0, 7, 6, 5);
-            __m256i circ6 = _mm256_set_epi32(5, 4, 3, 2, 1, 0, 7, 6);
-            __m256i circ7 = _mm256_set_epi32(6, 5, 4, 3, 2, 1, 0, 7);
-
-            __m256i v_v1 = _mm256_permutexvar_epi32(circ1, v_v);
-            __m256i v_v2 = _mm256_permutexvar_epi32(circ2, v_v);
-            __m256i v_v3 = _mm256_permutexvar_epi32(circ3, v_v);
-            __m256i v_v4 = _mm256_permutexvar_epi32(circ4, v_v);
-            __m256i v_v5 = _mm256_permutexvar_epi32(circ5, v_v);
-            __m256i v_v6 = _mm256_permutexvar_epi32(circ6, v_v);
-            __m256i v_v7 = _mm256_permutexvar_epi32(circ7, v_v);
-
-            __mmask8 tmp_match1 = _mm256_cmpeq_epi32_mask(v_u, v_v1); // find matches
-            __mmask8 tmp_match2 = _mm256_cmpeq_epi32_mask(v_u, v_v2);
-            __mmask8 tmp_match3 = _mm256_cmpeq_epi32_mask(v_u, v_v3);
-            __mmask8 tmp_match4 = _mm256_cmpeq_epi32_mask(v_u, v_v4);
-            __mmask8 tmp_match5 = _mm256_cmpeq_epi32_mask(v_u, v_v5);
-            __mmask8 tmp_match6 = _mm256_cmpeq_epi32_mask(v_u, v_v6);
-            __mmask8 tmp_match7 = _mm256_cmpeq_epi32_mask(v_u, v_v7);
-
-            match = _kor_mask8(
-                _kor_mask8(_kor_mask8(match, tmp_match1), _kor_mask8(tmp_match2, tmp_match3)),
-                _kor_mask8(_kor_mask8(tmp_match4, tmp_match5),
-                           _kor_mask8(tmp_match6,
-                                      tmp_match7))); // combine all matches
-        }
-        total += _popcnt32(_cvtmask8_u32(match)); // count number of matches
-    }
-    if (i_u <= (n_u - 8) && i_v < n_v) {
-        __m256i v_u = _mm256_loadu_epi32((void *)(neigh_u + i_u));
-        while (neigh_v[i_v] <= neigh_u[i_u + 7] && i_v < n_v) {
-            __m256i tmp_v_v = _mm256_set1_epi32(neigh_v[i_v]);
-            __mmask8 match  = _mm256_cmpeq_epi32_mask(v_u, tmp_v_v);
-            if (_cvtmask8_u32(match))
-                total++;
-            i_v++;
-        }
-        i_u += 8;
-    }
-    if (i_v <= (n_v - 8) && i_u < n_u) {
-        __m256i v_v = _mm256_loadu_epi32((void *)(neigh_v + i_v));
-        while (neigh_u[i_u] <= neigh_v[i_v + 7] && i_u < n_u) {
-            __m256i tmp_v_u = _mm256_set1_epi32(neigh_u[i_u]);
-            __mmask8 match  = _mm256_cmpeq_epi32_mask(v_v, tmp_v_u);
-            if (_cvtmask8_u32(match))
-                total++;
-            i_u++;
-        }
-        i_v += 8;
-    }
-
-    while (i_u <= (n_u - 4) && i_v <= (n_v - 4)) { // not in last n%8 elements
-
-        NodeID_t maxu = neigh_u[i_u + 3]; // assumes neighbor list is ordered
-        NodeID_t minu = neigh_u[i_u];
-        NodeID_t maxv = neigh_v[i_v + 3];
-        NodeID_t minv = neigh_v[i_v];
-        __m128i v_u   = _mm_load_epi32((void *)(neigh_u + i_u)); // load 8 neighbors of u
-        __m128i v_v   = _mm_load_epi32((void *)(neigh_v + i_v)); // load 8 neighbors of v
-
-        if (minu > maxv) {
-            if (minu > neigh_v[n_v - 1]) {
-                return total;
-            }
-            i_v += 4;
-            continue;
-        }
-        if (minv > maxu) {
-            if (minv > neigh_u[n_u - 1]) {
-                return total;
-            }
-            i_u += 4;
-            continue;
-        }
-
-        if (maxu >= maxv)
-            i_v += 4;
-        if (maxu <= maxv)
-            i_u += 4;
-
-        __mmask8 match = _mm_cmpeq_epi32_mask(v_u, v_v);
-        if (_cvtmask8_u32(match) != 0xf) { // shortcut case where all neighbors match
-            __m128i v_v1 = _mm_shuffle_epi32(v_v, _MM_SHUFFLE(0, 3, 2, 1));
-            __m128i v_v2 = _mm_shuffle_epi32(v_v, _MM_SHUFFLE(1, 0, 3, 2));
-            __m128i v_v3 = _mm_shuffle_epi32(v_v, _MM_SHUFFLE(2, 1, 0, 3));
-
-            __mmask8 tmp_match1 = _mm_cmpeq_epi32_mask(v_u, v_v1); // find matches
-            __mmask8 tmp_match2 = _mm_cmpeq_epi32_mask(v_u, v_v2);
-            __mmask8 tmp_match3 = _mm_cmpeq_epi32_mask(v_u, v_v3);
->>>>>>> fe12d5d8
 
 #if defined(__INTEL_COMPILER) 
     DAAL_FORCEINLINE  int _popcnt32_redef(int a) {
@@ -276,7 +44,6 @@
     }
 #endif
 
-<<<<<<< HEAD
 template<class NodeID_t> //__declspec(noinline)
 size_t  intersection(NodeID_t *neigh_u, NodeID_t *neigh_v, NodeID_t n_u, NodeID_t n_v)
 {
@@ -475,212 +242,6 @@
               }
               i_v += 4;
        }
-=======
-#if defined AVX2
-    while (i_u <= (n_u - 8) && i_v <= (n_v - 8)) { // not in last n%8 elements
-        // counter++;
-        NodeID_t maxu = neigh_u[i_u + 7]; // assumes neighbor list is ordered
-        NodeID_t minu = neigh_u[i_u];
-        NodeID_t maxv = neigh_v[i_v + 7];
-        NodeID_t minv = neigh_v[i_v];
-        if (minu > maxv) {
-            if (minu > neigh_v[n_v - 1]) {
-                return total;
-            }
-            i_v += 8;
-            continue;
-        }
-        if (minv > maxu) {
-            if (minv > neigh_u[n_u - 1]) {
-                return total;
-            }
-            i_u += 8;
-            continue;
-        }
-        __m256i v_u = _mm256_loadu_si256(
-            reinterpret_cast<const __m256i *>(neigh_u + i_u)); // load 8 neighbors of u
-        __m256i v_v = _mm256_loadu_si256(
-            reinterpret_cast<const __m256i *>(neigh_v + i_v)); // load 8 neighbors of v
-        //_mm256_cvtsi256_si32     _mm_loadu_si128
-
-        //_mm256_extract_epi32
-        if (maxu >= maxv)
-            i_v += 8;
-        if (maxu <= maxv)
-            i_u += 8;
-
-        __m256i match             = _mm256_cmpeq_epi32(v_u, v_v);
-        unsigned int scalar_match = _mm256_movemask_ps(reinterpret_cast<__m256>(match));
-
-        if (scalar_match != 255) { // shortcut case where all neighbors match
-            __m256i circ1 = _mm256_set_epi32(0,
-                                             7,
-                                             6,
-                                             5,
-                                             4,
-                                             3,
-                                             2,
-                                             1); // all possible circular shifts for 16 elements
-            __m256i circ2 = _mm256_set_epi32(1, 0, 7, 6, 5, 4, 3, 2);
-            __m256i circ3 = _mm256_set_epi32(2, 1, 0, 7, 6, 5, 4, 3);
-            __m256i circ4 = _mm256_set_epi32(3, 2, 1, 0, 7, 6, 5, 4);
-            __m256i circ5 = _mm256_set_epi32(4, 3, 2, 1, 0, 7, 6, 5);
-            __m256i circ6 = _mm256_set_epi32(5, 4, 3, 2, 1, 0, 7, 6);
-            __m256i circ7 = _mm256_set_epi32(6, 5, 4, 3, 2, 1, 0, 7);
-
-            __m256i v_v1 = _mm256_permutevar8x32_epi32(v_v, circ1);
-            __m256i v_v2 = _mm256_permutevar8x32_epi32(v_v, circ2);
-            __m256i v_v3 = _mm256_permutevar8x32_epi32(v_v, circ3);
-            __m256i v_v4 = _mm256_permutevar8x32_epi32(v_v, circ4);
-            __m256i v_v5 = _mm256_permutevar8x32_epi32(v_v, circ5);
-            __m256i v_v6 = _mm256_permutevar8x32_epi32(v_v, circ6);
-            __m256i v_v7 = _mm256_permutevar8x32_epi32(v_v, circ7);
-
-            __m256i tmp_match1 = _mm256_cmpeq_epi32(v_u, v_v1); // find matches
-            __m256i tmp_match2 = _mm256_cmpeq_epi32(v_u, v_v2);
-            __m256i tmp_match3 = _mm256_cmpeq_epi32(v_u, v_v3);
-            __m256i tmp_match4 = _mm256_cmpeq_epi32(v_u, v_v4);
-            __m256i tmp_match5 = _mm256_cmpeq_epi32(v_u, v_v5);
-            __m256i tmp_match6 = _mm256_cmpeq_epi32(v_u, v_v6);
-            __m256i tmp_match7 = _mm256_cmpeq_epi32(v_u, v_v7);
-
-            unsigned int scalar_match1 = _mm256_movemask_ps(reinterpret_cast<__m256>(tmp_match1));
-            unsigned int scalar_match2 = _mm256_movemask_ps(reinterpret_cast<__m256>(tmp_match2));
-            unsigned int scalar_match3 = _mm256_movemask_ps(reinterpret_cast<__m256>(tmp_match3));
-            unsigned int scalar_match4 = _mm256_movemask_ps(reinterpret_cast<__m256>(tmp_match4));
-            unsigned int scalar_match5 = _mm256_movemask_ps(reinterpret_cast<__m256>(tmp_match5));
-            unsigned int scalar_match6 = _mm256_movemask_ps(reinterpret_cast<__m256>(tmp_match6));
-            unsigned int scalar_match7 = _mm256_movemask_ps(reinterpret_cast<__m256>(tmp_match7));
-            unsigned int final_match   = scalar_match | scalar_match1 | scalar_match2 |
-                                       scalar_match3 | scalar_match4 | scalar_match5 |
-                                       scalar_match6 | scalar_match7;
-
-            while (final_match) {
-                total += final_match & 1;
-                final_match >>= 1;
-            }
-        }
-        else {
-            total += 8; // count number of matches
-        }
-    }
-
-    while (i_u <= (n_u - 8) && i_v < n_v) {
-        __m256i v_u = _mm256_loadu_si256(reinterpret_cast<const __m256i *>(neigh_u + i_u));
-        while (neigh_v[i_v] <= neigh_u[i_u + 7] && i_v < n_v) {
-            __m256i tmp_v_v = _mm256_set1_epi32(neigh_v[i_v]);
-
-            __m256i match             = _mm256_cmpeq_epi32(v_u, tmp_v_v);
-            unsigned int scalar_match = _mm256_movemask_ps(reinterpret_cast<__m256>(match));
-            if (scalar_match != 0)
-                total++;
-            i_v++;
-        }
-        i_u += 8;
-    }
-    while (i_v <= (n_v - 8) && i_u < n_u) {
-        __m256i v_v = _mm256_loadu_si256(
-            reinterpret_cast<const __m256i *>(neigh_v + i_v)); // load 8 neighbors of v
-        while (neigh_u[i_u] <= neigh_v[i_v + 7] && i_u < n_u) {
-            __m256i tmp_v_u           = _mm256_set1_epi32(neigh_u[i_u]);
-            __m256i match             = _mm256_cmpeq_epi32(v_v, tmp_v_u);
-            unsigned int scalar_match = _mm256_movemask_ps(reinterpret_cast<__m256>(match));
-            if (scalar_match != 0)
-                total++;
-            i_u++;
-        }
-        i_v += 8;
-    }
-
-    while (i_u <= (n_u - 4) && i_v <= (n_v - 4)) { // not in last n%8 elements
-
-        NodeID_t maxu = neigh_u[i_u + 3]; // assumes neighbor list is ordered
-        NodeID_t minu = neigh_u[i_u];
-        NodeID_t maxv = neigh_v[i_v + 3];
-        NodeID_t minv = neigh_v[i_v];
-        __m128i v_u   = _mm_loadu_si128(
-            reinterpret_cast<const __m128i *>(neigh_u + i_u)); // load 8 neighbors of u
-        __m128i v_v = _mm_loadu_si128(
-            reinterpret_cast<const __m128i *>(neigh_v + i_v)); // load 8 neighbors of v
-
-        if (minu > maxv) {
-            if (minu > neigh_v[n_v - 1]) {
-                return total;
-            }
-            i_v += 4;
-            continue;
-        }
-        if (minv > maxu) {
-            if (minv > neigh_u[n_u - 1]) {
-                return total;
-            }
-            i_u += 4;
-            continue;
-        }
-        if (maxu >= maxv) {
-            i_v += 4;
-        }
-        if (maxu <= maxv) {
-            i_u += 4;
-        }
-
-        __m128i match             = _mm_cmpeq_epi32(v_u, v_v);
-        unsigned int scalar_match = _mm_movemask_ps(reinterpret_cast<__m128>(match));
-
-        if (scalar_match != 155) { // shortcut case where all neighbors match
-            __m128i v_v1 = _mm_shuffle_epi32(v_v, _MM_SHUFFLE(0, 3, 2, 1));
-            __m128i v_v2 = _mm_shuffle_epi32(v_v, _MM_SHUFFLE(1, 0, 3, 2));
-            __m128i v_v3 = _mm_shuffle_epi32(v_v, _MM_SHUFFLE(2, 1, 0, 3));
-
-            __m128i tmp_match1 = _mm_cmpeq_epi32(v_u, v_v1); // find matches
-            __m128i tmp_match2 = _mm_cmpeq_epi32(v_u, v_v2);
-            __m128i tmp_match3 = _mm_cmpeq_epi32(v_u, v_v3);
-
-            unsigned int scalar_match1 = _mm_movemask_ps(reinterpret_cast<__m128>(tmp_match1));
-            unsigned int scalar_match2 = _mm_movemask_ps(reinterpret_cast<__m128>(tmp_match2));
-            unsigned int scalar_match3 = _mm_movemask_ps(reinterpret_cast<__m128>(tmp_match3));
-
-            unsigned int final_match = scalar_match | scalar_match1 | scalar_match2 | scalar_match3;
-
-            while (final_match) {
-                total += final_match & 1;
-                final_match >>= 1;
-            }
-        }
-        else {
-            total += 4; // count number of matches
-        }
-    }
-    if (i_u <= (n_u - 4) && i_v < n_v) {
-        __m128i v_u = _mm_loadu_si128(
-            reinterpret_cast<const __m128i *>(neigh_u + i_u)); // load 8 neighbors of u
-        while (neigh_v[i_v] <= neigh_u[i_u + 3] && i_v < n_v) {
-            __m128i tmp_v_v           = _mm_set1_epi32(neigh_v[i_v]);
-            __m128i match             = _mm_cmpeq_epi32(v_u, tmp_v_v);
-            unsigned int scalar_match = _mm_movemask_ps(reinterpret_cast<__m128>(match));
-
-            if (scalar_match != 0)
-                total++;
-            i_v++;
-        }
-        i_u += 4;
-    }
-    if (i_v <= (n_v - 4) && i_u < n_u) {
-        __m128i v_v = _mm_loadu_si128(
-            reinterpret_cast<const __m128i *>(neigh_v + i_v)); // load 8 neighbors of v
-        while (neigh_u[i_u] <= neigh_v[i_v + 3] && i_u < n_u) {
-            __m128i tmp_v_u = _mm_set1_epi32(neigh_u[i_u]);
-
-            __m128i match             = _mm_cmpeq_epi32(v_v, tmp_v_u);
-            unsigned int scalar_match = _mm_movemask_ps(reinterpret_cast<__m128>(match));
-
-            if (scalar_match != 0)
-                total++;
-            i_u++;
-        }
-        i_v += 4;
-    }
->>>>>>> fe12d5d8
 #endif
 
        while (i_u < n_u && i_v < n_v) {
@@ -706,7 +267,6 @@
                                        uint64_t n_v);
 */
 
-<<<<<<< HEAD
 DAAL_FORCEINLINE int64_t min(int64_t a, int64_t b) {
     if (a >= b) {
         return b;
@@ -728,39 +288,11 @@
     const auto row_end                  = static_cast<int32_t>(desc.get_row_range_end());
     const auto column_begin             = static_cast<int32_t>(desc.get_column_range_begin());
     const auto column_end               = static_cast<int32_t>(desc.get_column_range_end()); 
-=======
-template <typename Graph, typename Cpu>
-similarity_result call_jaccard_block_kernel(const descriptor_base &desc,
-                                            const similarity_input<Graph> &input) {
-    std::cout << "Jaccard block kernel started" << std::endl;
-
-    const auto my_graph = input.get_graph();
-
-    std::cout << oneapi::dal::preview::detail::get_vertex_count_impl(my_graph) << std::endl;
-    std::cout << oneapi::dal::preview::detail::get_edge_count_impl(my_graph) << std::endl;
-    auto node_id = 0;
-    std::cout << "degree of " << node_id << ": "
-              << oneapi::dal::preview::detail::get_vertex_degree_impl(my_graph, node_id)
-              << std::endl;
-    for (unsigned int j = 0; j < oneapi::dal::preview::detail::get_vertex_count_impl(my_graph);
-         ++j) {
-        std::cout << "neighbors of " << j << ": ";
-        auto neigh = oneapi::dal::preview::detail::get_vertex_neighbors_impl(my_graph, j);
-        for (auto i = neigh.first; i != neigh.second; ++i)
-            std::cout << *i << " ";
-        std::cout << std::endl;
-    }
-    const auto row_begin                = desc.get_row_range_begin();
-    const auto row_end                  = desc.get_row_range_end();
-    const auto column_begin             = desc.get_column_range_begin();
-    const auto column_end               = desc.get_column_range_end();
->>>>>>> fe12d5d8
     const auto number_elements_in_block = (row_end - row_begin) * (column_end - column_begin);
     array<float> jaccard                = array<float>::empty(number_elements_in_block);
     array<std::pair<std::uint32_t, std::uint32_t>> vertex_pairs =
         array<std::pair<std::uint32_t, std::uint32_t>>::empty(number_elements_in_block);
     size_t nnz = 0;
-<<<<<<< HEAD
     for (int32_t i = row_begin; i < row_end; ++i) {
         const auto i_neighbor_size = g_degrees[i];             
         const auto i_neigbhors = g_vertex_neighbors + g_edge_offsets[i];
@@ -797,45 +329,16 @@
                     vertex_pairs[nnz] = std::make_pair(i, j);
                     nnz++; 
                 }
-=======
-    for (auto i = row_begin; i < row_end; ++i) {
-        const auto i_neighbor_size =
-            oneapi::dal::preview::detail::get_vertex_degree_impl(my_graph, i);
-        const auto i_neigbhors =
-            oneapi::dal::preview::detail::get_vertex_neighbors_impl(my_graph, i).first;
-        for (auto j = column_begin; j < column_end; ++j) {
-            if (j == i)
-                continue;
-            const auto j_neighbor_size =
-                oneapi::dal::preview::detail::get_vertex_degree_impl(my_graph, j);
-            const auto j_neigbhors =
-                oneapi::dal::preview::detail::get_vertex_neighbors_impl(my_graph, j).first;
-            size_t intersection_value = 0;
-            size_t i_u = 0, i_v = 0;
-            while (i_u < i_neighbor_size && i_v < j_neighbor_size) {
-                if (i_neigbhors[i_u] == j_neigbhors[i_v])
-                    intersection_value++, i_u++, i_v++;
-                else if (i_neigbhors[i_u] < j_neigbhors[i_v])
-                    i_u++;
-                else if (i_neigbhors[i_u] > j_neigbhors[i_v])
-                    i_v++;
->>>>>>> fe12d5d8
             }
         }
     }
     jaccard.reset(nnz);
     vertex_pairs.reset(nnz);
-<<<<<<< HEAD
-=======
-
-    similarity_result res(homogen_table_builder{}.build(), homogen_table_builder{}.build());
->>>>>>> fe12d5d8
 
     vertex_similarity_result res(homogen_table_builder{}.build(), homogen_table_builder{}.build());
     return res;
 }
 
-<<<<<<< HEAD
 template vertex_similarity_result call_jaccard_default_kernel<undirected_adjacency_array<>&>(
     const descriptor_base& desc,
     const vertex_similarity_input<undirected_adjacency_array<>&>& input);
@@ -843,27 +346,6 @@
 
 
 
-=======
-/*
-    template similarity_result call_jaccard_block_kernel<                
-            undirected_adjacency_array_graph<> &,                         
-            oneapi::dal::cpu_extension::avx512>(                                                         
-    const descriptor_base &desc,                                          
-    const similarity_input<undirected_adjacency_array_graph<> &> &input);
-*/
-#define INSTANTIATE(cpu)                                                  \
-    template similarity_result                                            \
-    call_jaccard_block_kernel<undirected_adjacency_array_graph<> &, cpu>( \
-        const descriptor_base &desc,                                      \
-        const similarity_input<undirected_adjacency_array_graph<> &> &input);
-
-INSTANTIATE(oneapi::dal::backend::cpu_dispatch_default)
-INSTANTIATE(oneapi::dal::backend::cpu_dispatch_ssse3)
-INSTANTIATE(oneapi::dal::backend::cpu_dispatch_sse42)
-INSTANTIATE(oneapi::dal::backend::cpu_dispatch_avx)
-INSTANTIATE(oneapi::dal::backend::cpu_dispatch_avx2)
-INSTANTIATE(oneapi::dal::backend::cpu_dispatch_avx512)
->>>>>>> fe12d5d8
 
 } // namespace detail
 } // namespace jaccard
