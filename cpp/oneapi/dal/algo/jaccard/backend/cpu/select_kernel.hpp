/*******************************************************************************
* Copyright 2020 Intel Corporation
*
* Licensed under the Apache License, Version 2.0 (the "License");
* you may not use this file except in compliance with the License.
* You may obtain a copy of the License at
*
*     http://www.apache.org/licenses/LICENSE-2.0
*
* Unless required by applicable law or agreed to in writing, software
* distributed under the License is distributed on an "AS IS" BASIS,
* WITHOUT WARRANTIES OR CONDITIONS OF ANY KIND, either express or implied.
* See the License for the specific language governing permissions and
* limitations under the License.
*******************************************************************************/

#pragma once

#include "oneapi/dal/algo/jaccard/common.hpp"
#include "oneapi/dal/algo/jaccard/vertex_similarity_types.hpp"
#include "oneapi/dal/backend/dispatcher.hpp"
#include "oneapi/dal/policy.hpp"

#include <memory>

namespace oneapi::dal::preview {
namespace jaccard {
namespace detail {

template <typename Graph>
struct backend_base {
<<<<<<< HEAD
    virtual vertex_similarity_result operator()(const descriptor_base& descriptor,
                                         const vertex_similarity_input<Graph>& input) {
        return vertex_similarity_result();
=======
    virtual similarity_result operator()(const dal::backend::context_cpu &ctx,
                                         const descriptor_base &descriptor,
                                         const similarity_input<Graph> &input) {
        return similarity_result();
>>>>>>> fe12d5d8
    }
    virtual ~backend_base() {}
};

template <typename Float, typename Method, typename Graph>
struct backend_default : public backend_base<Graph> {
<<<<<<< HEAD
    virtual vertex_similarity_result operator()(const descriptor_base& descriptor,
                                         const vertex_similarity_input<Graph>& input);
=======
    virtual similarity_result operator()(const dal::backend::context_cpu &ctx,
                                         const descriptor_base &descriptor,
                                         const similarity_input<Graph> &input);
>>>>>>> fe12d5d8
    virtual ~backend_default() {}
};

template <typename Float, class Method, typename Graph>
<<<<<<< HEAD
dal::detail::pimpl<backend_base<Graph>> get_backend(const descriptor_base& desc,
                                                    const vertex_similarity_input<Graph>& input);
=======
dal::detail::pimpl<backend_base<Graph>> get_backend(const descriptor_base &desc,
                                                    const similarity_input<Graph> &input);
>>>>>>> fe12d5d8
} // namespace detail
} // namespace jaccard
} // namespace oneapi::dal::preview<|MERGE_RESOLUTION|>--- conflicted
+++ resolved
@@ -29,41 +29,23 @@
 
 template <typename Graph>
 struct backend_base {
-<<<<<<< HEAD
     virtual vertex_similarity_result operator()(const descriptor_base& descriptor,
                                          const vertex_similarity_input<Graph>& input) {
         return vertex_similarity_result();
-=======
-    virtual similarity_result operator()(const dal::backend::context_cpu &ctx,
-                                         const descriptor_base &descriptor,
-                                         const similarity_input<Graph> &input) {
-        return similarity_result();
->>>>>>> fe12d5d8
     }
     virtual ~backend_base() {}
 };
 
 template <typename Float, typename Method, typename Graph>
 struct backend_default : public backend_base<Graph> {
-<<<<<<< HEAD
     virtual vertex_similarity_result operator()(const descriptor_base& descriptor,
                                          const vertex_similarity_input<Graph>& input);
-=======
-    virtual similarity_result operator()(const dal::backend::context_cpu &ctx,
-                                         const descriptor_base &descriptor,
-                                         const similarity_input<Graph> &input);
->>>>>>> fe12d5d8
     virtual ~backend_default() {}
 };
 
 template <typename Float, class Method, typename Graph>
-<<<<<<< HEAD
 dal::detail::pimpl<backend_base<Graph>> get_backend(const descriptor_base& desc,
                                                     const vertex_similarity_input<Graph>& input);
-=======
-dal::detail::pimpl<backend_base<Graph>> get_backend(const descriptor_base &desc,
-                                                    const similarity_input<Graph> &input);
->>>>>>> fe12d5d8
 } // namespace detail
 } // namespace jaccard
 } // namespace oneapi::dal::preview