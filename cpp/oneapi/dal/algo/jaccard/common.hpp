--- conflicted
+++ resolved
@@ -59,10 +59,6 @@
     using method_t = Method;
 
     auto& set_row_range(const int64_t& begin, const int64_t& end) {
-<<<<<<< HEAD
-        
-=======
->>>>>>> fe12d5d8
         this->set_row_range_impl(begin, end);
         return *this;
     }
