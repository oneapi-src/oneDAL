/*******************************************************************************
* Copyright 2020 Intel Corporation
*
* Licensed under the Apache License, Version 2.0 (the "License");
* you may not use this file except in compliance with the License.
* You may obtain a copy of the License at
*
*     http://www.apache.org/licenses/LICENSE-2.0
*
* Unless required by applicable law or agreed to in writing, software
* distributed under the License is distributed on an "AS IS" BASIS,
* WITHOUT WARRANTIES OR CONDITIONS OF ANY KIND, either express or implied.
* See the License for the specific language governing permissions and
* limitations under the License.
*******************************************************************************/

#pragma once

#include "oneapi/dal/algo/jaccard/common.hpp"
#include "oneapi/dal/algo/jaccard/vertex_similarity_types.hpp"
#include "oneapi/dal/policy.hpp"

namespace oneapi::dal::preview {
namespace jaccard {
namespace detail {

<<<<<<< HEAD
template <typename Float, class Method, typename Graph>
struct ONEAPI_DAL_EXPORT vertex_similarity_ops_dispatcher {
    similarity_result operator()(const descriptor_base& descriptor,
                                 const similarity_input<Graph>& input) const;
=======
template <typename Policy, typename Float, class Method, typename Graph>
struct ONEAPI_DAL_EXPORT vertex_similarity_ops_dispatcher {
    similarity_result operator()(const Policy &policy,
                                 const descriptor_base &descriptor,
                                 const similarity_input<Graph> &input) const;
>>>>>>> fe12d5d8
};

template <typename Descriptor, typename Graph>
struct vertex_similarity_ops {
    using float_t           = typename Descriptor::float_t;
    using method_t          = typename Descriptor::method_t;
    using input_t           = similarity_input<Graph>;
    using result_t          = similarity_result;
    using descriptor_base_t = descriptor_base;

<<<<<<< HEAD
    void check_preconditions(const Descriptor& param, const similarity_input<Graph>& input) const {
        const auto row_begin                = desc.get_row_range_begin();
        const auto row_end                  = desc.get_row_range_end();
        const auto column_begin             = desc.get_column_range_begin();
        const auto column_end               = desc.get_column_range_end(); 
        auto vertex_count = get_vertex_count(input.get_graph().get_impl()->_vertex_count);
        if (row_begin < 0 || row_end || column_begin < 0 || column_end < 0) {
            throw oneapi::dal::invalid_argument("Negative interval");
        } 
        if (row_begin >= row_end) {
            throw oneapi::dal::invalid_argument("row_begin >= row_end");
        } 
        if (column_begin >= column_end) {
            throw oneapi::dal::invalid_argument("column_begin >= column_end");
        }        
        if (row_begin > vertex_count || row_end > vertex_count || column_begin > vertex_count || column_end > vertex_count) {
            throw oneapi::dal::out_of_range("interval > vertex_count");
        } 
=======
    template <typename Policy>
    auto operator()(const Policy &policy,
                    const Descriptor &desc,
                    const similarity_input<Graph> &input) const {
        return vertex_similarity_ops_dispatcher<Policy, float_t, method_t, Graph>()(policy,
                                                                                    desc,
                                                                                    input);
>>>>>>> fe12d5d8
    }

    auto operator()(const Descriptor& desc, const similarity_input<Graph>& input) const {
        check_preconditions(desc, input);
        return vertex_similarity_ops_dispatcher<float_t, method_t, Graph>()(desc, input);
    }

    auto 
};

} // namespace detail
} // namespace jaccard
} // namespace oneapi::dal::preview<|MERGE_RESOLUTION|>--- conflicted
+++ resolved
@@ -24,18 +24,10 @@
 namespace jaccard {
 namespace detail {
 
-<<<<<<< HEAD
 template <typename Float, class Method, typename Graph>
 struct ONEAPI_DAL_EXPORT vertex_similarity_ops_dispatcher {
     similarity_result operator()(const descriptor_base& descriptor,
                                  const similarity_input<Graph>& input) const;
-=======
-template <typename Policy, typename Float, class Method, typename Graph>
-struct ONEAPI_DAL_EXPORT vertex_similarity_ops_dispatcher {
-    similarity_result operator()(const Policy &policy,
-                                 const descriptor_base &descriptor,
-                                 const similarity_input<Graph> &input) const;
->>>>>>> fe12d5d8
 };
 
 template <typename Descriptor, typename Graph>
@@ -46,14 +38,13 @@
     using result_t          = similarity_result;
     using descriptor_base_t = descriptor_base;
 
-<<<<<<< HEAD
     void check_preconditions(const Descriptor& param, const similarity_input<Graph>& input) const {
         const auto row_begin                = desc.get_row_range_begin();
         const auto row_end                  = desc.get_row_range_end();
         const auto column_begin             = desc.get_column_range_begin();
         const auto column_end               = desc.get_column_range_end(); 
         auto vertex_count = get_vertex_count(input.get_graph().get_impl()->_vertex_count);
-        if (row_begin < 0 || row_end || column_begin < 0 || column_end < 0) {
+        if (row_begin < 0 || row_end < 0 || column_begin < 0 || column_end < 0) {
             throw oneapi::dal::invalid_argument("Negative interval");
         } 
         if (row_begin >= row_end) {
@@ -65,23 +56,12 @@
         if (row_begin > vertex_count || row_end > vertex_count || column_begin > vertex_count || column_end > vertex_count) {
             throw oneapi::dal::out_of_range("interval > vertex_count");
         } 
-=======
-    template <typename Policy>
-    auto operator()(const Policy &policy,
-                    const Descriptor &desc,
-                    const similarity_input<Graph> &input) const {
-        return vertex_similarity_ops_dispatcher<Policy, float_t, method_t, Graph>()(policy,
-                                                                                    desc,
-                                                                                    input);
->>>>>>> fe12d5d8
     }
 
     auto operator()(const Descriptor& desc, const similarity_input<Graph>& input) const {
         check_preconditions(desc, input);
         return vertex_similarity_ops_dispatcher<float_t, method_t, Graph>()(desc, input);
     }
-
-    auto 
 };
 
 } // namespace detail
