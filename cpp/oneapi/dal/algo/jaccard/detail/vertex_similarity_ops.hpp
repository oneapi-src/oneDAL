--- conflicted
+++ resolved
@@ -47,13 +47,6 @@
         const auto row_end = param.get_row_range_end();
         const auto column_begin = param.get_column_range_begin();
         const auto column_end = param.get_column_range_end();
-<<<<<<< HEAD
-        auto vertex_count = static_cast<int64_t>(
-            oneapi::dal::detail::get_impl<const typename graph_traits<Graph>::impl_type>(
-                input.get_graph())
-                ._vertex_count);
-=======
->>>>>>> 3b85c0b4
         if (row_begin < 0 || column_begin < 0) {
             throw invalid_argument(msg::negative_interval());
         }
@@ -64,7 +57,9 @@
             throw invalid_argument(msg::column_begin_gt_column_end());
         }
         const auto vertex_count =
-            (dal::preview::detail::get_impl(input.get_graph())->_vertex_count);
+           oneapi::dal::detail::get_impl<const typename graph_traits<Graph>::impl_type>(
+                input.get_graph())
+                ._vertex_count;
         // Safe conversion as ranges were checked
         if (static_cast<std::size_t>(row_end) > vertex_count ||
             static_cast<std::size_t>(column_end) > vertex_count) {
