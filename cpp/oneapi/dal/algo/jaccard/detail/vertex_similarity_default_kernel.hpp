--- conflicted
+++ resolved
@@ -23,7 +23,6 @@
 
 namespace oneapi::dal::preview::jaccard::detail {
 
-<<<<<<< HEAD
 template <typename Float, typename Task, typename Topology, typename... Options>
 ONEDAL_EXPORT struct vertex_similarity {
     vertex_similarity_result<Task> operator()(const dal::detail::host_policy& ctx,
@@ -31,22 +30,7 @@
                                               const Topology& t,
                                               void* result_ptr);
 };
-=======
-inline std::int64_t get_number_elements_in_block(const std::int64_t &row_range_begin,
-                                                 const std::int64_t &row_range_end,
-                                                 const std::int64_t &column_range_begin,
-                                                 const std::int64_t &column_range_end) {
-    ONEDAL_ASSERT(row_range_end >= row_range_begin, "Negative interval found");
-    const std::int64_t row_count = row_range_end - row_range_begin;
-    ONEDAL_ASSERT(column_range_end >= column_range_begin, "Negative interval found");
-    const std::int64_t column_count = column_range_end - column_range_begin;
-    // compute the number of the vertex pairs in the block of the graph
-    const std::int64_t vertex_pairs_count = row_count * column_count;
-    ONEDAL_ASSERT(vertex_pairs_count / row_count == column_count,
-                  "Overflow found in multiplication of two values");
-    return vertex_pairs_count;
-}
->>>>>>> a6c030cc
+
 
 template <>
 ONEDAL_EXPORT struct vertex_similarity<float,
