/*******************************************************************************
* Copyright 2020 Intel Corporation
*
* Licensed under the Apache License, Version 2.0 (the "License");
* you may not use this file except in compliance with the License.
* You may obtain a copy of the License at
*
*     http://www.apache.org/licenses/LICENSE-2.0
*
* Unless required by applicable law or agreed to in writing, software
* distributed under the License is distributed on an "AS IS" BASIS,
* WITHOUT WARRANTIES OR CONDITIONS OF ANY KIND, either express or implied.
* See the License for the specific language governing permissions and
* limitations under the License.
*******************************************************************************/

#pragma once

#include "oneapi/dal/detail/array_impl.hpp"

namespace oneapi::dal {

/// @tparam T The type of the memory block elements within the array.
///              :literal:`T` can represent any type.
///
/// @pre :literal:`T` cannot be const-qualified.
template <typename T>
class array {
    static_assert(!std::is_const_v<T>, "array class cannot have const-qualified type of data");

    friend detail::pimpl_accessor;
    friend detail::serialization_accessor;

    template <typename U>
    friend class array;

    template <typename U>
    friend class chunked_array;

    friend class chunked_array_base;

    using impl_t = detail::array_impl<T>;

public:
    using data_t = T;

    /// Allocates a new memory block for mutable data, does not initialize it,
    /// creates a new array instance by passing a pointer to the memory block.
    /// The array owns the memory block (for details, see :txtref:`data_ownership_requirements`).
    ///
    /// @param count The number of elements of type :literal:`Data` to allocate memory for.
    /// @pre :expr:`count > 0`
    static array<T> empty(std::int64_t count) {
        return array<T>{
            impl_t::empty(detail::default_host_policy{}, count, detail::host_allocator<T>())
        };
    }

#ifdef ONEDAL_DATA_PARALLEL
    /// Allocates a new memory block for mutable data, does not initialize it,
    /// creates a new array instance by passing a pointer to the memory block.
    /// The array owns the memory block (for details, see :txtref:`data_ownership_requirements`).
    ///
    /// @param queue The SYCL* queue object.
    /// @param count The number of elements of type :literal:`T` to allocate memory for.
    /// @param alloc The kind of USM to be allocated.
    /// @pre :expr:`count > 0`
    static array<T> empty(const sycl::queue& queue,
                          std::int64_t count,
                          const sycl::usm::alloc& alloc = sycl::usm::alloc::shared) {
        return array<T>{ impl_t::empty(detail::data_parallel_policy{ queue },
                                       count,
                                       detail::data_parallel_allocator<T>(queue, alloc)) };
    }
#endif

    /// Allocates a new memory block for mutable data, fills it with a scalar value,
    /// creates a new array instance by passing a pointer to the memory block.
    /// The array owns the memory block (for details, see :txtref:`data_ownership_requirements`).
    ///
    /// @tparam Element The type from which array elements of type :literal:`T` can be constructed.
    ///
    /// @param count   The number of elements of type :literal:`T` to allocate memory for.
    /// @param element The value that is used to fill a memory block.
    /// @pre :expr:`count > 0`
    /// @pre Elements of type ``T`` are constructible from the ``Element`` type.
    template <typename K>
    static array<T> full(std::int64_t count, K&& element) {
        return array<T>{ impl_t::full(detail::default_host_policy{},
                                      count,
                                      std::forward<K>(element),
                                      detail::host_allocator<T>()) };
    }

#ifdef ONEDAL_DATA_PARALLEL
    /// Allocates a new memory block for mutable data, fills it with a scalar value,
    /// creates a new array instance by passing a pointer to the memory block.
    /// The array owns the memory block (for details, see :txtref:`data_ownership_requirements`).
    ///
    /// @tparam Element The type from which array elements of type :literal:`Data` can be constructed.
    ///
    /// @param queue   The SYCL* queue object.
    /// @param count   The number of elements of type :literal:`Data` to allocate memory for.
    /// @param element The value that is used to fill a memory block.
    /// @param alloc   The kind of USM to be allocated.
    /// @pre :expr:`count > 0`
    /// @pre Elements of type ``Data`` are constructible from the ``Element`` type.
    template <typename K>
    static array<T> full(sycl::queue& queue,
                         std::int64_t count,
                         K&& element,
                         const sycl::usm::alloc& alloc = sycl::usm::alloc::shared) {
        return array<T>{ impl_t::full(detail::data_parallel_policy{ queue },
                                      count,
                                      std::forward<K>(element),
                                      detail::data_parallel_allocator<T>(queue, alloc)) };
    }
#endif

    /// Allocates a new memory block on mutable data, fills it with zeros,
    /// creates a new array instance by passing a pointer to the memory block.
    /// The array owns the memory block (for details, see :txtref:`data_ownership_requirements`).
    ///
    /// @param count   The number of elements of type :literal:`Data` to allocate memory for.
    /// @pre :expr:`count > 0`
    static array<T> zeros(std::int64_t count) {
        // TODO: can be optimized in future
        return array<T>{
            impl_t::full(detail::default_host_policy{}, count, T{}, detail::host_allocator<T>())
        };
    }

#ifdef ONEDAL_DATA_PARALLEL
    /// Allocates a new memory block on mutable data, fills it with zeros,
    /// creates a new array instance by passing a pointer to the memory block.
    /// The array owns the memory block (for details, see :txtref:`data_ownership_requirements`).
    ///
    /// @param queue   The SYCL* queue object.
    /// @param count   The number of elements of type :literal:`T` to allocate memory for.
    /// @param alloc   The kind of USM to be allocated.
    /// @pre :expr:`count > 0`s
    static array<T> zeros(sycl::queue& queue,
                          std::int64_t count,
                          const sycl::usm::alloc& alloc = sycl::usm::alloc::shared) {
        // TODO: can be optimized in future
        return array<T>{ impl_t::full(dal::detail::data_parallel_policy{ queue },
                                      count,
                                      T{},
                                      detail::data_parallel_allocator<T>(queue, alloc)) };
    }
#endif

    /// Creates a new array instance by passing the pointer to externally-allocated memory block
    /// for mutable data. It is the responsibility of the calling application to free the memory block
    /// as the array does not free it when the reference count is zero.
    ///
    /// @param data         The pointer to externally-allocated memory block.
    /// @param count        The number of elements of type :literal:`Data` in the memory block.
    /// @pre :expr:`data != nullptr`
    /// @pre :expr:`count > 0`
    template <typename Y>
    static array<T> wrap(Y* data, std::int64_t count) {
        return array<T>{ data, count, dal::detail::empty_delete<const T>{} };
    }

#ifdef ONEDAL_DATA_PARALLEL
    /// Creates a new array instance by passing the pointer to externally-allocated memory block
    /// for mutable data. It is the responsibility of the calling application to free the memory block
    /// as the array does not free it when the reference count is zero.
    ///
    /// @param data         The pointer to externally-allocated memory block.
    /// @param count        The number of elements of type :literal:`Data` in the memory block.
    /// @param dependencies Events indicating availability of the :literal:`Data` for reading or writing.
    /// @pre :expr:`data != nullptr`
    /// @pre :expr:`count > 0`
    template <typename Y>
    [[deprecated]] static array<T> wrap(Y* data,
                                        std::int64_t count,
                                        const std::vector<sycl::event>& dependencies) {
        sycl::event::wait_and_throw(dependencies);
        return array<T>{ data, count, dal::detail::empty_delete<const T>{} };
    }
#endif

#ifdef ONEDAL_DATA_PARALLEL
    /// Creates a new array instance by passing the pointer to externally-allocated memory block
    /// for mutable data. It is the responsibility of the calling application to free the memory block
    /// as the array does not free it when the reference count is zero.
    ///
    /// @param queue        The SYCL* queue object.
    /// @param data         The pointer to externally-allocated memory block.
    /// @param count        The number of elements of type :literal:`T` in the memory block.
    /// @param dependencies Events indicating availability of the :literal:`Data` for reading or writing.
    /// @pre :expr:`data != nullptr`
    /// @pre :expr:`count > 0`
    template <typename Y>
    static array<T> wrap(const sycl::queue& queue,
                         Y* data,
                         std::int64_t count,
                         const std::vector<sycl::event>& dependencies = {}) {
        return array<T>{ queue, data, count, dal::detail::empty_delete<const T>{}, dependencies };
    }
#endif

    /// Creates a new instance of the class without memory allocation:
    /// :literal:`mutable_data` and :literal:`data` pointers should be set to ``nullptr``,
    /// :literal:`count` should be zero; the pointer to the ownership structure should be set to ``nullptr``.
    array() : impl_(new impl_t()) {
        reset_data();
    }

    /// Creates a new array instance that shares an ownership with :literal:`other` on its memory block.
    array(const array<T>& other) : impl_(new impl_t(*other.impl_)) {
        update_data(impl_.get());
    }

    /// Moves :literal:`data`, :literal:`mutable_data` pointers, :literal:`count`, and pointer to the ownership structure
    /// in :literal:`other` to the new array instance
    array(array<T>&& other) : impl_(std::move(other.impl_)) {
        update_data(impl_.get());
        other.reset_data();
    }

    /// Creates a new array instance which owns a memory block of externally-allocated mutable data.
    /// The ownership structure is created for a block, the input :literal:`deleter`
    /// is assigned to it.
    ///
    /// @tparam Deleter     The type of a deleter used to free the :literal:`Data`.
    ///                     The deleter provides ``void operator()(Data*)`` member function.
    ///
    /// @param data         The pointer to externally-allocated memory block.
    /// @param count        The number of elements of type :literal:`Data` in the memory block.
    /// @param deleter      The object used to free :literal:`Data`.
    template <typename Deleter>
    explicit array(T* data, std::int64_t count, Deleter&& deleter)
            : impl_(new impl_t(detail::default_host_policy{},
                               data,
                               count,
                               std::forward<Deleter>(deleter))) {
        update_data(data, count);
    }

#ifdef ONEDAL_DATA_PARALLEL
    /// Creates a new array instance which owns a memory block of externally-allocated mutable data.
    /// The ownership structure is created for a block, the input :literal:`deleter`
    /// is assigned to it.
    ///
    /// @tparam Deleter     The type of a deleter used to free the :literal:`Data`.
    ///                     The deleter provides ``void operator()(Data*)`` member function.
    ///
    /// @param queue        The SYCL* queue object.
    /// @param data         The pointer to externally-allocated memory block.
    /// @param count        The number of elements of type :literal:`Data` in the memory block.
    /// @param deleter      The object used to free :literal:`Data`.
    template <typename Deleter>
    explicit array(const sycl::queue& queue,
                   T* data,
                   std::int64_t count,
                   Deleter&& deleter,
                   const std::vector<sycl::event>& dependencies = {})
            : impl_(new impl_t(detail::data_parallel_policy{ queue },
                               data,
                               count,
                               std::forward<Deleter>(deleter))) {
        ONEDAL_ASSERT(sycl::get_pointer_type(data, queue.get_context()) !=
                      sycl::usm::alloc::unknown);
        update_data(data, count);
        sycl::event::wait_and_throw(dependencies);
    }
#endif

    /// Creates a new array instance which owns a memory block of externally-allocated immutable data.
    /// The ownership structure is created for a block, the input :literal:`deleter`
    /// is assigned to it.
    ///
    /// @tparam ConstDeleter The type of a deleter used to free the :literal:`Data`.
    ///                      The deleter implements ``void operator()(const Data*)`` member function.
    ///
    /// @param data          The pointer to externally-allocated memory block.
    /// @param count         The number of elements of type :literal:`Data` in the :literal:`Data`.
    /// @param deleter       The object used to free :literal:`Data`.
    template <typename ConstDeleter>
    explicit array(const T* data, std::int64_t count, ConstDeleter&& deleter)
            : impl_(new impl_t(detail::default_host_policy{},
                               data,
                               count,
                               std::forward<ConstDeleter>(deleter))) {
        update_data(data, count);
    }

#ifdef ONEDAL_DATA_PARALLEL
    /// Creates a new array instance which owns a memory block of externally-allocated immutable data.
    /// The ownership structure is created for a block, the input :literal:`deleter`
    /// is assigned to it.
    ///
    /// @tparam ConstDeleter The type of a deleter used to free the :literal:`Data`.
    ///                      The deleter implements ``void operator()(const Data*)`` member function.
    ///
    /// @param queue         The SYCL* queue object.
    /// @param data          The pointer to externally-allocated memory block.
    /// @param count         The number of elements of type :literal:`Data` in the :literal:`Data`.
    /// @param deleter       The object used to free :literal:`Data`.
    /// @param dependencies  Events that indicate when :literal:`Data` becomes ready to be read or written
    template <typename ConstDeleter>
    explicit array(const sycl::queue& queue,
                   const T* data,
                   std::int64_t count,
                   ConstDeleter&& deleter,
                   const std::vector<sycl::event>& dependencies = {})
            : impl_(new impl_t(detail::data_parallel_policy{ queue },
                               data,
                               count,
                               std::forward<ConstDeleter>(deleter))) {
        ONEDAL_ASSERT(sycl::get_pointer_type(data, queue.get_context()) !=
                      sycl::usm::alloc::unknown);
        update_data(data, count);
        sycl::event::wait_and_throw(dependencies);
    }
#endif

    /// Creates a new array instance that shares ownership with the user-provided shared pointer.
    ///
    /// @param data         The shared pointer to externally-allocated memory block.
    /// @param count        The number of elements of type :literal:`Data` in the memory block.
    explicit array(const std::shared_ptr<T>& data, std::int64_t count)
            : impl_(new impl_t(detail::default_host_policy{}, data, count)) {
        update_data(data.get(), count);
    }

#ifdef ONEDAL_DATA_PARALLEL
    /// Creates a new array instance that shares ownership with the user-provided shared pointer.
    ///
    /// @param queue        The SYCL* queue object.
    /// @param data         The shared pointer to externally-allocated memory block.
    /// @param count        The number of elements of type :literal:`Data` in the memory block.
    /// @param dependencies Events that indicate when :literal:`Data` becomes ready to be read or written
    explicit array(const sycl::queue& queue,
                   const std::shared_ptr<T>& data,
                   std::int64_t count,
                   const std::vector<sycl::event>& dependencies = {})
            : impl_(new impl_t(detail::data_parallel_policy{ queue }, data, count)) {
        ONEDAL_ASSERT(sycl::get_pointer_type(data.get(), queue.get_context()) !=
                      sycl::usm::alloc::unknown);
        update_data(data.get(), count);
        sycl::event::wait_and_throw(dependencies);
    }
#endif

    /// Creates a new array instance that shares ownership with the user-provided shared pointer.
    ///
    /// @param data         The shared pointer to externally-allocated memory block.
    /// @param count        The number of elements of type :literal:`Data` in the memory block.
    explicit array(const std::shared_ptr<const T>& data, std::int64_t count)
            : impl_(new impl_t(detail::default_host_policy{}, data, count)) {
        update_data(data.get(), count);
    }

#ifdef ONEDAL_DATA_PARALLEL
    /// Creates a new array instance that shares ownership with the user-provided shared pointer.
    ///
    /// @param queue        The SYCL* queue object.
    /// @param data         The shared pointer to externally-allocated memory block.
    /// @param count        The number of elements of type :literal:`Data` in the memory block.
    /// @param dependencies Events that indicate when :literal:`Data` becomes ready to be read or
    ///                     written
    explicit array(const sycl::queue& queue,
                   const std::shared_ptr<const T>& data,
                   std::int64_t count,
                   const std::vector<sycl::event>& dependencies = {})
            : impl_(new impl_t(detail::data_parallel_policy{ queue }, data, count)) {
        ONEDAL_ASSERT(sycl::get_pointer_type(data.get(), queue.get_context()) !=
                      sycl::usm::alloc::unknown);
        update_data(data.get(), count);
        sycl::event::wait_and_throw(dependencies);
    }
#endif

    /// An aliasing constructor: creates a new array instance that stores :literal:`Data` pointer,
    /// assigns the pointer to the ownership structure of :literal:`ref` to the new instance. Array
    /// returns :literal:`Data` pointer as its mutable or immutable block depending on the
    /// :literal:`Data` type.
    ///
    /// @tparam Y    The type of elements in the referenced array.
    /// @tparam K    Either :literal:`T` or $const T$ type.
    ///
    /// @param ref   The array which shares ownership structure with created one.
    /// @param data  Mutable or immutable unmanaged pointer hold by created array.
    /// @param count The number of elements of type :literal:`T` in the :literal:`Data`.
    /// @pre  :expr:`std::is_same_v<data, const T> || std::is_same_v<data, T>`
    template <typename Y, typename K>
    explicit array(const array<Y>& ref, K* data, std::int64_t count)
            : impl_(new impl_t(*ref.impl_, data, count)) {
        update_data(impl_.get());
    }

    /// Replaces the :literal:`data`, :literal:`mutable_data` pointers, :literal:`count`, and
    /// pointer to the ownership structure in the array instance by the values in :literal:`other`.
    ///
    /// @post :expr:`data == other.data`
    /// @post :expr:`mutable_data == other.mutable_data`
    /// @post :expr:`count == other.count`
    array<T> operator=(const array<T>& other) {
        array<T> tmp{ other };
        swap(*this, tmp);
        return *this;
    }

    /// Swaps the values of :literal:`data`, :literal:`mutable_data` pointers, :literal:`count`, and
    /// pointer to the ownership structure in the array instance and :literal:`other`.
    array<T> operator=(array<T>&& other) {
        swap(*this, other);
        return *this;
    }

    /// The pointer to the memory block holding mutable data.
    /// @pre :expr:`has_mutable_data() == true`, othewise throws `domain_error`
    /// @invariant :expr:`mutable_data != nullptr` if :expr:`has_mutable_data() && count > 0`
    T* get_mutable_data() const {
        if (!has_mutable_data()) {
            throw domain_error(dal::detail::error_messages::array_does_not_contain_mutable_data());
        }
        return mutable_data_ptr_;
    }

    /// The pointer to the memory block holding immutable data.
    /// @invariant :expr:`data != nullptr` if :expr:`count > 0`
    /// @invariant if :expr:`has_mutable_data() == true` then :expr:`data == mutable_data`
    const T* get_data() const noexcept {
        return data_ptr_;
    }

    /// Returns whether array contains :literal:`mutable_data` or not
    ///
    /// @invariant :expr:`mutable_data != nullptr` if this returns `true` and :expr:`count > 0`
    bool has_mutable_data() const noexcept {
        return mutable_data_ptr_ != nullptr;
    }

    /// Returns mutable_data, if array contains it. Otherwise, allocates a
    /// memory block for mutable data and fills it with the data stored at :literal:`data`.
    /// Creates the ownership structure for allocated memory block and stores
    /// the pointer.
    ///
    /// @post :expr:`has_mutable_data() == true`
    array& need_mutable_data() {
        impl_->need_mutable_data();
        update_data(impl_->get_mutable_data(), impl_->get_count());
        return *this;
    }

#ifdef ONEDAL_DATA_PARALLEL
    /// Returns mutable_data, if array contains it. Otherwise, allocates a
    /// memory block for mutable data and fills it with the data stored at :literal:`data`.
    /// Creates the ownership structure for allocated memory block and stores
    /// the pointer.
    ///
    /// @param queue The SYCL* queue object.
    /// @param alloc The kind of USM to be allocated
    ///
    /// @post :expr:`has_mutable_data() == true`
    [[deprecated]] array& need_mutable_data(
        sycl::queue& queue,
        const sycl::usm::alloc& alloc = sycl::usm::alloc::shared) {
        impl_->need_mutable_data(detail::data_parallel_policy{ queue },
                                 detail::data_parallel_allocator<T>(queue, alloc));
        update_data(impl_->get_mutable_data(), impl_->get_count());
        return *this;
    }
#endif

    /// The number of elements of type :literal:`T` in a memory block
    std::int64_t get_count() const noexcept {
        return count_;
    }

    /// The size of memory block in bytes
    /// @invariant :expr:`size == count * sizeof(T)`
    std::int64_t get_size() const noexcept {
        return count_ * sizeof(T);
    }

    /// Resets ownership structure pointer to ``nullptr``,
    /// sets :literal:`count` to zero, :literal:`data` and :literal:`mutable_data` to :expr:`nullptr`.
    void reset() {
        impl_->reset();
        reset_data();
    }

    /// Allocates a new memory block for mutable data, does not initialize it,
    /// creates ownership structure for this block, assigns the structure inside the array.
    /// The array owns allocated memory block.
    ///
    /// @param count The number of elements of type :literal:`Data` to allocate memory for.
    void reset(std::int64_t count) {
        impl_->reset(detail::default_host_policy{}, count, detail::host_allocator<data_t>{});
        update_data(impl_->get_mutable_data(), count);
    }

#ifdef ONEDAL_DATA_PARALLEL
    /// Allocates a new memory block for mutable data, does not initialize it,
    /// creates ownership structure for this block, assigns the structure inside the array.
    /// The array owns allocated memory block.
    ///
    /// @param queue The SYCL* queue object.
    /// @param count The number of elements of type :literal:`T` to allocate memory for.
    /// @param alloc The kind of USM to be allocated
    void reset(const sycl::queue& queue,
               std::int64_t count,
               const sycl::usm::alloc& alloc = sycl::usm::alloc::shared) {
        impl_->reset(detail::data_parallel_policy{ queue },
                     count,
                     detail::data_parallel_allocator<T>(queue, alloc));
        update_data(impl_->get_mutable_data(), count);
    }
#endif

    /// Creates the ownership structure for memory block of externally-allocated mutable data,
    /// assigns input :literal:`deleter` object to it, sets :literal:`data` and
    /// :literal:`mutable_data` pointers to this block.
    ///
    /// @tparam Deleter     The type of a deleter used to free the :literal:`Data`.
    ///                     The deleter implements ``void operator()(Data*)`` member function.
    ///
    /// @param data         The mutable memory block pointer to be assigned inside the array
    /// @param count        The number of elements of type :literal:`Data` into the block
    /// @param deleter      The object used to free :literal:`Data`.
    template <typename Deleter>
    void reset(T* data, std::int64_t count, Deleter&& deleter) {
        impl_->reset(detail::default_host_policy{}, data, count, std::forward<Deleter>(deleter));
        update_data(data, count);
    }

#ifdef ONEDAL_DATA_PARALLEL
    /// Creates the ownership structure for memory block of externally-allocated mutable data,
    /// assigns input :literal:`deleter` object to it, sets :literal:`data` and
    /// :literal:`mutable_data` pointers to this block.
    ///
    /// @tparam Deleter     The type of a deleter used to free the :literal:`Data`.
    ///                     The deleter implements ``void operator()(Data*)`` member function.
    ///
    /// @param queue        The SYCL* queue object.
    /// @param data         The mutable memory block pointer to be assigned inside the array
    /// @param count        The number of elements of type :literal:`Data` into the block
    /// @param deleter      The object used to free :literal:`Data`.
    /// @param dependencies Events that indicate when :literal:`Data` becomes ready to be read or
    ///                     written
    template <typename Deleter>
    void reset(const sycl::queue& queue,
               T* data,
               std::int64_t count,
               Deleter&& deleter,
               const std::vector<sycl::event>& dependencies = {}) {
        ONEDAL_ASSERT(sycl::get_pointer_type(data, queue.get_context()) !=
                      sycl::usm::alloc::unknown);
        impl_->reset(detail::data_parallel_policy{ queue },
                     data,
                     count,
                     std::forward<Deleter>(deleter));
        update_data(data, count);
        sycl::event::wait_and_throw(dependencies);
    }
#endif

    /// Creates the ownership structure for memory block of externally-allocated immutable data,
    /// assigns input :literal:`deleter` object to it,
    /// sets :literal:`data` pointer to this block.
    ///
    /// @tparam ConstDeleter The type of a deleter used to free.
    ///                      The deleter implements `void operator()(const Data*)`` member function.
    ///
    /// @param data          The immutable memory block pointer to be assigned inside the array
    /// @param count         The number of elements of type :literal:`Data` into the block
    /// @param deleter       The object used to free :literal:`Data`.
    template <typename ConstDeleter>
    void reset(const T* data, std::int64_t count, ConstDeleter&& deleter) {
        impl_->reset(detail::default_host_policy{},
                     data,
                     count,
                     std::forward<ConstDeleter>(deleter));
        update_data(data, count);
    }

#ifdef ONEDAL_DATA_PARALLEL
    /// Creates the ownership structure for memory block of externally-allocated immutable data,
    /// assigns input :literal:`deleter` object to it,
    /// sets :literal:`data` pointer to this block.
    ///
    /// @tparam ConstDeleter The type of a deleter used to free.
    ///                      The deleter implements `void operator()(const Data*)`` member function.
    ///
    /// @param data          The immutable memory block pointer to be assigned inside the array
    /// @param count         The number of elements of type :literal:`Data` into the block
    /// @param deleter       The object used to free :literal:`Data`.
    /// @param dependencies  Events that indicate when :literal:`Data` becomes ready to be read or
    ///                      written
    template <typename ConstDeleter>
    void reset(const sycl::queue& queue,
               const T* data,
               std::int64_t count,
               ConstDeleter&& deleter,
               const std::vector<sycl::event>& dependencies = {}) {
        ONEDAL_ASSERT(sycl::get_pointer_type(data, queue.get_context()) !=
                      sycl::usm::alloc::unknown);
        impl_->reset(detail::data_parallel_policy{ queue },
                     data,
                     count,
                     std::forward<ConstDeleter>(deleter));
        update_data(data, count);
        sycl::event::wait_and_throw(dependencies);
    }
#endif

    /// Initializes :literal:`data` and :literal:`mutable_data` with data pointer,
    /// :literal:`count` with input :literal:`count` value, initializes
    /// the pointer to ownership structure with the one from ref. Array
    /// returns :literal:`Data` pointer as its mutable block.
    ///
    /// @tparam Y    The type of elements in the referenced array.
    ///
    /// @param ref   The array which is used to share ownership structure with current one.
    /// @param data  Mutable unmanaged pointer to be assigned to the array.
    /// @param count The number of elements of type :literal:`T` in the :literal:`Data`.
    template <typename Y>
    void reset(const array<Y>& ref, T* data, std::int64_t count) {
        impl_->reset(*ref.impl_, data, count);
        update_data(data, count);
    }

    /// Initializes :literal:`data` with data pointer,
    /// :literal:`count` with input :literal:`count` value, initializes
    /// the pointer to ownership structure with the one from ref. Array
    /// returns :literal:`Data` pointer as its immutable block.
    ///
    /// @tparam Y    The type of elements in the referenced array.
    ///
    /// @param ref   The array which is used to share ownership structure with current one.
    /// @param data  Immutable unmanaged pointer to be assigned to the array.
    /// @param count The number of elements of type :literal:`T` in the :literal:`Data`.
    template <typename Y>
    void reset(const array<Y>& ref, const T* data, std::int64_t count) {
        impl_->reset(*ref.impl_, data, count);
        update_data(data, count);
    }

    /// Provides a read-only access to the elements of array.
    /// Does not perform boundary checks.
    const T& operator[](std::int64_t index) const noexcept {
        ONEDAL_ASSERT(index < count_);
        ONEDAL_ASSERT(0 <= index);
        return data_ptr_[index];
    }

#ifdef ONEDAL_DATA_PARALLEL
    /// Returns a queue that was used to create array object.
    /// If no queue was provided at the array construction phase,
    /// returns empty :literal:`std::optional` object.
    std::optional<sycl::queue> get_queue() const {
        return impl_->get_queue();
    }
#endif

    /// Creates slice of this array
    array<T> get_slice(std::int64_t first, std::int64_t last) const {
        const auto slice_impl = impl_->get_slice(first, last);
        return array<T>{ new impl_t{ std::move(slice_impl) } };
    }

    /// @brief Creates array from impl
    array(impl_t* impl) : impl_(impl) {
        update_data(impl_.get());
    }

private:
    static void swap(array<T>& a, array<T>& b) {
        std::swap(a.impl_, b.impl_);
        std::swap(a.data_ptr_, b.data_ptr_);
        std::swap(a.mutable_data_ptr_, b.mutable_data_ptr_);
        std::swap(a.count_, b.count_);
    }

    void update_data(impl_t* impl) {
        if (impl->has_mutable_data()) {
            update_data(impl->get_mutable_data(), impl->get_count());
        }
        else {
            update_data(impl->get_data(), impl->get_count());
        }
    }

    void update_data(const T* data, std::int64_t count) noexcept {
        data_ptr_ = data;
        mutable_data_ptr_ = nullptr;
        count_ = count;
    }

    void update_data(T* data, std::int64_t count) noexcept {
        data_ptr_ = data;
        mutable_data_ptr_ = data;
        count_ = count;
    }

    void reset_data() noexcept {
        data_ptr_ = nullptr;
        mutable_data_ptr_ = nullptr;
        count_ = 0;
    }

    void serialize(detail::output_archive& ar) const {
        impl_->serialize(ar);
    }

    void deserialize(detail::input_archive& ar) {
        impl_->deserialize(ar);
        update_data(impl_.get());
    }

    detail::unique<impl_t> impl_;
    const T* data_ptr_;
    T* mutable_data_ptr_;
    std::int64_t count_;
};

<<<<<<< HEAD
=======
template <typename Type>
struct is_array {
    constexpr static bool value = false;
};

template <typename Type>
struct is_array<array<Type>> {
    constexpr static bool value = true;
};

/// @tparam T Type to be checked for being an array
template <typename T>
constexpr bool is_array_v = is_array<T>::value;

/// @tparam T Type to be checked for being an array
template <typename T>
using enable_if_array_t = std::enable_if_t<is_array_v<T>>;

} // namespace v2

using v2::array;
using v2::is_array_v;
using v2::enable_if_array_t;

>>>>>>> 79414b8d
} // namespace oneapi::dal<|MERGE_RESOLUTION|>--- conflicted
+++ resolved
@@ -720,8 +720,6 @@
     std::int64_t count_;
 };
 
-<<<<<<< HEAD
-=======
 template <typename Type>
 struct is_array {
     constexpr static bool value = false;
@@ -740,11 +738,4 @@
 template <typename T>
 using enable_if_array_t = std::enable_if_t<is_array_v<T>>;
 
-} // namespace v2
-
-using v2::array;
-using v2::is_array_v;
-using v2::enable_if_array_t;
-
->>>>>>> 79414b8d
 } // namespace oneapi::dal