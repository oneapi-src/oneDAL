/*******************************************************************************
* Copyright 2020-2021 Intel Corporation
*
* Licensed under the Apache License, Version 2.0 (the "License");
* you may not use this file except in compliance with the License.
* You may obtain a copy of the License at
*
*     http://www.apache.org/licenses/LICENSE-2.0
*
* Unless required by applicable law or agreed to in writing, software
* distributed under the License is distributed on an "AS IS" BASIS,
* WITHOUT WARRANTIES OR CONDITIONS OF ANY KIND, either express or implied.
* See the License for the specific language governing permissions and
* limitations under the License.
*******************************************************************************/

#pragma once

#include "oneapi/dal/table/common.hpp"
#include "oneapi/dal/detail/array_utils.hpp"

namespace oneapi::dal {
namespace v1 {

class ONEDAL_EXPORT homogen_table : public table {
    friend detail::pimpl_accessor;

public:
    /// Returns the unique id of ``homogen_table`` class.
    static std::int64_t kind();

    /// Creates a new ``homogen_table`` instance from externally-defined data block. Table
    /// object refers to the data but does not own it. The responsibility to
    /// free the data remains on the user side.
    /// The :literal:`data` should point to the ``data_pointer`` memory block.
    ///
    /// @tparam Data        The type of elements in the data block that will be stored into the
    ///                     table. The table initializes data types of metadata with this data type.
    ///                     The feature types should be set to default values for :literal:`Data` type:
    ///                     contiguous for floating-point, ordinal for integer types. The :literal:`Data`
    ///                     type should be at least :expr:`float`, :expr:`double` or :expr:`std::int32_t`.
    ///
    /// @param data_pointer The pointer to a homogeneous data block.
    /// @param row_count    The number of rows in the table.
    /// @param column_count The number of columns in the table.
    /// @param layout       The layout of the data. Should be :literal:`data_layout::row_major` or
    ///                     :literal:`data_layout::column_major`.
    template <typename Data>
    static homogen_table wrap(const Data* data_pointer,
                              std::int64_t row_count,
                              std::int64_t column_count,
                              data_layout layout = data_layout::row_major) {
        return homogen_table{ data_pointer,
                              row_count,
                              column_count,
                              dal::detail::empty_delete<const Data>(),
                              layout };
    }

#ifdef ONEDAL_DATA_PARALLEL
    /// Creates a new ``homogen_table`` instance from externally-defined data block. Table
    /// object refers to the data but does not own it. The responsibility to
    /// free the data remains on the user side.
    /// The :literal:`data` should point to the ``data_pointer`` memory block.
    ///
    /// @tparam Data        The type of elements in the data block that will be stored into the
    ///                     table. The table initializes data types of metadata with this data type.
    ///                     The feature types should be set to default values for :literal:`Data` type:
    ///                     contiguous for floating-point, ordinal for integer types. The :literal:`Data`
    ///                     type should be at least :expr:`float`, :expr:`double` or :expr:`std::int32_t`.
    ///
    /// @param queue        The SYCL* queue object
    /// @param data_pointer The pointer to a homogeneous data block.
    /// @param row_count    The number of rows in the table.
    /// @param column_count The number of columns in the table.
    /// @param dependencies Events indicating availability of the :literal:`Data` for reading or writing.
    /// @param layout       The layout of the data. Should be :literal:`data_layout::row_major` or
    ///                     :literal:`data_layout::column_major`.
    template <typename Data>
    static homogen_table wrap(const sycl::queue& queue,
                              const Data* data_pointer,
                              std::int64_t row_count,
                              std::int64_t column_count,
                              const sycl::vector_class<sycl::event>& dependencies = {},
                              data_layout layout = data_layout::row_major) {
        return homogen_table{ queue,
                              data_pointer,
                              row_count,
                              column_count,
                              dal::detail::empty_delete<const Data>(),
                              dependencies,
                              layout };
    }
#endif

    /// Creates a new ``homogen_table`` instance from an array.
    /// The created table shares data ownership with the given array.
    ///
    /// @tparam Data        The type of elements in the data block that will be stored into the
    ///                     table. The table initializes data types of metadata with this data type.
    ///                     The feature types should be set to default values for :literal:`Data` type:
    ///                     contiguous for floating-point, ordinal for integer types. The :literal:`Data`
    ///                     type should be at least :expr:`float`, :expr:`double` or :expr:`std::int32_t`.
    ///
    /// @param data         The array that stores a homogeneous data block.
    /// @param row_count    The number of rows in the table.
    /// @param column_count The number of columns in the table.
    /// @param layout       The layout of the data. Should be :literal:`data_layout::row_major` or
    ///                     :literal:`data_layout::column_major`.
    template <typename Data>
    static homogen_table wrap(const array<Data>& data,
                              std::int64_t row_count,
                              std::int64_t column_count,
                              data_layout layout = data_layout::row_major) {
        return homogen_table{ data, row_count, column_count, layout };
    }

    /// Creates a new ``homogen_table`` instance with zero number of rows and columns.
    homogen_table();

    /// Creates a new ``homogen_table`` instance from externally-defined data block.
    /// Table object owns the data pointer.
    /// The :literal:`data` should point to the ``data_pointer`` memory block.
    ///
    /// @tparam Data         The type of elements in the data block that will be stored into the table.
    ///                      The :literal:`Data` type should be at least :expr:`float`, :expr:`double`
    ///                      or :expr:`std::int32_t`.
    /// @tparam ConstDeleter The type of a deleter called on ``data_pointer`` when
    ///                      the last table that refers it is out of the scope.
    ///
    /// @param data_pointer  The pointer to a homogeneous data block.
    /// @param row_count     The number of rows in the table.
    /// @param column_count  The number of columns in the table.
    /// @param data_deleter  The deleter that is called on the ``data_pointer`` when the last table that refers it
    ///                      is out of the scope.
    /// @param layout        The layout of the data. Should be :literal:`data_layout::row_major` or
    ///                      :literal:`data_layout::column_major`.
    template <typename Data, typename ConstDeleter>
    homogen_table(const Data* data_pointer,
                  std::int64_t row_count,
                  std::int64_t column_count,
                  ConstDeleter&& data_deleter,
                  data_layout layout = data_layout::row_major) {
        init_impl(detail::default_host_policy{},
                  row_count,
                  column_count,
                  data_pointer,
                  std::forward<ConstDeleter>(data_deleter),
                  layout);
    }

#ifdef ONEDAL_DATA_PARALLEL
    /// Creates a new ``homogen_table`` instance from externally-defined data block.
    /// Table object owns the data pointer.
    /// The :literal:`data` should point to the ``data_pointer`` memory block.
    ///
    /// @tparam Data         The type of elements in the data block that will be stored into the table.
    ///                      The :literal:`Data` type should be at least :expr:`float`, :expr:`double`
    ///                      or :expr:`std::int32_t`.
    /// @tparam ConstDeleter The type of a deleter called on ``data_pointer`` when
    ///                      the last table that refers it is out of the scope.
    ///
    /// @param queue         The SYCL* queue object
    /// @param data_pointer  The pointer to a homogeneous data block.
    /// @param row_count     The number of rows in the table.
    /// @param column_count  The number of columns in the table.
    /// @param data_deleter  The deleter that is called on the ``data_pointer`` when the last table that refers it
    ///                      is out of the scope.
    /// @param dependencies  Events indicating availability of the :literal:`Data` for reading or writing.
    /// @param layout        The layout of the data. Should be :literal:`data_layout::row_major` or
    ///                      :literal:`data_layout::column_major`.
    template <typename Data, typename ConstDeleter>
    homogen_table(const sycl::queue& queue,
                  const Data* data_pointer,
                  std::int64_t row_count,
                  std::int64_t column_count,
                  ConstDeleter&& data_deleter,
                  const sycl::vector_class<sycl::event>& dependencies = {},
                  data_layout layout = data_layout::row_major) {
        init_impl(detail::data_parallel_policy{ queue },
                  row_count,
                  column_count,
                  data_pointer,
                  std::forward<ConstDeleter>(data_deleter),
                  layout);
        sycl::event::wait_and_throw(dependencies);
    }
#endif

    /// Returns the :literal:`data` pointer cast to the :literal:`Data` type. No checks are
    /// performed that this type is the actual type of the data within the table. If table
    /// has no data, returns :literal:`nullptr`.
    template <typename Data>
    const Data* get_data() const {
        return reinterpret_cast<const Data*>(this->get_data());
    }

    /// The pointer to the data block within the table.
    /// Should be equal to ``nullptr`` when :expr:`row_count == 0` and :expr:`column_count == 0`.
    const void* get_data() const;

    /// The unique id of the homogen table type.
    std::int64_t get_kind() const {
        return kind();
    }

<<<<<<< HEAD
=======
protected:
    template <typename Impl,
              typename ImplType = std::decay_t<Impl>,
              typename = std::enable_if_t<detail::is_homogen_table_impl_v<ImplType> &&
                                          !std::is_base_of_v<table, ImplType>>>
    explicit homogen_table(Impl&& impl) {
        init_impl(std::forward<Impl>(impl));
    }

    template <typename Data>
    homogen_table(const array<Data>& data,
                  std::int64_t row_count,
                  std::int64_t column_count,
                  data_layout layout = data_layout::row_major) {
        init_impl(data, row_count, column_count, layout);
    }

>>>>>>> 1c9f7c1b
private:
    explicit homogen_table(detail::homogen_table_iface* impl) : table(impl) {}

    homogen_table(const pimpl& impl) : table(impl) {}

    template <typename Policy, typename Data, typename ConstDeleter>
    void init_impl(const Policy& policy,
                   std::int64_t row_count,
                   std::int64_t column_count,
                   const Data* data_pointer,
                   ConstDeleter&& data_deleter,
                   data_layout layout) {
        validate_input_dimensions(row_count, column_count);

        const auto data = detail::array_via_policy<Data>::wrap(
            policy,
            data_pointer,
            detail::check_mul_overflow(row_count, column_count),
            std::forward<ConstDeleter>(data_deleter));

        init_impl(policy,
                  row_count,
                  column_count,
                  detail::reinterpret_array_cast<byte_t>(data),
                  detail::make_data_type<Data>(),
                  layout);
    }

    template <typename Data>
    void init_impl(const array<Data>& data,
                   std::int64_t row_count,
                   std::int64_t column_count,
                   data_layout layout) {
        validate_input_dimensions(row_count, column_count);

        if (data.get_count() < detail::check_mul_overflow(row_count, column_count)) {
            using msg = detail::error_messages;
            throw invalid_argument{ msg::rc_and_cc_do_not_match_element_count_in_array() };
        }

        detail::dispath_by_policy(data, [&](auto policy) {
            init_impl(policy,
                      row_count,
                      column_count,
                      detail::reinterpret_array_cast<byte_t>(data),
                      detail::make_data_type<Data>(),
                      layout);
        });
    }

    template <typename Policy>
    void init_impl(const Policy& policy,
                   std::int64_t row_count,
                   std::int64_t column_count,
                   const array<byte_t>& data,
                   const data_type& dtype,
                   data_layout layout);
<<<<<<< HEAD
=======

    static void validate_input_dimensions(std::int64_t row_count, std::int64_t column_count) {
        if (row_count <= 0) {
            throw domain_error{ detail::error_messages::rc_leq_zero() };
        }

        if (column_count <= 0) {
            throw domain_error{ detail::error_messages::cc_leq_zero() };
        }
    }
>>>>>>> 1c9f7c1b
};

} // namespace v1

using v1::homogen_table;

} // namespace oneapi::dal<|MERGE_RESOLUTION|>--- conflicted
+++ resolved
@@ -204,17 +204,7 @@
         return kind();
     }
 
-<<<<<<< HEAD
-=======
-protected:
-    template <typename Impl,
-              typename ImplType = std::decay_t<Impl>,
-              typename = std::enable_if_t<detail::is_homogen_table_impl_v<ImplType> &&
-                                          !std::is_base_of_v<table, ImplType>>>
-    explicit homogen_table(Impl&& impl) {
-        init_impl(std::forward<Impl>(impl));
-    }
-
+private:
     template <typename Data>
     homogen_table(const array<Data>& data,
                   std::int64_t row_count,
@@ -223,11 +213,7 @@
         init_impl(data, row_count, column_count, layout);
     }
 
->>>>>>> 1c9f7c1b
-private:
     explicit homogen_table(detail::homogen_table_iface* impl) : table(impl) {}
-
-    homogen_table(const pimpl& impl) : table(impl) {}
 
     template <typename Policy, typename Data, typename ConstDeleter>
     void init_impl(const Policy& policy,
@@ -281,8 +267,6 @@
                    const array<byte_t>& data,
                    const data_type& dtype,
                    data_layout layout);
-<<<<<<< HEAD
-=======
 
     static void validate_input_dimensions(std::int64_t row_count, std::int64_t column_count) {
         if (row_count <= 0) {
@@ -293,7 +277,6 @@
             throw domain_error{ detail::error_messages::cc_leq_zero() };
         }
     }
->>>>>>> 1c9f7c1b
 };
 
 } // namespace v1
