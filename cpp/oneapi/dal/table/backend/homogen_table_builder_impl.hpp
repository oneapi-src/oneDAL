/*******************************************************************************
* Copyright 2020 Intel Corporation
*
* Licensed under the Apache License, Version 2.0 (the "License");
* you may not use this file except in compliance with the License.
* You may obtain a copy of the License at
*
*     http://www.apache.org/licenses/LICENSE-2.0
*
* Unless required by applicable law or agreed to in writing, software
* distributed under the License is distributed on an "AS IS" BASIS,
* WITHOUT WARRANTIES OR CONDITIONS OF ANY KIND, either express or implied.
* See the License for the specific language governing permissions and
* limitations under the License.
*******************************************************************************/

#pragma once

#include "oneapi/dal/table/backend/homogen_table_impl.hpp"
#include "oneapi/dal/table/homogen.hpp"

namespace oneapi::dal::backend {

class homogen_table_builder_impl {
public:
<<<<<<< HEAD
    homogen_table_builder_impl()
            : row_count_(0),
              column_count_(0),
              layout_(data_layout::row_major),
              dtype_(data_type::float32) {}

    void reset(homogen_table&& t) {
        auto& t_impl = detail::cast_impl<detail::homogen_table_impl_iface>(t);
        auto& meta = t_impl.get_metadata();

        layout_ = t.get_data_layout();
        dtype_ = meta.get_data_type(0);
=======
    homogen_table_builder_impl() {
        reset();
    }
>>>>>>> cdd0052d

    void reset() {
        data_.reset();
        row_count_ = 0;
        column_count_ = 0;
        layout_ = data_layout::row_major;
        dtype_ = data_type::float32;
    }

    void reset(homogen_table&& t) {
        if (t.has_data()) {
            const auto& meta = t.get_metadata();
            const std::int64_t data_size =
                get_data_size(t.get_row_count(), t.get_column_count(), meta.get_data_type(0));

            // TODO: make data move without copying
            // now we are accepting const data pointer from table
            data_.reset(reinterpret_cast<const byte_t*>(t.get_data()),
                        data_size,
                        empty_delete<const byte_t>());
            data_.need_mutable_data();

            layout_ = t.get_data_layout();
            dtype_ = meta.get_data_type(0);
            row_count_ = t.get_row_count();
            column_count_ = t.get_column_count();
        }
        else {
            reset();
        }
    }

    void reset(const array<byte_t>& data, std::int64_t row_count, std::int64_t column_count) {
        if (get_data_size(row_count, column_count, dtype_) != data.get_count()) {
            throw dal::range_error(dal::detail::error_messages::invalid_data_block_size());
        }

        data_ = data;
        row_count_ = row_count;
        column_count_ = column_count;
    }

    void set_data_type(data_type dt) {
        dtype_ = dt;
        data_.reset();
        row_count_ = 0;
        column_count_ = 0;
    }

    void set_feature_type(feature_type ft) {
        throw dal::unimplemented(dal::detail::error_messages::method_not_implemented());
    }

    void allocate(std::int64_t row_count, std::int64_t column_count) {
        if (row_count <= 0) {
            throw dal::domain_error(dal::detail::error_messages::rc_leq_zero());
        }

        if (column_count <= 0) {
            throw dal::domain_error(dal::detail::error_messages::cc_leq_zero());
        }

        const std::int64_t data_size = get_data_size(row_count, column_count, dtype_);
        data_.reset(data_size);
        row_count_ = row_count;
        column_count_ = column_count;
    }

    void set_layout(data_layout layout) {
        layout_ = layout;
    }

    void copy_data(const void* data, std::int64_t row_count, std::int64_t column_count) {
        allocate(row_count, column_count);
        detail::memcpy(detail::default_host_policy{},
                       data_.get_mutable_data(),
                       data,
                       data_.get_size());
    }

    homogen_table build() {
        homogen_table new_table{
            homogen_table_impl{ row_count_, column_count_, data_, dtype_, layout_ }
        };

        reset();
        return new_table;
    }

#ifdef ONEDAL_DATA_PARALLEL
    void allocate(const sycl::queue& queue,
                  std::int64_t row_count,
                  std::int64_t column_count,
                  sycl::usm::alloc kind) {
        if (row_count <= 0) {
            throw dal::domain_error(dal::detail::error_messages::rc_leq_zero());
        }

        if (column_count <= 0) {
            throw dal::domain_error(dal::detail::error_messages::cc_leq_zero());
        }

        const std::int64_t data_size = get_data_size(row_count, column_count, dtype_);
        data_.reset(queue, data_size, kind);
        row_count_ = row_count;
        column_count_ = column_count;
    }

    void copy_data(sycl::queue& queue,
                   const void* data,
                   std::int64_t row_count,
                   std::int64_t column_count) {
        const auto kind = sycl::get_pointer_type(data_.get_data(), queue.get_context());
        ONEDAL_ASSERT(kind != sycl::usm::alloc::unknown);

        allocate(queue, row_count, column_count, kind);
        detail::memcpy(queue, data_.get_mutable_data(), data, data_.get_size());
    }
#endif

    // TODO: for better performance, push_*() methods need to be moved
    // from table implementation to builder.
    // pull_*() methods can be generalized between table and builder
    template <typename T>
    void pull_rows(array<T>& a, const range& r) const {
        homogen_table_impl impl{ row_count_, column_count_, data_, dtype_, layout_ };
        impl.pull_rows(a, r);
    }

    template <typename T>
    void push_rows(const array<T>& a, const range& r) {
        homogen_table_impl impl{ row_count_, column_count_, data_, dtype_, layout_ };
        impl.push_rows(a, r);
    }

    template <typename T>
    void pull_column(array<T>& a, std::int64_t idx, const range& r) const {
        homogen_table_impl impl{ row_count_, column_count_, data_, dtype_, layout_ };
        impl.pull_column(a, idx, r);
    }

    template <typename T>
    void push_column(const array<T>& a, std::int64_t idx, const range& r) {
        homogen_table_impl impl{ row_count_, column_count_, data_, dtype_, layout_ };
        impl.push_column(a, idx, r);
    }

#ifdef ONEDAL_DATA_PARALLEL
    template <typename T>
    void pull_rows(sycl::queue& q,
                   array<T>& a,
                   const range& r,
                   const sycl::usm::alloc& kind) const {
        homogen_table_impl impl{ row_count_, column_count_, data_, dtype_, layout_ };
        impl.pull_rows(q, a, r, kind);
    }

    template <typename T>
    void push_rows(sycl::queue& q, const array<T>& a, const range& r) {
        homogen_table_impl impl{ row_count_, column_count_, data_, dtype_, layout_ };
        impl.push_rows(q, a, r);
    }

    template <typename T>
    void pull_column(sycl::queue& q,
                     array<T>& a,
                     std::int64_t idx,
                     const range& r,
                     const sycl::usm::alloc& kind) const {
        homogen_table_impl impl{ row_count_, column_count_, data_, dtype_, layout_ };
        impl.pull_column(q, a, idx, r, kind);
    }

    template <typename T>
    void push_column(sycl::queue& q, const array<T>& a, std::int64_t idx, const range& r) {
        homogen_table_impl impl{ row_count_, column_count_, data_, dtype_, layout_ };
        impl.push_column(q, a, idx, r);
    }
#endif

private:
    static std::int64_t get_data_size(std::int64_t row_count,
                                      std::int64_t column_count,
                                      data_type dtype) {
        detail::check_mul_overflow(row_count, column_count);
        const std::int64_t element_count = row_count * column_count;
        const std::int64_t dtype_size = detail::get_data_type_size(dtype);

        detail::check_mul_overflow(element_count, dtype_size);
        return element_count * dtype_size;
    }

private:
    array<byte_t> data_;
    std::int64_t row_count_;
    std::int64_t column_count_;
    data_layout layout_;
    data_type dtype_;
};

} // namespace oneapi::dal::backend<|MERGE_RESOLUTION|>--- conflicted
+++ resolved
@@ -23,24 +23,9 @@
 
 class homogen_table_builder_impl {
 public:
-<<<<<<< HEAD
-    homogen_table_builder_impl()
-            : row_count_(0),
-              column_count_(0),
-              layout_(data_layout::row_major),
-              dtype_(data_type::float32) {}
-
-    void reset(homogen_table&& t) {
-        auto& t_impl = detail::cast_impl<detail::homogen_table_impl_iface>(t);
-        auto& meta = t_impl.get_metadata();
-
-        layout_ = t.get_data_layout();
-        dtype_ = meta.get_data_type(0);
-=======
     homogen_table_builder_impl() {
         reset();
     }
->>>>>>> cdd0052d
 
     void reset() {
         data_.reset();
@@ -60,7 +45,7 @@
             // now we are accepting const data pointer from table
             data_.reset(reinterpret_cast<const byte_t*>(t.get_data()),
                         data_size,
-                        empty_delete<const byte_t>());
+                        detail::empty_delete<const byte_t>());
             data_.need_mutable_data();
 
             layout_ = t.get_data_layout();
