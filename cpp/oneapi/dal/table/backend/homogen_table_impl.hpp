/*******************************************************************************
* Copyright 2020-2021 Intel Corporation
*
* Licensed under the Apache License, Version 2.0 (the "License");
* you may not use this file except in compliance with the License.
* You may obtain a copy of the License at
*
*     http://www.apache.org/licenses/LICENSE-2.0
*
* Unless required by applicable law or agreed to in writing, software
* distributed under the License is distributed on an "AS IS" BASIS,
* WITHOUT WARRANTIES OR CONDITIONS OF ANY KIND, either express or implied.
* See the License for the specific language governing permissions and
* limitations under the License.
*******************************************************************************/

#pragma once

#include "oneapi/dal/table/common.hpp"
#include "oneapi/dal/table/backend/homogen_kernels.hpp"

namespace oneapi::dal::backend {

class homogen_table_impl : public detail::homogen_table_template<homogen_table_impl> {
public:
    homogen_table_impl() : row_count_(0), col_count_(0), layout_(data_layout::unknown) {}

    homogen_table_impl(std::int64_t row_count,
                       std::int64_t column_count,
                       const array<byte_t>& data,
                       data_type dtype,
                       data_layout layout)
            : meta_(create_homogen_metadata(column_count, dtype)),
              data_(data),
              row_count_(row_count),
              col_count_(column_count),
              layout_(layout) {
        using error_msg = dal::detail::error_messages;

        if (row_count <= 0) {
            throw dal::domain_error(error_msg::rc_leq_zero());
        }

        if (column_count <= 0) {
            throw dal::domain_error(error_msg::cc_leq_zero());
        }

        detail::check_mul_overflow(row_count, column_count);
        const int64_t element_count = row_count * column_count;
        const int64_t dtype_size = detail::get_data_type_size(dtype);

        detail::check_mul_overflow(element_count, dtype_size);
        if (data.get_count() != element_count * dtype_size) {
            throw dal::domain_error(error_msg::invalid_data_block_size());
        }
        if (layout != data_layout::row_major && layout != data_layout::column_major) {
            throw dal::domain_error(error_msg::unsupported_data_layout());
        }
    }

    std::int64_t get_column_count() const override {
        return col_count_;
    }

    std::int64_t get_row_count() const override {
        return row_count_;
    }

    const table_metadata& get_metadata() const override {
        return meta_;
    }

    const void* get_data() const override {
        return data_.get_data();
    }

<<<<<<< HEAD
    data_layout get_data_layout() const override {
=======
    array<byte_t> get_data_array() const {
        return data_;
    }

    data_layout get_data_layout() const {
>>>>>>> 8f5428c7
        return layout_;
    }

    std::int64_t get_kind() const override {
        return 1;
    }

    template <typename T>
    void pull_rows(const detail::default_host_policy& policy,
                   array<T>& block,
                   const range& rows) const {
        homogen_pull_rows(policy, get_info(), data_, block, rows, alloc_kind::host);
    }

    template <typename T>
    void pull_column(const detail::default_host_policy& policy,
                     array<T>& block,
                     std::int64_t column_index,
                     const range& rows) const {
        homogen_pull_column(policy, get_info(), data_, block, column_index, rows, alloc_kind::host);
    }

#ifdef ONEDAL_DATA_PARALLEL
    template <typename T>
    void pull_rows(const detail::data_parallel_policy& policy,
                   array<T>& block,
                   const range& rows,
                   sycl::usm::alloc alloc) const {
        homogen_pull_rows(policy, get_info(), data_, block, rows, alloc_kind_from_sycl(alloc));
    }

    template <typename T>
    void pull_column(const detail::data_parallel_policy& policy,
                     array<T>& block,
                     std::int64_t column_index,
                     const range& rows,
                     sycl::usm::alloc alloc) const {
        homogen_pull_column(policy,
                            get_info(),
                            data_,
                            block,
                            column_index,
                            rows,
                            alloc_kind_from_sycl(alloc));
    }
#endif

private:
    static table_metadata create_homogen_metadata(std::int64_t feature_count, data_type dtype) {
        auto default_ftype =
            detail::is_floating_point(dtype) ? feature_type::ratio : feature_type::ordinal;

        auto dtypes = array<data_type>::full(feature_count, dtype);
        auto ftypes = array<feature_type>::full(feature_count, default_ftype);
        return table_metadata{ dtypes, ftypes };
    }

    homogen_info get_info() const {
        return { row_count_, col_count_, meta_.get_data_type(0), layout_ };
    }

    table_metadata meta_;
    array<byte_t> data_;
    int64_t row_count_;
    int64_t col_count_;
    data_layout layout_;
};

} // namespace oneapi::dal::backend<|MERGE_RESOLUTION|>--- conflicted
+++ resolved
@@ -74,20 +74,16 @@
         return data_.get_data();
     }
 
-<<<<<<< HEAD
     data_layout get_data_layout() const override {
-=======
-    array<byte_t> get_data_array() const {
-        return data_;
-    }
-
-    data_layout get_data_layout() const {
->>>>>>> 8f5428c7
         return layout_;
     }
 
     std::int64_t get_kind() const override {
         return 1;
+    }
+
+    array<byte_t> get_data_array() const {
+        return data_;
     }
 
     template <typename T>
