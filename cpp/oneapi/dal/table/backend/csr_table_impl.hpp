--- conflicted
+++ resolved
@@ -49,17 +49,8 @@
               layout_(data_layout::row_major),
               indexing_(indexing) {
         using error_msg = dal::detail::error_messages;
-<<<<<<< HEAD
-        if (column_count <= 0) {
-            throw dal::domain_error(error_msg::cc_leq_zero());
-        }
-
-        row_count_ = (row_offsets.get_count() ? row_offsets.get_count() - 1 : 0);
-        const std::int64_t element_count = row_offsets_[row_count_] - row_offsets_[0];
-=======
 
         const std::int64_t element_count = column_indices.get_count();
->>>>>>> c2d03608
         const std::int64_t dtype_size = detail::get_data_type_size(dtype);
 
         detail::check_mul_overflow(element_count, dtype_size);
