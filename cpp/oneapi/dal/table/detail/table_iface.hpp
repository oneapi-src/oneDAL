/*******************************************************************************
* Copyright 2020 Intel Corporation
*
* Licensed under the Apache License, Version 2.0 (the "License");
* you may not use this file except in compliance with the License.
* You may obtain a copy of the License at
*
*     http://www.apache.org/licenses/LICENSE-2.0
*
* Unless required by applicable law or agreed to in writing, software
* distributed under the License is distributed on an "AS IS" BASIS,
* WITHOUT WARRANTIES OR CONDITIONS OF ANY KIND, either express or implied.
* See the License for the specific language governing permissions and
* limitations under the License.
*******************************************************************************/

#pragma once

#include "oneapi/dal/table/detail/access_iface_compat.hpp"
#include "oneapi/dal/table/detail/rows_access_iface.hpp"
#include "oneapi/dal/table/detail/columns_access_iface.hpp"
#include "oneapi/dal/table/detail/csr_access_iface.hpp"

#include "oneapi/dal/chunked_array.hpp"

namespace oneapi::dal {

class table_metadata;
enum class data_layout;
enum class feature_type;
enum class sparse_indexing;

} // namespace oneapi::dal

namespace oneapi::dal::detail {

// Inheritance from `access_provider_iface` is needed to support binary backward
// compatibility with the oneDAL 2021.1. This should be removed in 2022.1.
class table_iface : public access_provider_iface {
public:
    virtual ~table_iface() = default;
    virtual std::int64_t get_column_count() const = 0;
    virtual std::int64_t get_row_count() const = 0;
    virtual std::int64_t get_kind() const = 0;
    virtual data_layout get_data_layout() const = 0;
    virtual const table_metadata& get_metadata() const = 0;
    virtual pull_rows_iface* get_pull_rows_iface() = 0;
    virtual pull_column_iface* get_pull_column_iface() = 0;
    virtual pull_csr_block_iface* get_pull_csr_block_iface() = 0;
};

class homogen_table_iface : public table_iface {
public:
    virtual dal::array<byte_t> get_data() const = 0;
};

class heterogen_table_iface : public table_iface {
public:
    //virtual heterogen_table get_row_slice(const range&) const = 0;
    virtual detail::chunked_array_base& get_column(std::int64_t) = 0;
    virtual const detail::chunked_array_base& get_column(std::int64_t) const = 0;
    virtual void set_column(std::int64_t, data_type, detail::chunked_array_base) = 0;
};

class csr_table_iface : public table_iface {
public:
    virtual dal::array<byte_t> get_data() const = 0;
    virtual dal::array<std::int64_t> get_column_indices() const = 0;
    virtual dal::array<std::int64_t> get_row_offsets() const = 0;
    virtual std::int64_t get_non_zero_count() const = 0;
    virtual sparse_indexing get_indexing() const = 0;
};

class table_builder_iface {
public:
    virtual ~table_builder_iface() = default;
    virtual table_iface* build() = 0;
    virtual pull_rows_iface* get_pull_rows_iface() = 0;
    virtual pull_column_iface* get_pull_column_iface() = 0;
    virtual push_rows_iface* get_push_rows_iface() = 0;
    virtual push_column_iface* get_push_column_iface() = 0;
};

class homogen_table_builder_iface : public table_builder_iface {
public:
    virtual homogen_table_iface* build_homogen() = 0;

    virtual void set_data_type(data_type dt) = 0;
    virtual void set_layout(data_layout layout) = 0;
    virtual void set_feature_type(feature_type ft) = 0;

    virtual void reset(const dal::array<byte_t>& data,
                       std::int64_t row_count,
                       std::int64_t column_count) = 0;

    virtual void allocate(std::int64_t row_count, //
                          std::int64_t column_count) = 0;

    virtual void copy_data(const void* data, //
                           std::int64_t row_count,
                           std::int64_t column_count) = 0;

    virtual void copy_data(const dal::array<byte_t>& data) = 0;

#ifdef ONEDAL_DATA_PARALLEL
    virtual void allocate(const data_parallel_policy& policy,
                          std::int64_t row_count,
                          std::int64_t column_count,
                          sycl::usm::alloc alloc) = 0;

    virtual void copy_data(const data_parallel_policy& policy,
                           const void* data,
                           std::int64_t row_count,
                           std::int64_t column_count) = 0;
#endif
};

class heterogen_table_builder_iface : public table_builder_iface {
public:
    virtual heterogen_table_iface* build_heterogen() = 0;
};

/// Generic table template is expected to implement all access interfaces to the table.
/// The example of the table that implements generic interface is the empty one.
template <typename Derived>
class generic_table_template : public table_iface,
                               public pull_rows_template<Derived>,
                               public pull_column_template<Derived>,
                               public pull_csr_block_template<Derived> {
public:
    pull_rows_iface* get_pull_rows_iface() override {
        return this;
    }

    pull_column_iface* get_pull_column_iface() override {
        return this;
    }

    pull_csr_block_iface* get_pull_csr_block_iface() override {
        return this;
    }
};

/// Homogen table template must implement row and column accessor, but not CSR.
template <typename Derived>
class homogen_table_template : public homogen_table_iface,
                               public pull_rows_template<Derived>,
                               public pull_column_template<Derived> {
public:
    pull_rows_iface* get_pull_rows_iface() override {
        return this;
    }

    pull_column_iface* get_pull_column_iface() override {
        return this;
    }

    pull_csr_block_iface* get_pull_csr_block_iface() override {
        return nullptr;
    }
};

/// Heterogen table template must implement row and column accessor, but not CSR.
template <typename Derived>
class heterogen_table_template : public heterogen_table_iface,
                                 public pull_rows_template<Derived>,
                                 public pull_column_template<Derived> {
public:
    pull_rows_iface* get_pull_rows_iface() override {
        return this;
    }

    pull_column_iface* get_pull_column_iface() override {
        return this;
    }

    pull_csr_block_iface* get_pull_csr_block_iface() override {
        return nullptr;
    }
};

/// CSR table template must implement CSR acessors, however row and column accessor are
/// optional and not assumed by default. At the same time the methods that returns
/// corresponding access interfaces may be overloaded in particualar CSR table implementation.
template <typename Derived>
class csr_table_template : public csr_table_iface, public pull_csr_block_template<Derived> {
public:
    pull_rows_iface* get_pull_rows_iface() override {
        return nullptr;
    }

    pull_column_iface* get_pull_column_iface() override {
        return nullptr;
    }

    pull_csr_block_iface* get_pull_csr_block_iface() override {
        return this;
    }
};

/// Homogen builder template must implement the same set of accessor as homogen table
/// template but also provide interfaces for write.
template <typename Derived>
class homogen_table_builder_template : public homogen_table_builder_iface,
                                       public pull_rows_template<Derived>,
                                       public pull_column_template<Derived>,
                                       public push_rows_template<Derived>,
                                       public push_column_template<Derived> {
public:
    pull_rows_iface* get_pull_rows_iface() override {
        return this;
    }

    pull_column_iface* get_pull_column_iface() override {
        return this;
    }

    push_rows_iface* get_push_rows_iface() override {
        return this;
    }

    push_column_iface* get_push_column_iface() override {
        return this;
    }
};

<<<<<<< HEAD
=======
template <typename Derived>
class heterogen_table_builder_template : public heterogen_table_builder_iface,
                                         public pull_rows_template<Derived>,
                                         public pull_column_template<Derived>,
                                         public push_column_template<Derived> {
public:
    pull_rows_iface* get_pull_rows_iface() override {
        return this;
    }

    pull_column_iface* get_pull_column_iface() override {
        return this;
    }

    push_column_iface* get_push_column_iface() override {
        return this;
    }
};

} // namespace v1

using v1::table_iface;
using v1::generic_table_template;
using v1::homogen_table_iface;
using v1::homogen_table_template;
using v1::heterogen_table_iface;
using v1::heterogen_table_template;
using v1::csr_table_iface;
using v1::csr_table_template;
using v1::table_builder_iface;
using v1::homogen_table_builder_iface;
using v1::homogen_table_builder_template;
using v1::heterogen_table_builder_iface;
using v1::heterogen_table_builder_template;

>>>>>>> 79414b8d
} // namespace oneapi::dal::detail<|MERGE_RESOLUTION|>--- conflicted
+++ resolved
@@ -224,8 +224,6 @@
     }
 };
 
-<<<<<<< HEAD
-=======
 template <typename Derived>
 class heterogen_table_builder_template : public heterogen_table_builder_iface,
                                          public pull_rows_template<Derived>,
@@ -245,21 +243,4 @@
     }
 };
 
-} // namespace v1
-
-using v1::table_iface;
-using v1::generic_table_template;
-using v1::homogen_table_iface;
-using v1::homogen_table_template;
-using v1::heterogen_table_iface;
-using v1::heterogen_table_template;
-using v1::csr_table_iface;
-using v1::csr_table_template;
-using v1::table_builder_iface;
-using v1::homogen_table_builder_iface;
-using v1::homogen_table_builder_template;
-using v1::heterogen_table_builder_iface;
-using v1::heterogen_table_builder_template;
-
->>>>>>> 79414b8d
 } // namespace oneapi::dal::detail