--- conflicted
+++ resolved
@@ -76,17 +76,4 @@
                                                   get_pull_csr_block_iface_impl(pimpl.get()) };
 }
 
-<<<<<<< HEAD
-=======
-} // namespace v1
-
-using v1::get_homogen_table_iface;
-using v1::get_heterogen_table_iface;
-using v1::get_pull_column_iface;
-using v1::get_push_column_iface;
-using v1::get_pull_rows_iface;
-using v1::get_push_rows_iface;
-using v1::get_pull_csr_block_iface;
-
->>>>>>> 79414b8d
 } // namespace oneapi::dal::detail