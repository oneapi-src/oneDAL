--- conflicted
+++ resolved
@@ -28,57 +28,7 @@
     REQUIRE(t.get_column_count() == 0);
 }
 
-<<<<<<< HEAD
-TEST(homogen_table_test, can_construct_rowmajor_table_3x2) {
-=======
-TEST("can set custom implementation") {
-    struct homogen_table_impl {
-        std::int64_t get_column_count() const noexcept {
-            return 10;
-        }
-
-        std::int64_t get_row_count() const noexcept {
-            return 1000;
-        }
-
-        void pull_rows(array<float>& a, const range& r) const {}
-        void pull_rows(array<double>& a, const range& r) const {}
-        void pull_rows(array<std::int32_t>& a, const range& r) const {}
-        void push_rows(const array<float>&, const range&) {}
-        void push_rows(const array<double>&, const range&) {}
-        void push_rows(const array<std::int32_t>&, const range&) {}
-
-        void pull_column(array<float>& a, std::int64_t idx, const range& r) const {}
-        void pull_column(array<double>& a, std::int64_t idx, const range& r) const {}
-        void pull_column(array<std::int32_t>& a, std::int64_t idx, const range& r) const {}
-        void push_column(const array<float>&, std::int64_t idx, const range&) {}
-        void push_column(const array<double>&, std::int64_t idx, const range&) {}
-        void push_column(const array<std::int32_t>&, std::int64_t idx, const range&) {}
-
-        const void* get_data() const {
-            return nullptr;
-        }
-
-        const table_metadata& get_metadata() const {
-            return m;
-        }
-
-        data_layout get_data_layout() const {
-            return data_layout::column_major;
-        }
-
-        table_metadata m;
-    };
-
-    REQUIRE(detail::is_homogen_table_impl_v<homogen_table_impl>);
-
-    auto t = detail::make_private<homogen_table>(homogen_table_impl{});
-    REQUIRE(t.has_data());
-    REQUIRE(t.get_data_layout() == data_layout::column_major);
-}
-
 TEST("can construct rowmajor table 3x2") {
->>>>>>> 1c9f7c1b
     using oneapi::dal::detail::empty_delete;
 
     float data[] = { 1.f, 2.f, 3.f, 4.f, 5.f, 6.f };
