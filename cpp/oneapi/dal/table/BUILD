load(
    "@onedal//dev/bazel:dal.bzl",
    "dal_module",
    "dal_test_suite",
)

package(default_visibility = ["//visibility:public"])

dal_module(
    name = "table",
    auto = True,
    dal_deps = [
        "@onedal//cpp/oneapi/dal:common",
        "@onedal//cpp/oneapi/dal/util",
    ],
)

dal_test_suite(
    name = "private_tests",
    srcs = [
        # TODO: Move conversion tests to backend folder
        "test/convert.cpp",
        "test/table_builder.cpp",
        "test/table_adapter.cpp",
        "detail/test/homogen_utils.cpp",
    ],
    dal_deps = [":table"],
    framework = "catch2",
    private = True,
)

dal_test_suite(
    name = "catch2_tests",
    srcs = [
        "test/row_accessor.cpp",
        "test/homogen.cpp",
        "test/common_serialization.cpp",
        "test/homogen_serialization.cpp",
<<<<<<< HEAD
        "test/csr.cpp",
        "test/csr_accessor.cpp",
=======
        "test/csr_accessor.cpp",
        "test/csr.cpp",
        "test/csr_serialization.cpp",
    ],
    dal_deps = [":table"],
    framework = "catch2",
)

dal_test_suite(
    name = "gtest_tests",
    srcs = [
>>>>>>> dd8aea09
        "test/column_accessor.cpp",
        "test/common.cpp",
    ],
    dal_deps = [":table"],
    framework = "catch2",
)

dal_test_suite(
    name = "tests",
    tests = [
        ":private_tests",
        ":catch2_tests",
    ],
)<|MERGE_RESOLUTION|>--- conflicted
+++ resolved
@@ -36,10 +36,6 @@
         "test/homogen.cpp",
         "test/common_serialization.cpp",
         "test/homogen_serialization.cpp",
-<<<<<<< HEAD
-        "test/csr.cpp",
-        "test/csr_accessor.cpp",
-=======
         "test/csr_accessor.cpp",
         "test/csr.cpp",
         "test/csr_serialization.cpp",
@@ -51,7 +47,6 @@
 dal_test_suite(
     name = "gtest_tests",
     srcs = [
->>>>>>> dd8aea09
         "test/column_accessor.cpp",
         "test/common.cpp",
     ],
