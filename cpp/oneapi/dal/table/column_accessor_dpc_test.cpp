--- conflicted
+++ resolved
@@ -112,11 +112,7 @@
             col.need_mutable_data(q);
             auto col_data = col.get_mutable_data();
             for (std::int64_t i = 0; i < col.get_count(); i++) {
-<<<<<<< HEAD
-                ASSERT_DOUBLE_EQ(col[i], 0.0);
-=======
                 ASSERT_DOUBLE_EQ(col_data[i], 0.0);
->>>>>>> 54412c64
                 col_data[i] = col_idx + 1;
             }
 
