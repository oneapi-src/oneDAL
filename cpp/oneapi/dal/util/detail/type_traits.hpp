--- conflicted
+++ resolved
@@ -46,9 +46,4 @@
 #define ONEDAL_SIMPLE_HAS_METHOD_TRAIT(return_value, method_name, params) \
     ONEDAL_HAS_METHOD_TRAIT(return_value, method_name, params, method_name)
 
-<<<<<<< HEAD
-=======
-} // namespace v1
-
->>>>>>> 79414b8d
 } // namespace oneapi::dal::detail