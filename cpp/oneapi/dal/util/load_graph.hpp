--- conflicted
+++ resolved
@@ -13,40 +13,18 @@
 * See the License for the specific language governing permissions and
 * limitations under the License.
 *******************************************************************************/
-<<<<<<< HEAD
-
-#pragma once
-
-#include <fstream>
-
-=======
 
 /// @file
 /// Contains the definition of the graph loading functionality
 
 #pragma once
 
->>>>>>> fe12d5d8
 #include "oneapi/dal/data/undirected_adjacency_array_graph.hpp"
 #include "oneapi/dal/util/csv_data_source.hpp"
 #include "oneapi/dal/util/detail/load_graph.hpp"
 #include "oneapi/dal/util/load_graph_descriptor.hpp"
 
 namespace oneapi::dal::preview::load_graph {
-<<<<<<< HEAD
-
-template <typename Input = edge_list<int32_t>, typename Output = undirected_adjacency_array_graph<>>
-struct descriptor {
-    using input_type  = Input;
-    using output_type = Output;
-};
-
-template <typename Descriptor>
-using output_type = typename Descriptor::output_type;
-
-template <typename Descriptor = load_graph::descriptor<>, typename DataSource = csv_data_source>
-output_type<Descriptor> load(const Descriptor &desc, const DataSource &data_source);
-=======
 
 /// Returns the graph object filled by data from the data source specified in the
 /// descriptor
@@ -62,5 +40,4 @@
                                                const DataSource &data_source) {
     return detail::load_impl(desc, data_source);
 }
->>>>>>> fe12d5d8
 } // namespace oneapi::dal::preview::load_graph