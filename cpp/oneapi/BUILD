--- conflicted
+++ resolved
@@ -38,12 +38,9 @@
     algo_exclude = [],
     algo_preview = [
         "jaccard",
-<<<<<<< HEAD
         "triangle_counting",
-        "shortest_paths"
-=======
-        "subgraph_isomorphism",
->>>>>>> 59f1c00f
+        "shortest_paths",
+        "subgraph_isomorphism"
     ],
     dal_deps = [
         ":dal_header",
