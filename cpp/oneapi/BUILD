package(default_visibility = ["//visibility:public"])
load("@onedal//dev/bazel:dal.bzl",
    "dal_module",
    "dal_test_suite",
    "dal_global_header_test",
)

dal_module(
    name = "include_root",
    # All include paths in `*.cpp/*.hpp` files are relative to
    # `cpp` directory (e.g., `oneapi/dal/array.hpp`), so add parent
    # directory to includes search path
    includes = [ ".." ],

    # Compiled part of oneAPI part depends on DAAL sources. Compilation
    # options for the oneAPI part are more strict than for DAAL, it leads
    # to warnings caused by the inclusion DAAL headers in oneAPI sources.
    # To disable warnings from the third-party dependencies compilers recommend
    # to include them via `-isystem` rather than `-I`. `system_includes` forces
    # Bazel to pass the folders bellow via `-isystem` (to learn more, explore
    # includes patching logic in `dev/bazel/cc/compile.bzl`).
    system_includes = [
        "../daal",
        "../daal/include",
    ],
)

dal_module(
    name = "dal_header",
    hdrs = [
        "dal.hpp",
    ],
)

dal_global_header_test(
    name = "dal_hpp_test",
    algo_dir = "dal/algo",
    algo_exclude = [],
    algo_preview = [
        "jaccard",
<<<<<<< HEAD
        "subgraph_isomorphism",
=======
        "triangle_counting",
        "shortest_paths",
        "subgraph_isomorphism"
>>>>>>> 912aa544
    ],
    dal_deps = [
        ":dal_header",
        "@onedal//cpp/oneapi/dal:core",
        "@onedal//cpp/oneapi/dal:optional",
    ],
)<|MERGE_RESOLUTION|>--- conflicted
+++ resolved
@@ -38,13 +38,9 @@
     algo_exclude = [],
     algo_preview = [
         "jaccard",
-<<<<<<< HEAD
-        "subgraph_isomorphism",
-=======
         "triangle_counting",
         "shortest_paths",
         "subgraph_isomorphism"
->>>>>>> 912aa544
     ],
     dal_deps = [
         ":dal_header",
