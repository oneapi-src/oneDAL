/* file: sorter.cpp */
/*******************************************************************************
* Copyright 2014-2020 Intel Corporation
*
* Licensed under the Apache License, Version 2.0 (the "License");
* you may not use this file except in compliance with the License.
* You may obtain a copy of the License at
*
*     http://www.apache.org/licenses/LICENSE-2.0
*
* Unless required by applicable law or agreed to in writing, software
* distributed under the License is distributed on an "AS IS" BASIS,
* WITHOUT WARRANTIES OR CONDITIONS OF ANY KIND, either express or implied.
* See the License for the specific language governing permissions and
* limitations under the License.
*******************************************************************************/

#include "src/sycl/sorter.h"
#include "services/internal/execution_context.h"
#include "src/externals/service_ittnotify.h"
#include "services/internal/sycl/daal_defines_sycl.h"

namespace daal
{
namespace services
{
namespace internal
{
namespace sycl
{
namespace sort
{
services::String GetIntegerTypeForFPType(const TypeId & vectorTypeId)
{
    if (vectorTypeId == TypeIds::Id::float32)
    {
        return " -D radixIntType=uint ";
    }
    else
    {
        return " -D radixIntType=ulong ";
    }
}

DAAL_ITTNOTIFY_DOMAIN(daal.oneapi.internal.select.select_indexed);

services::Status buildProgram(ClKernelFactoryIface & kernelFactory, const TypeId & vectorTypeId)
{
    services::Status status;

    services::String fptype_name = getKeyFPType(vectorTypeId);
    // add type from name at the end
    auto radixtype_name = GetIntegerTypeForFPType(vectorTypeId);
    auto build_options  = fptype_name + radixtype_name;
    build_options.add("-cl-std=CL1.2 -D sortedType=int");

    services::String cachekey("__daal_oneapi_internal_sort_radix_sort__");
    cachekey.add(build_options);
<<<<<<< HEAD
    kernelFactory.build(ExecutionTargetIds::device, cachekey.c_str(), radix_sort_simd, build_options.c_str(), status);
    return status;
}

static services::Status runRadixSortSimd(ExecutionContextIface & context, ClKernelFactoryIface & kernelFactory, const UniversalBuffer & input,
                                         const UniversalBuffer & output, const UniversalBuffer & buffer, uint32_t nVectors, uint32_t vectorSize,
                                         uint32_t vectorOffset)
{
    services::Status status;
    auto sum_kernel = kernelFactory.getKernel("radix_sort_group", status);
=======
    kernelFactory.build(ExecutionTargetIds::device, cachekey.c_str(), radix_sort_simd, build_options.c_str(), &status);

    return status;
}

services::Status runRadixSortSimd(ExecutionContextIface & context, ClKernelFactoryIface & kernelFactory, const UniversalBuffer & input,
                                  const UniversalBuffer & output, const UniversalBuffer & buffer, uint32_t nVectors, uint32_t vectorSize,
                                  uint32_t vectorOffset)
{
    services::Status status;

    auto sum_kernel = kernelFactory.getKernel("radix_sort_group", &status);
>>>>>>> 87f145ae
    DAAL_CHECK_STATUS_VAR(status);

    const uint32_t maxWorkItemsPerGroup = 32;
    KernelRange localRange(1, maxWorkItemsPerGroup);
    KernelRange globalRange(nVectors, maxWorkItemsPerGroup);

    KernelNDRange range(2);
<<<<<<< HEAD
    range.global(globalRange, status);
    DAAL_CHECK_STATUS_VAR(status);

    range.local(localRange, status);
    DAAL_CHECK_STATUS_VAR(status);
=======
    range.global(globalRange, &status);
    DAAL_CHECK_STATUS_VAR(status);
    range.local(localRange, &status);
    DAAL_CHECK_STATUS_VAR(status);

    DAAL_ASSERT_UNIVERSAL_BUFFER(input, int, nVectors);
    DAAL_ASSERT_UNIVERSAL_BUFFER(output, int, nVectors);
    DAAL_ASSERT_UNIVERSAL_BUFFER(buffer, int, nVectors);
>>>>>>> 87f145ae

    KernelArguments args(5);
    args.set(0, input, AccessModeIds::read);
    args.set(1, output, AccessModeIds::write);
    args.set(2, buffer, AccessModeIds::read);
    args.set(3, vectorSize);
    args.set(4, vectorOffset);

<<<<<<< HEAD
    context.run(range, sum_kernel, args, status);
=======
    context.run(range, sum_kernel, args, &status);
>>>>>>> 87f145ae

    return status;
}

<<<<<<< HEAD
services::Status RadixSort::sort(const UniversalBuffer & input, const UniversalBuffer & output, const UniversalBuffer & buffer, uint32_t nVectors,
                                 uint32_t vectorSize, uint32_t vectorOffset)
=======
void RadixSort::sort(const UniversalBuffer & input, const UniversalBuffer & output, const UniversalBuffer & buffer, uint32_t nVectors,
                     uint32_t vectorSize, uint32_t vectorOffset, services::Status & status)
>>>>>>> 87f145ae
{
    DAAL_ITTNOTIFY_SCOPED_TASK(RadixSort.sort);

    auto & context       = services::internal::getDefaultContext();
    auto & kernelFactory = context.getClKernelFactory();

<<<<<<< HEAD
    services::Status status = buildProgram(kernelFactory, input.type());
    DAAL_CHECK_STATUS_VAR(status);

    status |= runRadixSortSimd(context, kernelFactory, input, output, buffer, nVectors, vectorSize, vectorOffset);
    return status;
=======
    status |= buildProgram(kernelFactory, input.type());

    if (!status)
    {
        return;
    }

    status |= runRadixSortSimd(context, kernelFactory, input, output, buffer, nVectors, vectorSize, vectorOffset);
>>>>>>> 87f145ae
}

services::Status RadixSort::sortIndices(UniversalBuffer & values, UniversalBuffer & indices, UniversalBuffer & valuesOut,
                                        UniversalBuffer & indicesOut, uint32_t nRows)
{
    DAAL_ITTNOTIFY_SCOPED_TASK(RadixSort.sortIndices);
    services::Status status;

    auto & context       = services::internal::getDefaultContext();
    auto & kernelFactory = context.getClKernelFactory();

    DAAL_CHECK_STATUS_VAR(buildProgram(kernelFactory, values.type()));

    const uint32_t sizeFPtype = values.type() == TypeIds::Id::float32 ? 4 : values.type() == TypeIds::Id::float64 ? 8 : 0;

    const uint32_t radixBits      = 4;
    const uint32_t subSize        = _preferableSubGroup;
    const uint32_t localSize      = _preferableSubGroup;
    const uint32_t nLocalHists    = 1024 * localSize < nRows ? 1024 : (nRows / localSize) + !!(nRows % localSize);
    const uint32_t nSubgroupHists = nLocalHists * (localSize / subSize);

<<<<<<< HEAD
    auto partialHists       = context.allocate(TypeIds::id<int>(), (nSubgroupHists + 1) << _radixBits, status);
    auto partialPrefixHists = context.allocate(TypeIds::id<int>(), (nSubgroupHists + 1) << _radixBits, status);
=======
    auto partialHists = context.allocate(TypeIds::id<int>(), (nSubgroupHists + 1) << _radixBits, &status);
    DAAL_CHECK_STATUS_VAR(status);
    auto partialPrefixHists = context.allocate(TypeIds::id<int>(), (nSubgroupHists + 1) << _radixBits, &status);
>>>>>>> 87f145ae
    DAAL_CHECK_STATUS_VAR(status);

    uint32_t rev = 0;

    for (uint32_t bitOffset = 0; bitOffset < 8 * sizeFPtype; bitOffset += radixBits, rev ^= 1)
    {
        if (!rev)
        {
            DAAL_CHECK_STATUS_VAR(radixScan(values, partialHists, nRows, bitOffset, localSize, nLocalHists));
            DAAL_CHECK_STATUS_VAR(radixHistScan(values, partialHists, partialPrefixHists, localSize, nSubgroupHists));
            DAAL_CHECK_STATUS_VAR(radixReorder(values, indices, partialPrefixHists, valuesOut, indicesOut, nRows, bitOffset, localSize, nLocalHists));
        }
        else
        {
            DAAL_CHECK_STATUS_VAR(radixScan(valuesOut, partialHists, nRows, bitOffset, localSize, nLocalHists));
            DAAL_CHECK_STATUS_VAR(radixHistScan(values, partialHists, partialPrefixHists, localSize, nSubgroupHists));
            DAAL_CHECK_STATUS_VAR(radixReorder(valuesOut, indicesOut, partialPrefixHists, values, indices, nRows, bitOffset, localSize, nLocalHists));
        }
    }

    DAAL_ASSERT(rev == 0); // if not, we need to swap values/indices and
                           // valuesOut/indices_bufus);
    return status;
}

services::Status RadixSort::radixScan(UniversalBuffer & values, UniversalBuffer & partialHists, uint32_t nRows, uint32_t bitOffset,
                                      uint32_t localSize, uint32_t nLocalHists)
{
    DAAL_ITTNOTIFY_SCOPED_TASK(RadixSort.radixScan);

    services::Status status;

    auto & context = services::internal::getDefaultContext();
    auto & factory = context.getClKernelFactory();
    DAAL_CHECK_STATUS_VAR(buildProgram(factory, values.type()));

<<<<<<< HEAD
    auto kernel = factory.getKernel("radixScan", status);
=======
    auto kernel = factory.getKernel("radixScan", &status);
>>>>>>> 87f145ae
    DAAL_CHECK_STATUS_VAR(status);

    {
        DAAL_ASSERT_UNIVERSAL_BUFFER(partialHists, int, (nLocalHists + 1) << _radixBits);

        KernelArguments args(4);
        args.set(0, values, AccessModeIds::read);
        args.set(1, partialHists, AccessModeIds::write);
        args.set(2, nRows);
        args.set(3, bitOffset);

        KernelRange local_range(localSize);
        KernelRange global_range(localSize * nLocalHists);

        KernelNDRange range(1);
        range.global(global_range, status);
        DAAL_CHECK_STATUS_VAR(status);
        range.local(local_range, status);
        DAAL_CHECK_STATUS_VAR(status);

        context.run(range, kernel, args, status);
        DAAL_CHECK_STATUS_VAR(status);
    }

    return status;
}

services::Status RadixSort::radixHistScan(UniversalBuffer & values, UniversalBuffer & partialHists, UniversalBuffer & partialPrefixHists,
                                          uint32_t localSize, uint32_t nSubgroupHists)
{
    DAAL_ITTNOTIFY_SCOPED_TASK(RadixSort.radixHistScan);

    services::Status status;

    auto & context = services::internal::getDefaultContext();
    auto & factory = context.getClKernelFactory();

<<<<<<< HEAD
    buildProgram(factory, values.type());
    auto kernel = factory.getKernel("radixHistScan", status);
=======
    DAAL_CHECK_STATUS_VAR(buildProgram(factory, values.type()));
    auto kernel = factory.getKernel("radixHistScan", &status);
>>>>>>> 87f145ae
    DAAL_CHECK_STATUS_VAR(status);

    {
        DAAL_ASSERT_UNIVERSAL_BUFFER(partialHists, int, (nSubgroupHists + 1) << _radixBits);
        DAAL_ASSERT_UNIVERSAL_BUFFER(partialPrefixHists, int, (nSubgroupHists + 1) << _radixBits);

        KernelArguments args(3);
        args.set(0, partialHists, AccessModeIds::read);
        args.set(1, partialPrefixHists, AccessModeIds::write);
        args.set(2, nSubgroupHists);

        KernelRange local_range(localSize);
        KernelRange global_range(localSize);

        KernelNDRange range(1);
        range.global(global_range, status);
        DAAL_CHECK_STATUS_VAR(status);
        range.local(local_range, status);
        DAAL_CHECK_STATUS_VAR(status);

        context.run(range, kernel, args, status);
        DAAL_CHECK_STATUS_VAR(status);
    }

    return status;
}

services::Status RadixSort::radixReorder(UniversalBuffer & valuesSrc, UniversalBuffer & indicesSrc, UniversalBuffer & partialPrefixHists,
                                         UniversalBuffer & valuesDst, UniversalBuffer & indicesDst, uint32_t nRows, uint32_t bitOffset,
                                         uint32_t localSize, uint32_t nLocalHists)
{
    DAAL_ITTNOTIFY_SCOPED_TASK(RadixSort.radixReorder);

    services::Status status;

    auto & context = services::internal::getDefaultContext();
    auto & factory = context.getClKernelFactory();

<<<<<<< HEAD
    buildProgram(factory, valuesSrc.type());
    auto kernel = factory.getKernel("radixReorder", status);
=======
    DAAL_CHECK_STATUS_VAR(buildProgram(factory, valuesSrc.type()));
    auto kernel = factory.getKernel("radixReorder", &status);
>>>>>>> 87f145ae
    DAAL_CHECK_STATUS_VAR(status);

    {
        DAAL_ASSERT_UNIVERSAL_BUFFER(indicesSrc, int, nRows);
        DAAL_ASSERT_UNIVERSAL_BUFFER(partialPrefixHists, int, (nLocalHists + 1) << _radixBits);
        DAAL_ASSERT_UNIVERSAL_BUFFER(indicesDst, int, nRows);

        KernelArguments args(7);
        args.set(0, valuesSrc, AccessModeIds::read);
        args.set(1, indicesSrc, AccessModeIds::read);
        args.set(2, partialPrefixHists, AccessModeIds::read);
        args.set(3, valuesDst, AccessModeIds::write);
        args.set(4, indicesDst, AccessModeIds::write);
        args.set(5, nRows);
        args.set(6, bitOffset);

        KernelRange local_range(localSize);
        KernelRange global_range(localSize * nLocalHists);

        KernelNDRange range(1);
        range.global(global_range, status);
        DAAL_CHECK_STATUS_VAR(status);
        range.local(local_range, status);
        DAAL_CHECK_STATUS_VAR(status);

        context.run(range, kernel, args, status);
        DAAL_CHECK_STATUS_VAR(status);
    }

    return status;
}

} // namespace sort
} // namespace sycl
} // namespace internal
} // namespace services
} // namespace daal<|MERGE_RESOLUTION|>--- conflicted
+++ resolved
@@ -56,7 +56,6 @@
 
     services::String cachekey("__daal_oneapi_internal_sort_radix_sort__");
     cachekey.add(build_options);
-<<<<<<< HEAD
     kernelFactory.build(ExecutionTargetIds::device, cachekey.c_str(), radix_sort_simd, build_options.c_str(), status);
     return status;
 }
@@ -67,20 +66,6 @@
 {
     services::Status status;
     auto sum_kernel = kernelFactory.getKernel("radix_sort_group", status);
-=======
-    kernelFactory.build(ExecutionTargetIds::device, cachekey.c_str(), radix_sort_simd, build_options.c_str(), &status);
-
-    return status;
-}
-
-services::Status runRadixSortSimd(ExecutionContextIface & context, ClKernelFactoryIface & kernelFactory, const UniversalBuffer & input,
-                                  const UniversalBuffer & output, const UniversalBuffer & buffer, uint32_t nVectors, uint32_t vectorSize,
-                                  uint32_t vectorOffset)
-{
-    services::Status status;
-
-    auto sum_kernel = kernelFactory.getKernel("radix_sort_group", &status);
->>>>>>> 87f145ae
     DAAL_CHECK_STATUS_VAR(status);
 
     const uint32_t maxWorkItemsPerGroup = 32;
@@ -88,22 +73,14 @@
     KernelRange globalRange(nVectors, maxWorkItemsPerGroup);
 
     KernelNDRange range(2);
-<<<<<<< HEAD
     range.global(globalRange, status);
     DAAL_CHECK_STATUS_VAR(status);
-
     range.local(localRange, status);
-    DAAL_CHECK_STATUS_VAR(status);
-=======
-    range.global(globalRange, &status);
-    DAAL_CHECK_STATUS_VAR(status);
-    range.local(localRange, &status);
     DAAL_CHECK_STATUS_VAR(status);
 
     DAAL_ASSERT_UNIVERSAL_BUFFER(input, int, nVectors);
     DAAL_ASSERT_UNIVERSAL_BUFFER(output, int, nVectors);
     DAAL_ASSERT_UNIVERSAL_BUFFER(buffer, int, nVectors);
->>>>>>> 87f145ae
 
     KernelArguments args(5);
     args.set(0, input, AccessModeIds::read);
@@ -112,44 +89,24 @@
     args.set(3, vectorSize);
     args.set(4, vectorOffset);
 
-<<<<<<< HEAD
     context.run(range, sum_kernel, args, status);
-=======
-    context.run(range, sum_kernel, args, &status);
->>>>>>> 87f145ae
-
-    return status;
-}
-
-<<<<<<< HEAD
+
+    return status;
+}
+
 services::Status RadixSort::sort(const UniversalBuffer & input, const UniversalBuffer & output, const UniversalBuffer & buffer, uint32_t nVectors,
                                  uint32_t vectorSize, uint32_t vectorOffset)
-=======
-void RadixSort::sort(const UniversalBuffer & input, const UniversalBuffer & output, const UniversalBuffer & buffer, uint32_t nVectors,
-                     uint32_t vectorSize, uint32_t vectorOffset, services::Status & status)
->>>>>>> 87f145ae
 {
     DAAL_ITTNOTIFY_SCOPED_TASK(RadixSort.sort);
 
     auto & context       = services::internal::getDefaultContext();
     auto & kernelFactory = context.getClKernelFactory();
 
-<<<<<<< HEAD
     services::Status status = buildProgram(kernelFactory, input.type());
     DAAL_CHECK_STATUS_VAR(status);
 
     status |= runRadixSortSimd(context, kernelFactory, input, output, buffer, nVectors, vectorSize, vectorOffset);
     return status;
-=======
-    status |= buildProgram(kernelFactory, input.type());
-
-    if (!status)
-    {
-        return;
-    }
-
-    status |= runRadixSortSimd(context, kernelFactory, input, output, buffer, nVectors, vectorSize, vectorOffset);
->>>>>>> 87f145ae
 }
 
 services::Status RadixSort::sortIndices(UniversalBuffer & values, UniversalBuffer & indices, UniversalBuffer & valuesOut,
@@ -171,14 +128,9 @@
     const uint32_t nLocalHists    = 1024 * localSize < nRows ? 1024 : (nRows / localSize) + !!(nRows % localSize);
     const uint32_t nSubgroupHists = nLocalHists * (localSize / subSize);
 
-<<<<<<< HEAD
-    auto partialHists       = context.allocate(TypeIds::id<int>(), (nSubgroupHists + 1) << _radixBits, status);
+    auto partialHists = context.allocate(TypeIds::id<int>(), (nSubgroupHists + 1) << _radixBits, status);
+    DAAL_CHECK_STATUS_VAR(status);
     auto partialPrefixHists = context.allocate(TypeIds::id<int>(), (nSubgroupHists + 1) << _radixBits, status);
-=======
-    auto partialHists = context.allocate(TypeIds::id<int>(), (nSubgroupHists + 1) << _radixBits, &status);
-    DAAL_CHECK_STATUS_VAR(status);
-    auto partialPrefixHists = context.allocate(TypeIds::id<int>(), (nSubgroupHists + 1) << _radixBits, &status);
->>>>>>> 87f145ae
     DAAL_CHECK_STATUS_VAR(status);
 
     uint32_t rev = 0;
@@ -215,11 +167,7 @@
     auto & factory = context.getClKernelFactory();
     DAAL_CHECK_STATUS_VAR(buildProgram(factory, values.type()));
 
-<<<<<<< HEAD
     auto kernel = factory.getKernel("radixScan", status);
-=======
-    auto kernel = factory.getKernel("radixScan", &status);
->>>>>>> 87f145ae
     DAAL_CHECK_STATUS_VAR(status);
 
     {
@@ -257,13 +205,8 @@
     auto & context = services::internal::getDefaultContext();
     auto & factory = context.getClKernelFactory();
 
-<<<<<<< HEAD
-    buildProgram(factory, values.type());
+    DAAL_CHECK_STATUS_VAR(buildProgram(factory, values.type()));
     auto kernel = factory.getKernel("radixHistScan", status);
-=======
-    DAAL_CHECK_STATUS_VAR(buildProgram(factory, values.type()));
-    auto kernel = factory.getKernel("radixHistScan", &status);
->>>>>>> 87f145ae
     DAAL_CHECK_STATUS_VAR(status);
 
     {
@@ -302,13 +245,8 @@
     auto & context = services::internal::getDefaultContext();
     auto & factory = context.getClKernelFactory();
 
-<<<<<<< HEAD
-    buildProgram(factory, valuesSrc.type());
+    DAAL_CHECK_STATUS_VAR(buildProgram(factory, valuesSrc.type()));
     auto kernel = factory.getKernel("radixReorder", status);
-=======
-    DAAL_CHECK_STATUS_VAR(buildProgram(factory, valuesSrc.type()));
-    auto kernel = factory.getKernel("radixReorder", &status);
->>>>>>> 87f145ae
     DAAL_CHECK_STATUS_VAR(status);
 
     {
