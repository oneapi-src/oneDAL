--- conflicted
+++ resolved
@@ -39,13 +39,8 @@
 public:
     RadixSort() = delete;
 
-<<<<<<< HEAD
     static services::Status sort(const UniversalBuffer & input, const UniversalBuffer & output, const UniversalBuffer & buffer, uint32_t nVectors,
                                  uint32_t vectorSize, uint32_t vectorOffset);
-=======
-    static void sort(const UniversalBuffer & input, const UniversalBuffer & output, const UniversalBuffer & buffer, uint32_t nVectors,
-                     uint32_t vectorSize, uint32_t vectorOffset, services::Status & status);
->>>>>>> 87f145ae
 
     static services::Status sortIndices(UniversalBuffer & values, UniversalBuffer & indices, UniversalBuffer & valuesOut,
                                         UniversalBuffer & indicesOut, uint32_t nRows);
