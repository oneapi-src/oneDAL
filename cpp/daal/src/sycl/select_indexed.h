--- conflicted
+++ resolved
@@ -45,11 +45,7 @@
 
         Result() {}
         Result(ExecutionContextIface & context, uint32_t nK, uint32_t nVectors, TypeId valueType, services::Status & status)
-<<<<<<< HEAD
-            : values(context.allocate(valueType, nVectors * nK, &status)), indices(context.allocate(TypeIds::id<int>(), nVectors * nK, &status))
-=======
             : values(context.allocate(valueType, nVectors * nK, status)), indices(context.allocate(TypeIds::id<int>(), nVectors * nK, status))
->>>>>>> 568c6740
         {}
     };
     struct Params
@@ -67,29 +63,17 @@
     virtual ~SelectIndexed() {}
     virtual Result & selectIndices(const UniversalBuffer & dataVectors, uint32_t nK, uint32_t nVectors, uint32_t vectorSize, uint32_t lastVectorSize,
                                    uint32_t vectorOffset, Result & result, services::Status & status) = 0;
-<<<<<<< HEAD
     static services::Status convertIndicesToLabels(const UniversalBuffer & indices, const UniversalBuffer & labels, uint32_t nVectors,
                                                    uint32_t vectorSize, uint32_t vectorOffset);
     services::Status selectNearestDistancesAndLabels(const UniversalBuffer & distances, const UniversalBuffer & dataLabels, uint32_t nK,
                                                      uint32_t nVectors, uint32_t vectorSize, uint32_t vectorOffset, uint32_t labelOffset,
                                                      Result & result)
-=======
-    static void convertIndicesToLabels(const UniversalBuffer & indices, const UniversalBuffer & labels, uint32_t nVectors, uint32_t vectorSize,
-                                       uint32_t vectorOffset, services::Status & status);
-    void selectNearestDistancesAndLabels(const UniversalBuffer & distances, const UniversalBuffer & dataLabels, uint32_t nK, uint32_t nVectors,
-                                         uint32_t vectorSize, uint32_t vectorOffset, uint32_t labelOffset, Result & result, services::Status & status)
->>>>>>> 568c6740
     {
         services::Status status;
         selectIndices(distances, nK, nVectors, vectorSize, vectorSize, vectorOffset, result, status);
-<<<<<<< HEAD
         DAAL_CHECK_STATUS_VAR(status);
         DAAL_CHECK_STATUS_VAR(convertIndicesToLabels(result.indices, dataLabels, nVectors, nK, labelOffset));
         return services::Status();
-=======
-        DAAL_CHECK_STATUS_RETURN_VOID_IF_FAIL(status);
-        convertIndicesToLabels(result.indices, dataLabels, nVectors, nK, labelOffset, status);
->>>>>>> 568c6740
     }
 };
 
@@ -97,17 +81,10 @@
 {
 public:
     SelectIndexedFactory();
-<<<<<<< HEAD
     SelectIndexed * create(int nK, SelectIndexed::Params & par, services::Status & st);
 
 private:
     typedef SelectIndexed * (*CreateFuncType)(SelectIndexed::Params & par, services::Status & st);
-=======
-    SelectIndexed * create(int nK, SelectIndexed::Params & par, daal::services::Status & st);
-
-private:
-    typedef SelectIndexed * (*CreateFuncType)(SelectIndexed::Params & par, daal::services::Status & st);
->>>>>>> 568c6740
     struct Entry
     {
         int minK;
@@ -136,16 +113,8 @@
     virtual Result & selectIndices(const UniversalBuffer & dataVectors, uint32_t nK, uint32_t nVectors, uint32_t vectorSize, uint32_t lastVectorSize,
                                    uint32_t vectorOffset, Result & result, services::Status & status)
     {
-<<<<<<< HEAD
-        status.add(adjustIndexBuffer(nVectors, vectorSize));
-        if (!status.ok())
-        {
-            return result;
-        }
-=======
         status |= adjustIndexBuffer(nVectors, vectorSize);
         DAAL_CHECK_STATUS_RETURN_IF_FAIL(status, result);
->>>>>>> 568c6740
         return selectIndices(dataVectors, _indices, _rndSeq, _nRndSeq, nK, nVectors, vectorSize, lastVectorSize, vectorOffset, result, status);
     }
 
@@ -156,11 +125,7 @@
                                   uint32_t nRndSeq, uint32_t nK, uint32_t nVectors, uint32_t vectorSize, uint32_t lastVectorSize,
                                   uint32_t vectorOffset, Result & result, services::Status & status);
     daal::services::Status init(Params & par);
-<<<<<<< HEAD
     static services::Status buildProgram(ClKernelFactoryIface & kernelFactory, const TypeId & vectorTypeId);
-=======
-    static void buildProgram(ClKernelFactoryIface & kernelFactory, const TypeId & vectorTypeId, services::Status & status);
->>>>>>> 568c6740
 
 private:
     static const uint32_t _maxSeqLength = 1024;
@@ -180,11 +145,7 @@
                                    uint32_t vectorOffset, Result & result, services::Status & status);
 
 private:
-<<<<<<< HEAD
     static services::Status buildProgram(ClKernelFactoryIface & kernelFactory, const TypeId & vectorTypeId, uint32_t nK);
-=======
-    static void buildProgram(ClKernelFactoryIface & kernelFactory, const TypeId & vectorTypeId, uint32_t nK, services::Status & status);
->>>>>>> 568c6740
 
 private:
     DirectSelectIndexed(uint32_t nK) : _nK(nK) {}
