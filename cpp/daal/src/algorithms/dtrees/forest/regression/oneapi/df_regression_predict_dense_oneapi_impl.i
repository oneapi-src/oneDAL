/* file: df_regression_predict_dense_oneapi_impl.i */
/*******************************************************************************
* Copyright 2020 Intel Corporation
*
* Licensed under the Apache License, Version 2.0 (the "License");
* you may not use this file except in compliance with the License.
* You may obtain a copy of the License at
*
*     http://www.apache.org/licenses/LICENSE-2.0
*
* Unless required by applicable law or agreed to in writing, software
* distributed under the License is distributed on an "AS IS" BASIS,
* WITHOUT WARRANTIES OR CONDITIONS OF ANY KIND, either express or implied.
* See the License for the specific language governing permissions and
* limitations under the License.
*******************************************************************************/

/*
//++
//  Implementation of auxiliary functions for decision forest regression
//  hist method.
//--
*/

#ifndef __DF_REGRESSION_PREDICT_DENSE_ONEAPI_IMPL_I__
#define __DF_REGRESSION_PREDICT_DENSE_ONEAPI_IMPL_I__

#include "src/algorithms/dtrees/forest/regression/oneapi/df_regression_predict_dense_kernel_oneapi.h"
#include "src/algorithms/dtrees/forest/regression/oneapi/cl_kernels/df_batch_predict_regression_kernels.cl"

#include "src/algorithms/dtrees/forest/regression/df_regression_model_impl.h"

#include "src/externals/service_ittnotify.h"
#include "services/internal/buffer.h"
#include "data_management/data/numeric_table.h"
#include "src/data_management/service_numeric_table.h"
#include "services/env_detect.h"
#include "services/error_indexes.h"
#include "src/services/service_data_utils.h"
#include "src/services/service_algo_utils.h"
#include "src/services/service_arrays.h"
#include "src/services/service_utils.h"
#include "services/internal/sycl/types.h"
#include "services/internal/sycl/daal_defines_sycl.h"

using namespace daal::services;
using namespace daal::services::internal;
using namespace daal::internal;
using namespace daal::services::internal::sycl;
using namespace daal::algorithms::dtrees::internal;

namespace daal
{
namespace algorithms
{
namespace decision_forest
{
namespace regression
{
namespace prediction
{
namespace internal
{
template <typename algorithmFPType, prediction::Method method>
services::Status PredictKernelOneAPI<algorithmFPType, method>::buildProgram(ClKernelFactoryIface & factory, const char * programName,
                                                                            const char * programSrc)
{
    services::Status status;

    DAAL_ITTNOTIFY_SCOPED_TASK(compute.buildProgram);
    {
        auto fptype_name   = getKeyFPType<algorithmFPType>();
        auto build_options = fptype_name;
        build_options.add(" -cl-std=CL1.2 ");

        services::String cachekey("__daal_algorithms_df_batch_regression_");
        cachekey.add(build_options);
        cachekey.add(programName);

        factory.build(ExecutionTargetIds::device, cachekey.c_str(), programSrc, build_options.c_str(), status);
        DAAL_CHECK_STATUS_VAR(status);
    }

    return status;
}

///////////////////////////////////////////////////////////////////////////////////////////
/* compute method for PredictKernelOneAPI */
///////////////////////////////////////////////////////////////////////////////////////////
template <typename algorithmFPType, prediction::Method method>
services::Status PredictKernelOneAPI<algorithmFPType, method>::compute(services::HostAppIface * const pHostApp, const NumericTable * const x,
                                                                       const decision_forest::regression::Model * const m, NumericTable * const res)
{
    services::Status status;

    const size_t nRows = x->getNumberOfRows();
    const size_t nCols = x->getNumberOfColumns();

    const daal::algorithms::decision_forest::regression::internal::ModelImpl * const pModel =
        static_cast<const daal::algorithms::decision_forest::regression::internal::ModelImpl * const>(m);
    const auto nTrees = pModel->size();

    auto & context        = Environment::getInstance()->getDefaultExecutionContext();
    auto & kernel_factory = context.getClKernelFactory();

    if (nRows > _int32max)
    {
        return services::Status(services::ErrorIncorrectNumberOfRowsInInputNumericTable);
    }
    if (nCols > _int32max)
    {
        return services::Status(services::ErrorIncorrectNumberOfColumnsInInputNumericTable);
    }
    if (nTrees > _int32max)
    {
        return services::Status(services::ErrorIncorrectSizeOfModel);
    }

    DAAL_CHECK_STATUS_VAR(buildProgram(kernel_factory, "predict_reg_kernels", df_batch_predict_regression_kernels));

    kernelPredictByTreesGroup = kernel_factory.getKernel("predictByTreesGroup", status);
    kernelReduceResponse      = kernel_factory.getKernel("reduceResponse", status);
    DAAL_CHECK_STATUS_VAR(status);

    BlockDescriptor<algorithmFPType> dataBlock;
    DAAL_CHECK_STATUS_VAR(const_cast<NumericTable *>(x)->getBlockOfRows(0, nRows, readOnly, dataBlock));

    BlockDescriptor<algorithmFPType> resBlock;
    DAAL_CHECK_STATUS_VAR(const_cast<NumericTable *>(res)->getBlockOfRows(0, nRows, writeOnly, resBlock));

    auto dataBuffer = dataBlock.getBuffer();
    auto resBuffer  = resBlock.getBuffer();

    DAAL_CHECK_STATUS_VAR(predictByAllTrees(dataBuffer, m, resBuffer, nRows, nCols));

    DAAL_CHECK_STATUS_VAR(const_cast<NumericTable *>(x)->releaseBlockOfRows(dataBlock));
    DAAL_CHECK_STATUS_VAR(const_cast<NumericTable *>(res)->releaseBlockOfRows(resBlock));

    return status;
}

template <typename algorithmFPType, prediction::Method method>
services::Status PredictKernelOneAPI<algorithmFPType, method>::predictByAllTrees(const services::internal::Buffer<algorithmFPType> & srcBuffer,
                                                                                 const decision_forest::regression::Model * const m,
                                                                                 services::internal::Buffer<algorithmFPType> & resObsResponse,
                                                                                 size_t nRows, size_t nCols)
{
    services::Status status;
    const daal::algorithms::decision_forest::regression::internal::ModelImpl * const pModel =
        static_cast<const daal::algorithms::decision_forest::regression::internal::ModelImpl * const>(m);

    auto & context = services::internal::getDefaultContext();

    const auto nTrees = pModel->size();

    TArray<const dtrees::internal::DecisionTreeTable *, sse2> _aTree;

    _aTree.reset(nTrees);
    DAAL_CHECK_MALLOC(_aTree.get());

    _nTreeGroups = _nTreeGroupsMin;

    if (nTrees > _nTreesLarge)
    {
        _nTreeGroups = _nTreeGroupsForLarge;
    }
    else if (nTrees > _nTreesMedium)
    {
        _nTreeGroups = _nTreeGroupsForMedium;
    }
    else if (nTrees > _nTreesSmall)
    {
        _nTreeGroups = _nTreeGroupsForSmall;
    }

    size_t maxTreeSize = 0;
    for (size_t i = 0; i < nTrees; ++i)
    {
        _aTree[i]   = pModel->at(i);
        maxTreeSize = maxTreeSize < _aTree[i]->getNumberOfRows() ? _aTree[i]->getNumberOfRows() : maxTreeSize;
    }
    if (maxTreeSize > _int32max)
    {
        return services::Status(services::ErrorIncorrectSizeOfModel);
    }

    DAAL_OVERFLOW_CHECK_BY_MULTIPLICATION(size_t, maxTreeSize, nTrees);
    const size_t treeBlockSize = maxTreeSize * nTrees;

    TArray<int32_t, sse2> tFI(treeBlockSize);
    TArray<int32_t, sse2> tLC(treeBlockSize);
    TArray<algorithmFPType, sse2> tFV(treeBlockSize);

    auto ftrIdxArr = context.allocate(TypeIds::id<int>(), treeBlockSize, status);
    DAAL_CHECK_STATUS_VAR(status);
    auto leftNodeIdxOrClassIdArr = context.allocate(TypeIds::id<int>(), treeBlockSize, status);
    DAAL_CHECK_STATUS_VAR(status);
    auto ftrValueOrResponseArr = context.allocate(TypeIds::id<algorithmFPType>(), treeBlockSize, status);
    DAAL_CHECK_STATUS_VAR(status);

    DAAL_OVERFLOW_CHECK_BY_MULTIPLICATION(size_t, nRows, _nTreeGroups);
    auto obsResponses = context.allocate(TypeIds::id<algorithmFPType>(), nRows * _nTreeGroups, status);
    DAAL_CHECK_STATUS_VAR(status);
    context.fill(obsResponses, (algorithmFPType)0, status);
    DAAL_CHECK_STATUS_VAR(status);

    for (size_t iTree = 0; iTree < nTrees; iTree++)
    {
        const size_t treeSize                = _aTree[iTree]->getNumberOfRows();
        const DecisionTreeNode * const aNode = (const DecisionTreeNode *)(*_aTree[iTree]).getArray();

        int32_t * const fi         = tFI.get() + iTree * maxTreeSize;
        int32_t * const lc         = tLC.get() + iTree * maxTreeSize;
        algorithmFPType * const fv = tFV.get() + iTree * maxTreeSize;

        PRAGMA_IVDEP
        PRAGMA_VECTOR_ALWAYS
        for (size_t i = 0; i < treeSize; i++)
        {
            fi[i] = aNode[i].featureIndex;
            lc[i] = aNode[i].leftIndexOrClass;
            fv[i] = (algorithmFPType)aNode[i].featureValueOrResponse;
        }
    }

    algorithmFPType probasScale = (algorithmFPType)1 / nTrees;

    context.copy(ftrIdxArr, 0, (void *)tFI.get(), treeBlockSize, 0, treeBlockSize, status);
    DAAL_CHECK_STATUS_VAR(status);
    context.copy(leftNodeIdxOrClassIdArr, 0, (void *)tLC.get(), treeBlockSize, 0, treeBlockSize, status);
    DAAL_CHECK_STATUS_VAR(status);
    context.copy(ftrValueOrResponseArr, 0, (void *)tFV.get(), treeBlockSize, 0, treeBlockSize, status);
    DAAL_CHECK_STATUS_VAR(status);

    DAAL_CHECK_STATUS_VAR(
        predictByTreesGroup(srcBuffer, ftrIdxArr, leftNodeIdxOrClassIdArr, ftrValueOrResponseArr, obsResponses, nRows, nCols, nTrees, maxTreeSize));
    DAAL_CHECK_STATUS_VAR(reduceResponse(obsResponses, resObsResponse, nRows, _nTreeGroups, probasScale));

    return status;
}

template <typename algorithmFPType, prediction::Method method>
services::Status PredictKernelOneAPI<algorithmFPType, method>::predictByTreesGroup(const services::internal::Buffer<algorithmFPType> & srcBuffer,
                                                                                   const UniversalBuffer & featureIndexList,
                                                                                   const UniversalBuffer & leftOrClassTypeList,
                                                                                   const UniversalBuffer & featureValueList,
                                                                                   UniversalBuffer & obsResponses, size_t nRows, size_t nCols,
                                                                                   size_t nTrees, size_t maxTreeSize)
{
    DAAL_ITTNOTIFY_SCOPED_TASK(compute.predictByTreesGroup);

    services::Status status;

    auto & context = services::internal::getDefaultContext();

    auto & kernel = kernelPredictByTreesGroup;

    DAAL_CHECK_STATUS_VAR(status);

    size_t localSize   = _maxLocalSize;
    size_t nRowsBlocks = 1;
    if (nRows > _nRowsLarge)
    {
        nRowsBlocks = _nRowsBlocksForLarge;
    }
    else if (nRows > _nRowsMedium)
    {
        nRowsBlocks = _nRowsBlocksForMedium;
    }
    {
        KernelRange local_range(localSize, 1);
        KernelRange global_range(nRowsBlocks * localSize, _nTreeGroups);

        KernelNDRange range(2);
        range.local(local_range, status);
        DAAL_CHECK_STATUS_VAR(status);
        range.global(global_range, status);
        DAAL_CHECK_STATUS_VAR(status);

        DAAL_ASSERT(nRows <= _int32max);
        DAAL_ASSERT(nCols <= _int32max);
        DAAL_ASSERT(nTrees <= _int32max);
        DAAL_ASSERT(maxTreeSize <= _int32max);

        DAAL_ASSERT(srcBuffer.size() == nRows * nCols);

        DAAL_ASSERT_UNIVERSAL_BUFFER(featureIndexList, int32_t, maxTreeSize * nTrees);
        DAAL_ASSERT_UNIVERSAL_BUFFER(leftOrClassTypeList, int32_t, maxTreeSize * nTrees);
        DAAL_ASSERT_UNIVERSAL_BUFFER(featureValueList, algorithmFPType, maxTreeSize * nTrees);
        DAAL_ASSERT_UNIVERSAL_BUFFER(obsResponses, algorithmFPType, nRows * _nTreeGroups);

        for (size_t procTrees = 0; procTrees < nTrees; procTrees += _nTreeGroups)
        {
            KernelArguments args(10, status);
            DAAL_CHECK_STATUS_VAR(status);
            args.set(0, srcBuffer, AccessModeIds::read);
            args.set(1, featureIndexList, AccessModeIds::read);
            args.set(2, leftOrClassTypeList, AccessModeIds::read);
            args.set(3, featureValueList, AccessModeIds::read);
            args.set(4, obsResponses, AccessModeIds::readwrite);
            args.set(5, static_cast<int32_t>(nRows));
            args.set(6, static_cast<int32_t>(nCols));
            args.set(7, static_cast<int32_t>(nTrees));
            args.set(8, static_cast<int32_t>(maxTreeSize));
            args.set(9, static_cast<int32_t>(procTrees));

            context.run(range, kernel, args, status);

            DAAL_CHECK_STATUS_VAR(status);
        }
    }

    return status;
}

template <typename algorithmFPType, prediction::Method method>
services::Status PredictKernelOneAPI<algorithmFPType, method>::reduceResponse(const UniversalBuffer & obsResponses,
                                                                              services::internal::Buffer<algorithmFPType> & resObsResponse,
                                                                              size_t nRows, size_t nTrees, algorithmFPType scale)
{
    DAAL_ITTNOTIFY_SCOPED_TASK(compute.reduceResponse);

    services::Status status;

    auto & context = services::internal::getDefaultContext();
    auto & kernel  = kernelReduceResponse;

    size_t localSize = _preferableSubGroup;
    size_t nGroups   = _maxGroupsNum;
    {
        DAAL_ASSERT(nRows <= _int32max);
        DAAL_ASSERT(nTrees <= _int32max);

<<<<<<< HEAD
        KernelArguments args(5, status);
        DAAL_CHECK_STATUS_VAR(status);
=======
        DAAL_ASSERT(resObsResponse.size() == nRows * 1);

        DAAL_ASSERT_UNIVERSAL_BUFFER(obsResponses, algorithmFPType, nRows * _nTreeGroups);

        KernelArguments args(5);
>>>>>>> a95bbe32
        args.set(0, obsResponses, AccessModeIds::read);
        args.set(1, resObsResponse, AccessModeIds::readwrite);
        args.set(2, static_cast<int32_t>(nRows));
        args.set(3, static_cast<int32_t>(nTrees));
        args.set(4, scale);

        KernelRange local_range(localSize);
        KernelRange global_range(nGroups * localSize);

        KernelNDRange range(1);
        range.local(local_range, status);
        DAAL_CHECK_STATUS_VAR(status);
        range.global(global_range, status);
        DAAL_CHECK_STATUS_VAR(status);

        context.run(range, kernel, args, status);
        DAAL_CHECK_STATUS_VAR(status);
    }

    return status;
}

} /* namespace internal */
} /* namespace prediction */
} /* namespace regression */
} /* namespace decision_forest */
} /* namespace algorithms */
} /* namespace daal */

#endif<|MERGE_RESOLUTION|>--- conflicted
+++ resolved
@@ -330,17 +330,11 @@
     {
         DAAL_ASSERT(nRows <= _int32max);
         DAAL_ASSERT(nTrees <= _int32max);
-
-<<<<<<< HEAD
+        DAAL_ASSERT(resObsResponse.size() == nRows * 1);
+        DAAL_ASSERT_UNIVERSAL_BUFFER(obsResponses, algorithmFPType, nRows * _nTreeGroups);
+
         KernelArguments args(5, status);
         DAAL_CHECK_STATUS_VAR(status);
-=======
-        DAAL_ASSERT(resObsResponse.size() == nRows * 1);
-
-        DAAL_ASSERT_UNIVERSAL_BUFFER(obsResponses, algorithmFPType, nRows * _nTreeGroups);
-
-        KernelArguments args(5);
->>>>>>> a95bbe32
         args.set(0, obsResponses, AccessModeIds::read);
         args.set(1, resObsResponse, AccessModeIds::readwrite);
         args.set(2, static_cast<int32_t>(nRows));
