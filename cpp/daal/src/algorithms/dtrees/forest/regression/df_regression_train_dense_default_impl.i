/* file: df_regression_train_dense_default_impl.i */
/*******************************************************************************
* Copyright 2014-2020 Intel Corporation
*
* Licensed under the Apache License, Version 2.0 (the "License");
* you may not use this file except in compliance with the License.
* You may obtain a copy of the License at
*
*     http://www.apache.org/licenses/LICENSE-2.0
*
* Unless required by applicable law or agreed to in writing, software
* distributed under the License is distributed on an "AS IS" BASIS,
* WITHOUT WARRANTIES OR CONDITIONS OF ANY KIND, either express or implied.
* See the License for the specific language governing permissions and
* limitations under the License.
*******************************************************************************/

/*
//++
//  Implementation of auxiliary functions for decision forest regression
//  (defaultDense) method.
//--
*/

#ifndef __DF_REGRESSION_TRAIN_DENSE_DEFAULT_IMPL_I__
#define __DF_REGRESSION_TRAIN_DENSE_DEFAULT_IMPL_I__

#include "src/algorithms/dtrees/forest/df_train_dense_default_impl.i"
#include "src/algorithms/dtrees/forest/regression/df_regression_train_dense_default_kernel.h"
#include "src/algorithms/dtrees/forest/regression/df_regression_model_impl.h"
#include "src/algorithms/dtrees/dtrees_predict_dense_default_impl.i"
#include "src/algorithms/dtrees/forest/regression/df_regression_training_types_result.h"

namespace daal
{
namespace algorithms
{
namespace decision_forest
{
namespace regression
{
namespace training
{
namespace internal
{
using namespace decision_forest::training::internal;
using namespace dtrees::internal;
using namespace dtrees::training::internal;

//computes mean2 and var2 as the mean and mse for the set of elements s2, s2 = s - s1
//where mean, var are mean and mse for s,
//where mean1, var1 are mean and mse for s1
template <typename algorithmFPType, CpuType cpu>
void subtractImpurity(algorithmFPType var, algorithmFPType mean, algorithmFPType var1, algorithmFPType mean1, algorithmFPType leftWeights,
                      algorithmFPType & var2, algorithmFPType & mean2, algorithmFPType rightWeights)
{
    //TODO: investigate reusing decision_tree::regression::training::internal::MSEDataStatistics here
    mean2                   = mean + (leftWeights * (mean - mean1)) / rightWeights;
    const algorithmFPType b = leftWeights / rightWeights;
    var2                    = var + (mean - mean2) * (mean + mean2) + (var - var1 + (mean - mean1) * (mean + mean1)) * b;
    if (var2 < 0) var2 = 0;
}

//////////////////////////////////////////////////////////////////////////////////////////
// Service structure, contains regression error data for OOB calculation
//////////////////////////////////////////////////////////////////////////////////////////
template <typename algorithmFPType, CpuType cpu>
struct RegErr
{
    algorithmFPType value = 0;
    size_t count          = 0;
    void add(const RegErr & o)
    {
        count += o.count;
        value += o.value;
    }
};

//////////////////////////////////////////////////////////////////////////////////////////
// OrderedRespHelper
//////////////////////////////////////////////////////////////////////////////////////////
template <typename algorithmFPType, CpuType cpu>
class OrderedRespHelper : public DataHelper<algorithmFPType, algorithmFPType, cpu>
{
public:
    typedef algorithmFPType TResponse;
    typedef DataHelper<algorithmFPType, algorithmFPType, cpu> super;
    typedef dtrees::internal::TreeImpRegression<> TreeType;
    typedef typename TreeType::NodeType NodeType;

    struct ImpurityData
    {
        algorithmFPType var; //impurity is a variance
        algorithmFPType mean;
        algorithmFPType value() const { return var; }
    };
    typedef SplitData<algorithmFPType, ImpurityData> TSplitData;

public:
    OrderedRespHelper(const dtrees::internal::IndexedFeatures * indexedFeatures, size_t dummy) : super(indexedFeatures) {}
    virtual bool init(const NumericTable * data, const NumericTable * resp, const IndexType * aSample,
                      const NumericTable * weights) DAAL_C11_OVERRIDE;
    void convertLeftImpToRight(size_t n, const ImpurityData & total, TSplitData & split)
    {
        subtractImpurity<algorithmFPType, cpu>(total.var, total.mean, split.left.var, split.left.mean, split.leftWeights, split.left.var,
                                               split.left.mean, split.totalWeights - split.leftWeights);
        split.nLeft       = n - split.nLeft;
        split.leftWeights = split.totalWeights - split.leftWeights;
    }

    void calcImpurity(const IndexType * aIdx, size_t n, ImpurityData & imp, algorithmFPType & totalweights) const;
    bool findBestSplitForFeature(const algorithmFPType * featureVal, const IndexType * aIdx, size_t n, size_t nMinSplitPart,
                                 const algorithmFPType accuracy, const ImpurityData & curImpurity, TSplitData & split,
                                 const algorithmFPType minWeightLeaf, const algorithmFPType totalWeights) const;
    int findBestSplitForFeatureSorted(algorithmFPType * featureBuf, IndexType iFeature, const IndexType * aIdx, size_t n, size_t nMinSplitPart,
                                      const ImpurityData & curImpurity, TSplitData & split, const algorithmFPType minWeightLeaf,
                                      const algorithmFPType totalWeights) const;

    typedef double intermSummFPType;
    void computeHistWithWeights(algorithmFPType * buf, IndexType iFeature, const IndexType * aIdx, size_t n, intermSummFPType & sumTotal) const;
    void computeHistWithoutWeights(algorithmFPType * buf, IndexType iFeature, const IndexType * aIdx, size_t n, intermSummFPType & sumTotal) const;

<<<<<<< HEAD
    template <bool noWeights, bool featureUnordered>
    int findBestSplitByHist(size_t nDiffFeatMax, intermSummFPType sumTotal, algorithmFPType * buf, size_t n, size_t nMinSplitPart,
                            const ImpurityData & curImpurity, TSplitData & split, const algorithmFPType minWeightLeaf,
                            const algorithmFPType totalWeights) const;
    
=======
>>>>>>> 51607f80
    void finalizeBestSplit(const IndexType * aIdx, size_t n, IndexType iFeature, size_t idxFeatureValueBestSplit, TSplitData & bestSplit,
                           IndexType * bestSplitIdx) const;
    void simpleSplit(const algorithmFPType * featureVal, const IndexType * aIdx, TSplitData & split) const;
    bool terminateCriteria(ImpurityData & imp, algorithmFPType impurityThreshold, size_t nSamples) const { return imp.value() < impurityThreshold; }

    TResponse predict(const dtrees::internal::Tree & t, const algorithmFPType * x) const
    {
        const typename TreeType::NodeType::Base * pNode = dtrees::prediction::internal::findNode<algorithmFPType, TreeType, cpu>(t, x);
        DAAL_ASSERT(pNode);
        return pNode ? TreeType::NodeType::castLeaf(pNode)->response : 0.;
    }

    algorithmFPType predictionError(TResponse prediction, TResponse response) const { return (prediction - response) * (prediction - response); }

    algorithmFPType predictionError(const dtrees::internal::Tree & t, const algorithmFPType * x, const NumericTable * resp, size_t iRow,
                                    byte * oobBuf) const
    {
        ReadRows<algorithmFPType, cpu> y(const_cast<NumericTable *>(resp), iRow, 1);
        const TResponse response(this->predict(t, x));
        algorithmFPType val = this->predictionError(response, *y.get());
        if (oobBuf)
        {
            ((RegErr<algorithmFPType, cpu> *)oobBuf)[iRow].value += response;
            ((RegErr<algorithmFPType, cpu> *)oobBuf)[iRow].count++;
        }
        return val;
    }

    void setLeafData(typename TreeType::NodeType::Leaf & node, const IndexType * idx, size_t n, ImpurityData & imp) const
    {
        DAAL_ASSERT(n > 0);
        node.response = imp.mean;
#ifdef DEBUG_CHECK_IMPURITY
        if (!this->_weights)
        {
            algorithmFPType response;
            algorithmFPType val = calcResponse(response, idx, n);
            node.response       = response;
            DAAL_ASSERT(fabs(val - imp.mean) < 0.001);
        }
#endif
        node.count    = n;
        node.impurity = imp.var;
    }

#ifdef DEBUG_CHECK_IMPURITY
    void checkImpurity(const IndexType * ptrIdx, size_t n, const ImpurityData & expected) const { checkImpurityInternal(ptrIdx, n, expected, false); }
    void checkImpurityInternal(const IndexType * ptrIdx, size_t n, const ImpurityData & expected, bool bInternal = true) const;
#endif

private:
#ifdef DEBUG_CHECK_IMPURITY
    algorithmFPType calcResponse(algorithmFPType & res, const IndexType * idx, size_t n) const;
#endif
    bool findBestSplitOrderedFeature(const algorithmFPType * featureVal, const IndexType * aIdx, size_t n, size_t nMinSplitPart,
                                     const algorithmFPType accuracy, const ImpurityData & curImpurity, TSplitData & split,
                                     const algorithmFPType minWeightLeaf, const algorithmFPType totalWeights) const;
    bool findBestSplitCategoricalFeature(const algorithmFPType * featureVal, const IndexType * aIdx, size_t n, size_t nMinSplitPart,
                                         const algorithmFPType accuracy, const ImpurityData & curImpurity, TSplitData & split,
                                         const algorithmFPType minWeightLeaf, const algorithmFPType totalWeights) const;

private:
    //buffer for the computation using indexed features
    mutable TVector<IndexType, cpu, DefaultAllocator<cpu> > _idxFeatureBuf;
    mutable TVector<algorithmFPType, cpu, DefaultAllocator<cpu> > _weightsFeatureBuf;
};

#ifdef DEBUG_CHECK_IMPURITY
template <typename algorithmFPType, CpuType cpu>
void OrderedRespHelper<algorithmFPType, cpu>::checkImpurityInternal(const IndexType * ptrIdx, size_t n, const ImpurityData & expected,
                                                                    bool bInternal) const
{
    if (!this->_weights)
    {
        algorithmFPType div = 1. / algorithmFPType(n);
        TResponse cMean     = this->_aResponse[ptrIdx[0]].val * div;
        for (size_t i = 1; i < n; ++i) cMean += this->_aResponse[ptrIdx[i]].val * div;
        algorithmFPType cVar = 0;
        for (size_t i = 0; i < n; ++i) cVar += (this->_aResponse[ptrIdx[i]].val - cMean) * (this->_aResponse[ptrIdx[i]].val - cMean);
        if (!bInternal) cVar *= div;
        DAAL_ASSERT(fabs(cMean - expected.mean) < 0.001);
        DAAL_ASSERT(fabs(cVar - expected.var) < 0.001);
    }
}
#endif

template <typename algorithmFPType, CpuType cpu>
bool OrderedRespHelper<algorithmFPType, cpu>::init(const NumericTable * data, const NumericTable * resp, const IndexType * aSample,
                                                   const NumericTable * weights)
{
    DAAL_CHECK_STATUS_VAR(super::init(data, resp, aSample, weights));
    if (this->_indexedFeatures)
    {
        //init work buffer for the computation using indexed features
        const auto nDiffFeatMax = this->indexedFeatures().maxNumIndices();
        _idxFeatureBuf.reset(nDiffFeatMax);
        _weightsFeatureBuf.reset(nDiffFeatMax);
        return _idxFeatureBuf.get() && _weightsFeatureBuf.get();
    }
    return true;
}

template <typename algorithmFPType, CpuType cpu>
void OrderedRespHelper<algorithmFPType, cpu>::calcImpurity(const IndexType * aIdx, size_t n, ImpurityData & imp, algorithmFPType & totalWeights) const
{
    imp.var      = 0;
    imp.mean     = this->_aResponse[aIdx[0]].val;
    totalWeights = this->_aWeights[aIdx[0]].val;
    PRAGMA_VECTOR_ALWAYS
    for (size_t i = 1; i < n; ++i)
    {
        const algorithmFPType weights = this->_aWeights[aIdx[i]].val;
        const algorithmFPType delta   = this->_aResponse[aIdx[i]].val - imp.mean; //x[i] - mean
        totalWeights += weights;
        imp.mean += weights * delta / totalWeights;
        imp.var += weights * delta * (this->_aResponse[aIdx[i]].val - imp.mean);
    }
    imp.var /= totalWeights; //impurity is MSE

#ifdef DEBUG_CHECK_IMPURITY
    if (!this->_weights)
    {
        TResponse mean1 = this->_aResponse[aIdx[0]].val / algorithmFPType(n);
        for (size_t i = 1; i < n; ++i) mean1 += this->_aResponse[aIdx[i]].val / algorithmFPType(n);
        algorithmFPType var1 = 0;
        for (size_t i = 0; i < n; ++i) var1 += (this->_aResponse[aIdx[i]].val - mean1) * (this->_aResponse[aIdx[i]].val - mean1);
        var1 /= algorithmFPType(n); //impurity is MSE
        DAAL_ASSERT(fabs(mean1 - imp.mean) < 0.001);
        DAAL_ASSERT(fabs(var1 - imp.var) < 0.001);
    }
#endif
}

#ifdef DEBUG_CHECK_IMPURITY
template <typename algorithmFPType, CpuType cpu>
algorithmFPType OrderedRespHelper<algorithmFPType, cpu>::calcResponse(algorithmFPType & res, const IndexType * idx, size_t n) const
{
    const algorithmFPType cDiv = 1. / algorithmFPType(n);
    res                        = this->_aResponse[idx[0]].val * cDiv;
    for (size_t i = 1; i < n; ++i) res += this->_aResponse[idx[i]].val * cDiv;
    return res;
}
#endif

//computes meanPrev as the mean of n-1 elements after removing of element x (based on mean of n elements passed as 'mean' argument)
//instead of impurity, computes the sum of (xi - meanPrev)(xi - meanPrev) for n-1 elements
//(based on the sum of (xi - mean)*(xi - mean) of n elements passed as 'var' argument)
template <typename algorithmFPType, CpuType cpu>
void calcPrevImpurity(algorithmFPType var, algorithmFPType mean, algorithmFPType & varPrev, algorithmFPType & meanPrev, algorithmFPType x,
                      algorithmFPType totalWeights, algorithmFPType weights)
{
    algorithmFPType residual = (isPositive<algorithmFPType, cpu>(totalWeights - weights) ? (totalWeights - weights) : 1.);
    algorithmFPType delta    = (x - mean) / residual;
    varPrev                  = var - delta * totalWeights * (x - mean) * weights;
    meanPrev                 = mean - delta * weights;
    if (varPrev < 0) varPrev = 0;
}

template <typename algorithmFPType, CpuType cpu>
void OrderedRespHelper<algorithmFPType, cpu>::simpleSplit(const algorithmFPType * featureVal, const IndexType * aIdx, TSplitData & split) const
{
    split.featureValue = featureVal[0];
    split.left.var     = 0;
    split.left.mean    = this->_aResponse[aIdx[0]].val;
    split.nLeft        = 1;
    split.iStart       = 0;
    split.totalWeights = this->_aWeights[aIdx[0]].val + this->_aWeights[aIdx[1]].val;
    split.leftWeights  = this->_aWeights[aIdx[0]].val;
}

template <typename algorithmFPType, CpuType cpu>
bool OrderedRespHelper<algorithmFPType, cpu>::findBestSplitForFeature(const algorithmFPType * featureVal, const IndexType * aIdx, size_t n,
                                                                      size_t nMinSplitPart, const algorithmFPType accuracy,
                                                                      const ImpurityData & curImpurity, TSplitData & split,
                                                                      const algorithmFPType minWeightLeaf, const algorithmFPType totalWeights) const
{
    return split.featureUnordered ?
               findBestSplitCategoricalFeature(featureVal, aIdx, n, nMinSplitPart, accuracy, curImpurity, split, minWeightLeaf, totalWeights) :
               findBestSplitOrderedFeature(featureVal, aIdx, n, nMinSplitPart, accuracy, curImpurity, split, minWeightLeaf, totalWeights);
}

template <typename algorithmFPType, CpuType cpu>
void OrderedRespHelper<algorithmFPType, cpu>::finalizeBestSplit(const IndexType * aIdx, size_t n, IndexType iFeature, size_t idxFeatureValueBestSplit,
                                                                TSplitData & bestSplit, IndexType * bestSplitIdx) const
{
    DAAL_ASSERT(bestSplit.nLeft > 0);
    DAAL_ASSERT(bestSplit.leftWeights > 0.);
    const algorithmFPType divL = algorithmFPType(1.) / bestSplit.leftWeights;
    bestSplit.left.mean *= divL;
    bestSplit.left.var                                      = 0;
    IndexType * bestSplitIdxRight                           = bestSplitIdx + bestSplit.nLeft;
    size_t iLeft                                            = 0;
    size_t iRight                                           = 0;
    int iRowSplitVal                                        = -1;
    const auto aResponse                                    = this->_aResponse.get();
    const auto aWeights                                     = this->_aWeights.get();
    const IndexedFeatures::IndexType * const indexedFeature = this->indexedFeatures().data(iFeature);
    for (size_t i = 0; i < n; ++i)
    {
        const auto iSample = aIdx[i];
        const auto idx     = indexedFeature[aResponse[iSample].idx];
        if ((bestSplit.featureUnordered && (idx != idxFeatureValueBestSplit)) || ((!bestSplit.featureUnordered) && (idx > idxFeatureValueBestSplit)))
        {
            DAAL_ASSERT(iRight < n - bestSplit.nLeft);
            bestSplitIdxRight[iRight++] = iSample;
        }
        else
        {
            if (idx == idxFeatureValueBestSplit) iRowSplitVal = aResponse[iSample].idx;
            DAAL_ASSERT(iLeft < bestSplit.nLeft);
            bestSplitIdx[iLeft++]   = iSample;
            const algorithmFPType y = aResponse[iSample].val;
            const algorithmFPType w = aWeights[iSample].val;
            bestSplit.left.var += w * (y - bestSplit.left.mean) * (y - bestSplit.left.mean);
        }
    }
    DAAL_ASSERT(iRight == n - bestSplit.nLeft);
    DAAL_ASSERT(iLeft == bestSplit.nLeft);
    bestSplit.left.var *= divL;
    bestSplit.iStart = 0;
    DAAL_ASSERT(iRowSplitVal >= 0);
    bestSplit.featureValue = this->getValue(iFeature, iRowSplitVal);
}

template <typename algorithmFPType, CpuType cpu>
void OrderedRespHelper<algorithmFPType, cpu>::computeHistWithoutWeights(algorithmFPType * buf, IndexType iFeature, const IndexType * aIdx, size_t n,
                                                                        intermSummFPType & sumTotal) const
{
<<<<<<< HEAD
    auto nFeatIdx                                           = _idxFeatureBuf.get(); //number of indexed feature values, array
    auto aResponse                                          = this->_aResponse.get();
    const IndexedFeatures::IndexType * const indexedFeature = this->indexedFeatures().data(iFeature);
    sumTotal                                                = 0; //total sum of responses in the set being split
    {
        for (size_t i = 0; i < n; ++i)
        {
            const IndexType iSample              = aIdx[i];
            const typename super::Response & r   = aResponse[aIdx[i]];
            const IndexedFeatures::IndexType idx = indexedFeature[r.idx];
            ++nFeatIdx[idx];
            buf[idx] += aResponse[iSample].val;
            sumTotal += aResponse[iSample].val;
        }
    }
}

template <typename algorithmFPType, CpuType cpu>
void OrderedRespHelper<algorithmFPType, cpu>::computeHistWithWeights(algorithmFPType * buf, IndexType iFeature, const IndexType * aIdx, size_t n,
                                                                     intermSummFPType & sumTotal) const
{
    auto nFeatIdx                                           = _idxFeatureBuf.get(); //number of indexed feature values, array
    auto featWeights                                        = _weightsFeatureBuf.get();
=======
    auto nFeatIdx                                           = _idxFeatureBuf.get(); //number of indexed feature values, array
    auto featWeights                                        = _weightsFeatureBuf.get();
    auto aResponse                                          = this->_aResponse.get();
    const IndexedFeatures::IndexType * const indexedFeature = this->indexedFeatures().data(iFeature);
    sumTotal                                                = 0; //total sum of responses in the set being split
    {
        for (size_t i = 0; i < n; ++i)
        {
            const IndexType iSample              = aIdx[i];
            const typename super::Response & r   = aResponse[aIdx[i]];
            const IndexedFeatures::IndexType idx = indexedFeature[r.idx];
            ++nFeatIdx[idx];
            buf[idx] += aResponse[iSample].val;
            sumTotal += aResponse[iSample].val;
        }
    }
}

template <typename algorithmFPType, CpuType cpu>
void OrderedRespHelper<algorithmFPType, cpu>::computeHistWithWeights(algorithmFPType * buf, IndexType iFeature, const IndexType * aIdx, size_t n,
                                                                     intermSummFPType & sumTotal) const
{
    auto nFeatIdx                                           = _idxFeatureBuf.get(); //number of indexed feature values, array
    auto featWeights                                        = _weightsFeatureBuf.get();
>>>>>>> 51607f80
    auto aResponse                                          = this->_aResponse.get();
    auto aWeights                                           = this->_aWeights.get();
    const IndexedFeatures::IndexType * const indexedFeature = this->indexedFeatures().data(iFeature);
    sumTotal                                                = 0; //total sum of responses in the set being split
    {
        for (size_t i = 0; i < n; ++i)
        {
            const IndexType iSample              = aIdx[i];
            const typename super::Response & r   = aResponse[aIdx[i]];
            const IndexedFeatures::IndexType idx = indexedFeature[r.idx];
            const auto weights                   = aWeights[iSample].val;
            ++nFeatIdx[idx];
            featWeights[idx] += weights;
            buf[idx] += aResponse[iSample].val * weights;
            sumTotal += aResponse[iSample].val * weights;
        }
    }
}

template <typename algorithmFPType, CpuType cpu>
<<<<<<< HEAD
template <bool noWeights, bool featureUnordered>
int OrderedRespHelper<algorithmFPType, cpu>::findBestSplitByHist(size_t nDiffFeatMax, intermSummFPType sumTotal, algorithmFPType * buf, size_t n,
                                                                 size_t nMinSplitPart, const ImpurityData & curImpurity, TSplitData & split,
                                                                 const algorithmFPType minWeightLeaf, const algorithmFPType totalWeights) const
{
    auto featWeights = _weightsFeatureBuf.get();
    auto nFeatIdx    = _idxFeatureBuf.get(); //number of indexed feature values, array

=======
int OrderedRespHelper<algorithmFPType, cpu>::findBestSplitForFeatureSorted(algorithmFPType * buf, IndexType iFeature, const IndexType * aIdx,
                                                                           size_t n, size_t nMinSplitPart, const ImpurityData & curImpurity,
                                                                           TSplitData & split, const algorithmFPType minWeightLeaf,
                                                                           const algorithmFPType totalWeights) const
{
    const auto nDiffFeatMax = this->indexedFeatures().numIndices(iFeature);
    _idxFeatureBuf.setValues(nDiffFeatMax, 0);
    _weightsFeatureBuf.setValues(nDiffFeatMax, algorithmFPType(0));

    //the buffer keeps sums of responses for each of unique feature values
    for (size_t i = 0; i < nDiffFeatMax; ++i) buf[i] = algorithmFPType(0);

    auto nFeatIdx             = _idxFeatureBuf.get(); //number of indexed feature values, array
    intermSummFPType sumTotal = 0;                    //total sum of responses in the set being split
    auto featWeights          = _weightsFeatureBuf.get();
    const bool noWeights      = !this->_weights;

    if (noWeights)
    {
        computeHistWithoutWeights(buf, iFeature, aIdx, n, sumTotal);
    }
    else
    {
        computeHistWithWeights(buf, iFeature, aIdx, n, sumTotal);
    }

    //below we calculate only part of the impurity decrease dependent on split itself
>>>>>>> 51607f80
    intermSummFPType bestImpDecreasePart =
        split.impurityDecrease < 0 ? -1 : (split.impurityDecrease + curImpurity.mean * curImpurity.mean) * totalWeights;
    size_t nLeft                = 0;
    algorithmFPType leftWeights = 0.;
    intermSummFPType sumLeft    = 0;
    int idxFeatureBestSplit     = -1; //index of best feature value in the array of sorted feature values
    for (size_t i = 0; i < nDiffFeatMax; ++i)
    {
        if (!nFeatIdx[i]) continue;

<<<<<<< HEAD
        algorithmFPType thisFeatWeights = noWeights ? nFeatIdx[i] : featWeights[i];

        nLeft       = (featureUnordered ? nFeatIdx[i] : nLeft + nFeatIdx[i]);
        leftWeights = (featureUnordered ? thisFeatWeights : leftWeights + thisFeatWeights);
=======
        algorithmFPType thisFeatWeights = featWeights[i];
        if (noWeights)
        {
            thisFeatWeights = nFeatIdx[i];
        }

        nLeft       = (split.featureUnordered ? nFeatIdx[i] : nLeft + nFeatIdx[i]);
        leftWeights = (split.featureUnordered ? thisFeatWeights : leftWeights + thisFeatWeights);
>>>>>>> 51607f80
        if ((nLeft == n) //last split
            || ((n - nLeft) < nMinSplitPart) || ((totalWeights - leftWeights) < minWeightLeaf))
            break;
        sumLeft = (featureUnordered ? buf[i] : sumLeft + buf[i]);
        if ((nLeft < nMinSplitPart) || (leftWeights < minWeightLeaf)) continue;
        intermSummFPType sumRight = sumTotal - sumLeft;
        //the part of the impurity decrease dependent on split itself
        const intermSummFPType impDecreasePart = sumLeft * sumLeft / leftWeights + sumRight * sumRight / (totalWeights - leftWeights);
        if (impDecreasePart > bestImpDecreasePart)
        {
            split.left.mean     = algorithmFPType(sumLeft);
            split.nLeft         = nLeft;
            split.leftWeights   = leftWeights;
            idxFeatureBestSplit = i;
            bestImpDecreasePart = impDecreasePart;
        }
    }
    if (idxFeatureBestSplit >= 0)
    {
        split.totalWeights     = totalWeights;
        split.impurityDecrease = (bestImpDecreasePart / totalWeights - curImpurity.mean * curImpurity.mean);
        //note, left.mean and right.mean are not actually the means but the sums
    }
    return idxFeatureBestSplit;
}

template <typename algorithmFPType, CpuType cpu>
int OrderedRespHelper<algorithmFPType, cpu>::findBestSplitForFeatureSorted(algorithmFPType * buf, IndexType iFeature, const IndexType * aIdx,
                                                                           size_t n, size_t nMinSplitPart, const ImpurityData & curImpurity,
                                                                           TSplitData & split, const algorithmFPType minWeightLeaf,
                                                                           const algorithmFPType totalWeights) const
{
    const auto nDiffFeatMax = this->indexedFeatures().numIndices(iFeature);
    _idxFeatureBuf.setValues(nDiffFeatMax, 0);

    //the buffer keeps sums of responses for each of unique feature values
    for (size_t i = 0; i < nDiffFeatMax; ++i) buf[i] = algorithmFPType(0);

    const bool noWeights      = !this->_weights;
    intermSummFPType sumTotal = 0; //total sum of responses in the set being split

    if (noWeights)
    {
        computeHistWithoutWeights(buf, iFeature, aIdx, n, sumTotal);

        if (split.featureUnordered)
        {
            return findBestSplitByHist<true, true>(nDiffFeatMax, sumTotal, buf, n, nMinSplitPart, curImpurity, split, minWeightLeaf, totalWeights);
        }
        else
        {
            return findBestSplitByHist<true, false>(nDiffFeatMax, sumTotal, buf, n, nMinSplitPart, curImpurity, split, minWeightLeaf, totalWeights);
        }
    }
    else
    {
        _weightsFeatureBuf.setValues(nDiffFeatMax, algorithmFPType(0));
        computeHistWithWeights(buf, iFeature, aIdx, n, sumTotal);

        if (split.featureUnordered)
        {
            return findBestSplitByHist<false, true>(nDiffFeatMax, sumTotal, buf, n, nMinSplitPart, curImpurity, split, minWeightLeaf, totalWeights);
        }
        else
        {
            return findBestSplitByHist<false, false>(nDiffFeatMax, sumTotal, buf, n, nMinSplitPart, curImpurity, split, minWeightLeaf, totalWeights);
        }
    }
}

template <typename algorithmFPType, CpuType cpu>
bool OrderedRespHelper<algorithmFPType, cpu>::findBestSplitOrderedFeature(const algorithmFPType * featureVal, const IndexType * aIdx, size_t n,
                                                                          size_t nMinSplitPart, const algorithmFPType accuracy,
                                                                          const ImpurityData & curImpurity, TSplitData & split,
                                                                          const algorithmFPType minWeightLeaf,
                                                                          const algorithmFPType totalWeights) const
{
    ImpurityData left;
    ImpurityData right;
    algorithmFPType xi = this->_aResponse[aIdx[0]].val;
    left.var           = 0;
    left.mean          = xi;
    IndexType iBest    = -1;
    algorithmFPType vBest;
    auto aResponse = this->_aResponse.get();
    auto aWeights  = this->_aWeights.get();
    auto weights0  = aWeights[aIdx[0]].val;
    auto weights   = aWeights[aIdx[n - 1]].val;
    calcPrevImpurity<algorithmFPType, cpu>(curImpurity.var * totalWeights, curImpurity.mean, right.var, right.mean, xi, totalWeights, weights);
#ifdef DEBUG_CHECK_IMPURITY
    checkImpurityInternal(aIdx + 1, n - 1, right);
#endif

    vBest = split.impurityDecrease < 0 ? daal::services::internal::MaxVal<algorithmFPType>::get() :
                                         (curImpurity.var - split.impurityDecrease) * totalWeights;
    algorithmFPType leftWeights = 0.;
    for (size_t i = 1; i < (n - nMinSplitPart + 1); ++i)
    {
        weights = aWeights[aIdx[i]].val;
        leftWeights += weights;
        const bool bSameFeaturePrev(featureVal[i] <= featureVal[i - 1] + accuracy);

        if (!(bSameFeaturePrev || (i < nMinSplitPart) || (leftWeights < minWeightLeaf) || ((totalWeights - leftWeights) < minWeightLeaf)))
        {
            //can make a split
            //nLeft == i, nRight == n - i
            const algorithmFPType v = left.var + right.var;
            if (v < vBest)
            {
                vBest             = v;
                split.left.var    = left.var;
                split.left.mean   = left.mean;
                split.leftWeights = leftWeights;
                iBest             = i;
            }
        }

        //update impurity and continue
        xi                    = aResponse[aIdx[i]].val;
        algorithmFPType delta = xi - left.mean;
        left.mean += weights * delta / (isPositive<algorithmFPType, cpu>(leftWeights + weights0) ? leftWeights + weights0 : 1.);
        left.var += weights * delta * (xi - left.mean);
        if (left.var < 0) left.var = 0;
        calcPrevImpurity<algorithmFPType, cpu>(right.var, right.mean, right.var, right.mean, xi, totalWeights - leftWeights, weights);
#ifdef DEBUG_CHECK_IMPURITY
        checkImpurityInternal(aIdx, i + 1, left);
        checkImpurityInternal(aIdx + i + 1, n - i - 1, right);
#endif
    }
    if (iBest < 0) return false;

    split.impurityDecrease = curImpurity.var - vBest / totalWeights;
    split.nLeft            = iBest;
    split.totalWeights     = totalWeights;
    split.left.var /= (isPositive<algorithmFPType, cpu>(split.leftWeights) ? split.leftWeights : 1.);
    split.iStart       = 0;
    split.featureValue = featureVal[iBest - 1];
    return true;
}

template <typename algorithmFPType, CpuType cpu>
bool OrderedRespHelper<algorithmFPType, cpu>::findBestSplitCategoricalFeature(const algorithmFPType * featureVal, const IndexType * aIdx, size_t n,
                                                                              size_t nMinSplitPart, const algorithmFPType accuracy,
                                                                              const ImpurityData & curImpurity, TSplitData & split,
                                                                              const algorithmFPType minWeightLeaf,
                                                                              const algorithmFPType totalWeights) const
{
    DAAL_ASSERT(n >= 2 * nMinSplitPart);
    ImpurityData left;
    ImpurityData right;
    algorithmFPType vBest;
    bool bFound               = false;
    size_t nDiffFeatureValues = 0;
    auto aResponse            = this->_aResponse.get();
    auto aWeights             = this->_aWeights.get();

    for (size_t i = 0; i < n - nMinSplitPart;)
    {
        ++nDiffFeatureValues;
        size_t count                   = 1;
        const algorithmFPType firstVal = featureVal[i];
        const size_t iStart            = i;
        algorithmFPType leftWeights    = aWeights[aIdx[i]].val;
        for (++i; (i < n) && (featureVal[i] == firstVal); ++count, ++i)
        {
            leftWeights += aWeights[aIdx[i]].val;
        }
        if ((count < nMinSplitPart) || ((n - count) < nMinSplitPart) || (leftWeights < minWeightLeaf)
            || ((totalWeights - leftWeights) < minWeightLeaf))
            continue;

        if ((i == n) && (nDiffFeatureValues == 2) && bFound) break; //only 2 feature values, one possible split, already found

        algorithmFPType weights = 0.;
        calcImpurity(aIdx + iStart, count, left, weights);
        DAAL_ASSERT(fabs(weights - leftWeights) < 0.001);
        subtractImpurity<algorithmFPType, cpu>(curImpurity.var, curImpurity.mean, left.var, left.mean, leftWeights, right.var, right.mean,
                                               totalWeights - leftWeights);
        const algorithmFPType v = leftWeights * left.var + (totalWeights - leftWeights) * right.var;
        if (!bFound || v < vBest)
        {
            vBest              = v;
            split.left.var     = left.var;
            split.left.mean    = left.mean;
            split.nLeft        = count;
            split.leftWeights  = leftWeights;
            split.iStart       = iStart;
            split.featureValue = firstVal;
            bFound             = true;
        }
    }
    if (bFound)
    {
        const algorithmFPType impurityDecrease = curImpurity.var - vBest / (isPositive<algorithmFPType, cpu>(totalWeights) ? totalWeights : 1.);
        if (split.impurityDecrease < 0 || split.impurityDecrease < impurityDecrease)
        {
            split.impurityDecrease = impurityDecrease;
            split.totalWeights     = totalWeights;
            return true;
        }
    }
    return false;
}

//////////////////////////////////////////////////////////////////////////////////////////
// TreeThreadCtx class for regression
//////////////////////////////////////////////////////////////////////////////////////////
template <typename algorithmFPType, CpuType cpu>
class TreeThreadCtx : public TreeThreadCtxBase<algorithmFPType, cpu>
{
public:
    typedef TreeThreadCtxBase<algorithmFPType, cpu> super;
    TreeThreadCtx(algorithmFPType * _varImp = nullptr) : super(_varImp) {}
    bool init(const decision_forest::training::Parameter & par, const NumericTable * x, size_t /*dummy*/)
    {
        DAAL_CHECK_STATUS_VAR(super::init(par, x));
        using namespace decision_forest::training;
        if (par.resultsToCompute & (computeOutOfBagError | computeOutOfBagErrorPerObservation))
        {
            size_t sz    = sizeof(RegErr<algorithmFPType, cpu>) * x->getNumberOfRows();
            this->oobBuf = service_calloc<byte, cpu>(sz);
            DAAL_CHECK_STATUS_VAR(this->oobBuf);
        }
        return true;
    }

    void reduceTo(decision_forest::training::VariableImportanceMode mode, TreeThreadCtx & other, size_t nVars, size_t nSamples) const
    {
        super::reduceTo(mode, other, nVars, nSamples);
        if (this->oobBuf)
        {
            RegErr<algorithmFPType, cpu> * dst       = (RegErr<algorithmFPType, cpu> *)other.oobBuf;
            const RegErr<algorithmFPType, cpu> * src = (const RegErr<algorithmFPType, cpu> *)this->oobBuf;
            for (size_t i = 0; i < nSamples; ++i) dst[i].add(src[i]);
        }
    }

    Status finalizeOOBError(const NumericTable * resp, algorithmFPType * res, algorithmFPType * resPerObs) const
    {
        DAAL_ASSERT(this->oobBuf);
        const size_t nSamples = resp->getNumberOfRows();
        ReadRows<algorithmFPType, cpu> y(const_cast<NumericTable *>(resp), 0, nSamples);
        DAAL_CHECK_BLOCK_STATUS(y);
        const algorithmFPType * py         = y.get();
        size_t nPredicted                  = 0.;
        algorithmFPType _res               = 0;
        RegErr<algorithmFPType, cpu> * ptr = (RegErr<algorithmFPType, cpu> *)this->oobBuf;
        for (size_t i = 0; i < nSamples; ++i)
        {
            if (ptr[i].count)
            {
                ptr[i].value /= algorithmFPType(ptr[i].count);
                const algorithmFPType oobForObs = (ptr[i].value - py[i]) * (ptr[i].value - py[i]);
                if (resPerObs) resPerObs[i] = oobForObs;
                _res += oobForObs;
                ++nPredicted;
            }
            else if (resPerObs)
                resPerObs[i] = algorithmFPType(-1); //was not in OOB set of any tree and hence not predicted
        }
        if (res) *res = _res / algorithmFPType(nPredicted);
        return Status();
    }
};

//////////////////////////////////////////////////////////////////////////////////////////
// TrainBatchTask for regression
//////////////////////////////////////////////////////////////////////////////////////////
template <typename algorithmFPType, decision_forest::regression::training::Method method, CpuType cpu>
class TrainBatchTask : public TrainBatchTaskBase<algorithmFPType, OrderedRespHelper<algorithmFPType, cpu>, cpu>
{
    typedef TrainBatchTaskBase<algorithmFPType, OrderedRespHelper<algorithmFPType, cpu>, cpu> super;

public:
    typedef TreeThreadCtx<algorithmFPType, cpu> ThreadCtxType;
    TrainBatchTask(HostAppIface * hostApp, const NumericTable * x, const NumericTable * y, const NumericTable * w,
                   const decision_forest::training::Parameter & par, const dtrees::internal::FeatureTypes & featTypes,
                   const dtrees::internal::IndexedFeatures * indexedFeatures, typename super::ThreadCtxType & ctx, size_t dummy)
        : super(hostApp, x, y, w, par, featTypes, indexedFeatures, ctx, dummy)
    {
        if (!this->_nFeaturesPerNode)
        {
            size_t nF                                     = x->getNumberOfColumns() / 3;
            const_cast<size_t &>(this->_nFeaturesPerNode) = (nF < 1 ? 1 : nF);
        }
    }
};

//////////////////////////////////////////////////////////////////////////////////////////
// RegressionTrainBatchKernel
//////////////////////////////////////////////////////////////////////////////////////////
template <typename algorithmFPType, CpuType cpu>
services::Status RegressionTrainBatchKernel<algorithmFPType, defaultDense, cpu>::compute(HostAppIface * pHostApp, const NumericTable * x,
                                                                                         const NumericTable * y, const NumericTable * w,
                                                                                         decision_forest::regression::Model & m, Result & res,
                                                                                         const Parameter & par)
{
    ResultData rd(par, res.get(variableImportance).get(), res.get(outOfBagError).get(), res.get(outOfBagErrorPerObservation).get());
    services::Status s = computeImpl<algorithmFPType, cpu, daal::algorithms::decision_forest::regression::internal::ModelImpl,
                                     TrainBatchTask<algorithmFPType, defaultDense, cpu> >(
        pHostApp, x, y, w, *static_cast<daal::algorithms::decision_forest::regression::internal::ModelImpl *>(&m), rd, par, 0);
    if (s.ok()) res.impl()->setEngine(rd.updatedEngine);
    return s;
}

} /* namespace internal */
} /* namespace training */
} /* namespace regression */
} /* namespace decision_forest */
} /* namespace algorithms */
} /* namespace daal */

#endif<|MERGE_RESOLUTION|>--- conflicted
+++ resolved
@@ -120,14 +120,12 @@
     void computeHistWithWeights(algorithmFPType * buf, IndexType iFeature, const IndexType * aIdx, size_t n, intermSummFPType & sumTotal) const;
     void computeHistWithoutWeights(algorithmFPType * buf, IndexType iFeature, const IndexType * aIdx, size_t n, intermSummFPType & sumTotal) const;
 
-<<<<<<< HEAD
+
     template <bool noWeights, bool featureUnordered>
     int findBestSplitByHist(size_t nDiffFeatMax, intermSummFPType sumTotal, algorithmFPType * buf, size_t n, size_t nMinSplitPart,
                             const ImpurityData & curImpurity, TSplitData & split, const algorithmFPType minWeightLeaf,
                             const algorithmFPType totalWeights) const;
     
-=======
->>>>>>> 51607f80
     void finalizeBestSplit(const IndexType * aIdx, size_t n, IndexType iFeature, size_t idxFeatureValueBestSplit, TSplitData & bestSplit,
                            IndexType * bestSplitIdx) const;
     void simpleSplit(const algorithmFPType * featureVal, const IndexType * aIdx, TSplitData & split) const;
@@ -356,7 +354,7 @@
 void OrderedRespHelper<algorithmFPType, cpu>::computeHistWithoutWeights(algorithmFPType * buf, IndexType iFeature, const IndexType * aIdx, size_t n,
                                                                         intermSummFPType & sumTotal) const
 {
-<<<<<<< HEAD
+
     auto nFeatIdx                                           = _idxFeatureBuf.get(); //number of indexed feature values, array
     auto aResponse                                          = this->_aResponse.get();
     const IndexedFeatures::IndexType * const indexedFeature = this->indexedFeatures().data(iFeature);
@@ -380,32 +378,6 @@
 {
     auto nFeatIdx                                           = _idxFeatureBuf.get(); //number of indexed feature values, array
     auto featWeights                                        = _weightsFeatureBuf.get();
-=======
-    auto nFeatIdx                                           = _idxFeatureBuf.get(); //number of indexed feature values, array
-    auto featWeights                                        = _weightsFeatureBuf.get();
-    auto aResponse                                          = this->_aResponse.get();
-    const IndexedFeatures::IndexType * const indexedFeature = this->indexedFeatures().data(iFeature);
-    sumTotal                                                = 0; //total sum of responses in the set being split
-    {
-        for (size_t i = 0; i < n; ++i)
-        {
-            const IndexType iSample              = aIdx[i];
-            const typename super::Response & r   = aResponse[aIdx[i]];
-            const IndexedFeatures::IndexType idx = indexedFeature[r.idx];
-            ++nFeatIdx[idx];
-            buf[idx] += aResponse[iSample].val;
-            sumTotal += aResponse[iSample].val;
-        }
-    }
-}
-
-template <typename algorithmFPType, CpuType cpu>
-void OrderedRespHelper<algorithmFPType, cpu>::computeHistWithWeights(algorithmFPType * buf, IndexType iFeature, const IndexType * aIdx, size_t n,
-                                                                     intermSummFPType & sumTotal) const
-{
-    auto nFeatIdx                                           = _idxFeatureBuf.get(); //number of indexed feature values, array
-    auto featWeights                                        = _weightsFeatureBuf.get();
->>>>>>> 51607f80
     auto aResponse                                          = this->_aResponse.get();
     auto aWeights                                           = this->_aWeights.get();
     const IndexedFeatures::IndexType * const indexedFeature = this->indexedFeatures().data(iFeature);
@@ -426,7 +398,7 @@
 }
 
 template <typename algorithmFPType, CpuType cpu>
-<<<<<<< HEAD
+
 template <bool noWeights, bool featureUnordered>
 int OrderedRespHelper<algorithmFPType, cpu>::findBestSplitByHist(size_t nDiffFeatMax, intermSummFPType sumTotal, algorithmFPType * buf, size_t n,
                                                                  size_t nMinSplitPart, const ImpurityData & curImpurity, TSplitData & split,
@@ -435,35 +407,6 @@
     auto featWeights = _weightsFeatureBuf.get();
     auto nFeatIdx    = _idxFeatureBuf.get(); //number of indexed feature values, array
 
-=======
-int OrderedRespHelper<algorithmFPType, cpu>::findBestSplitForFeatureSorted(algorithmFPType * buf, IndexType iFeature, const IndexType * aIdx,
-                                                                           size_t n, size_t nMinSplitPart, const ImpurityData & curImpurity,
-                                                                           TSplitData & split, const algorithmFPType minWeightLeaf,
-                                                                           const algorithmFPType totalWeights) const
-{
-    const auto nDiffFeatMax = this->indexedFeatures().numIndices(iFeature);
-    _idxFeatureBuf.setValues(nDiffFeatMax, 0);
-    _weightsFeatureBuf.setValues(nDiffFeatMax, algorithmFPType(0));
-
-    //the buffer keeps sums of responses for each of unique feature values
-    for (size_t i = 0; i < nDiffFeatMax; ++i) buf[i] = algorithmFPType(0);
-
-    auto nFeatIdx             = _idxFeatureBuf.get(); //number of indexed feature values, array
-    intermSummFPType sumTotal = 0;                    //total sum of responses in the set being split
-    auto featWeights          = _weightsFeatureBuf.get();
-    const bool noWeights      = !this->_weights;
-
-    if (noWeights)
-    {
-        computeHistWithoutWeights(buf, iFeature, aIdx, n, sumTotal);
-    }
-    else
-    {
-        computeHistWithWeights(buf, iFeature, aIdx, n, sumTotal);
-    }
-
-    //below we calculate only part of the impurity decrease dependent on split itself
->>>>>>> 51607f80
     intermSummFPType bestImpDecreasePart =
         split.impurityDecrease < 0 ? -1 : (split.impurityDecrease + curImpurity.mean * curImpurity.mean) * totalWeights;
     size_t nLeft                = 0;
@@ -474,21 +417,11 @@
     {
         if (!nFeatIdx[i]) continue;
 
-<<<<<<< HEAD
+
         algorithmFPType thisFeatWeights = noWeights ? nFeatIdx[i] : featWeights[i];
 
         nLeft       = (featureUnordered ? nFeatIdx[i] : nLeft + nFeatIdx[i]);
         leftWeights = (featureUnordered ? thisFeatWeights : leftWeights + thisFeatWeights);
-=======
-        algorithmFPType thisFeatWeights = featWeights[i];
-        if (noWeights)
-        {
-            thisFeatWeights = nFeatIdx[i];
-        }
-
-        nLeft       = (split.featureUnordered ? nFeatIdx[i] : nLeft + nFeatIdx[i]);
-        leftWeights = (split.featureUnordered ? thisFeatWeights : leftWeights + thisFeatWeights);
->>>>>>> 51607f80
         if ((nLeft == n) //last split
             || ((n - nLeft) < nMinSplitPart) || ((totalWeights - leftWeights) < minWeightLeaf))
             break;
