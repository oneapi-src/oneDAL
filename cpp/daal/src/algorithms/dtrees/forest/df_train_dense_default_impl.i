--- conflicted
+++ resolved
@@ -629,11 +629,7 @@
         const size_t nGen = (!_memorySavingMode && !_maxLeafNodes && !_useConstFeatures) ? n : _nFeaturesPerNode;
         *_numElems += n;
         RNGs<IndexType, cpu> rng;
-<<<<<<< HEAD
-        rng.uniformWithoutReplacement(nGen, _aFeatureIdx.get(), _aFeatureIdx.get() + nGen, _helper.engineImpl->getState(), 0, n);
-=======
         rng.drawKFromBufferWithoutReplacement(nGen, _aFeatureIdx.get(), _aFeatureIdx.get() + nGen, _engineImpl->getState(), n);
->>>>>>> 89671133
     }
 
     services::Status computeResults(const dtrees::internal::Tree & t);
@@ -698,18 +694,6 @@
     _aFeatureBuf.reset(_nFeatureBufs);
     _aFeatureIndexBuf.reset(_nFeatureBufs);
 
-<<<<<<< HEAD
-    if (!_memorySavingMode && !_maxLeafNodes && !_useConstFeatures)
-    {
-        _aFeatureIdx.reset(maxFeatures * 2);      // maxFeatures elements are used by algorithm, others are used internally by generator
-        _aConstFeatureIdx.reset(maxFeatures * 2); // first maxFeatures elements are used for saving indices of constant features,
-                                                  // the other part are used for saving levels of this features
-        DAAL_CHECK_MALLOC(_aConstFeatureIdx.get());
-        services::internal::service_memset_seq<IndexType, cpu>(_aConstFeatureIdx.get(), IndexType(0), maxFeatures * 2);
-    }
-    else
-        _aFeatureIdx.reset(_nFeaturesPerNode * 2); // _nFeaturesPerNode elements are used by algorithm, others are used internally by generator
-=======
     /* first maxFeatures entries serve as a buffer of drawn samples for node splitting */
     /* second maxFeatures entries contains [0, ..., maxFeatures - 1] and is used to randomly draw indices */
     _aFeatureIdx.reset(maxFeatures * 2);
@@ -722,7 +706,6 @@
     DAAL_CHECK_MALLOC(_aFeatureIdx.get());
     services::internal::service_memset_seq<IndexType, cpu>(_aFeatureIdx.get(), IndexType(0), maxFeatures);
     services::internal::service_memset_incrementing<IndexType, cpu>(_aFeatureIdx.get() + maxFeatures, IndexType(0), maxFeatures);
->>>>>>> 89671133
 
     DAAL_CHECK_MALLOC(_aSample.get() && _helper.reset(_nSamples) && _helper.resetWeights(_nSamples) && _aFeatureBuf.get() && _aFeatureIndexBuf.get()
                       && _aFeatureIdx.get());
@@ -1080,15 +1063,13 @@
     {
         IndexType iFeature;
         *_numElems += 1;
-<<<<<<< HEAD
-        rng.uniform(1, &iFeature, _helper.engineImpl->getState(), 0, _data->getNumberOfColumns());
-=======
+
         int errorcode = rng.uniform(1, &iFeature, _engineImpl->getState(), 0, _data->getNumberOfColumns());
         if (errorcode)
         {
             st = services::Status(services::ErrorNullResult);
         }
->>>>>>> 89671133
+        
         featureValuesToBuf(iFeature, featBuf, aIdx, 2);
         if (featBuf[1] - featBuf[0] <= _accuracy) //all values of the feature are the same
             continue;
@@ -1149,10 +1130,7 @@
 
     for (size_t i = 0; i < maxFeatures && nVisitedFeature < _nFeaturesPerNode; ++i)
     {
-<<<<<<< HEAD
-        const auto iFeature            = _aFeatureIdx[i];
-        const bool bUseIndexedFeatures = (!_memorySavingMode) && (fact > qMax * float(_helper.indexedFeatures().numIndices(iFeature)));
-=======
+
         /* draw a random sample without replacement */
         // based on Fisher Yates sampling
         // _aFeatureIdx has length of 2 * _maxFeatures
@@ -1184,8 +1162,7 @@
 
         const auto iFeature = _aFeatureIdx[i];
         const bool bUseIndexedFeatures =
-            (!_par.memorySavingMode) && (algorithmFPType(n) > qMax * algorithmFPType(_helper.indexedFeatures().numIndices(iFeature)));
->>>>>>> 89671133
+            (!_memorySavingMode) && (algorithmFPType(n) > qMax * algorithmFPType(_helper.indexedFeatures().numIndices(iFeature)));
 
         if (!_maxLeafNodes && !_useConstFeatures && !_memorySavingMode)
         {
