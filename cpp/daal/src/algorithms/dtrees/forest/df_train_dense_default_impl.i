--- conflicted
+++ resolved
@@ -620,19 +620,6 @@
         daal::algorithms::internal::qSort<algorithmFPType, int, cpu>(n, featureVal, aIdx);
     }
 
-<<<<<<< HEAD
-    //find features to check in the current split node
-    void chooseFeatures()
-    {
-        const size_t n    = nFeatures();
-        const size_t nGen = (!_memorySavingMode && !_maxLeafNodes && !_useConstFeatures) ? n : _nFeaturesPerNode;
-        *_numElems += n;
-        RNGsInst<IndexType, cpu> rng;
-        rng.drawKFromBufferWithoutReplacement(nGen, _aFeatureIdx.get(), _aFeatureIdx.get() + nGen, _helper.engineImpl->getState(), n);
-    }
-
-=======
->>>>>>> 7be0f54a
     services::Status computeResults(const dtrees::internal::Tree & t);
 
     algorithmFPType computeOOBError(const dtrees::internal::Tree & t, size_t n, const IndexType * aInd);
