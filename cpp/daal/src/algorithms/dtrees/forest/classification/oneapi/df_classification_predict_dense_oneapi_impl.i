--- conflicted
+++ resolved
@@ -483,15 +483,11 @@
         DAAL_ASSERT(nRows <= _int32max);
         DAAL_ASSERT(nTrees <= _int32max);
 
-<<<<<<< HEAD
-        KernelArguments args(4, status);
-        DAAL_CHECK_STATUS_VAR(status);
-=======
         DAAL_ASSERT_UNIVERSAL_BUFFER(obsClassHist, algorithmFPType, nRows * _nClasses * _nTreeGroups);
         DAAL_ASSERT_UNIVERSAL_BUFFER(classHist, algorithmFPType, nRows * _nClasses);
 
-        KernelArguments args(4);
->>>>>>> a95bbe32
+        KernelArguments args(4, status);
+        DAAL_CHECK_STATUS_VAR(status);
         args.set(0, obsClassHist, AccessModeIds::read);
         args.set(1, classHist, AccessModeIds::readwrite);
         args.set(2, static_cast<int32_t>(nRows));
@@ -531,15 +527,11 @@
     {
         DAAL_ASSERT(nRows <= _int32max);
 
-<<<<<<< HEAD
-        KernelArguments args(3, status);
-        DAAL_CHECK_STATUS_VAR(status);
-=======
         DAAL_ASSERT(resBuffer.size() == nRows * 1);
         DAAL_ASSERT_UNIVERSAL_BUFFER(classHist, algorithmFPType, nRows * _nClasses);
 
-        KernelArguments args(3);
->>>>>>> a95bbe32
+        KernelArguments args(3, status);
+        DAAL_CHECK_STATUS_VAR(status);
         args.set(0, classHist, AccessModeIds::read);
         args.set(1, resBuffer, AccessModeIds::write);
         args.set(2, static_cast<int32_t>(nRows));
