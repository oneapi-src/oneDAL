/* file: df_classification_train_hist_oneapi_impl.i */
/*******************************************************************************
* Copyright 2020-2021 Intel Corporation
*
* Licensed under the Apache License, Version 2.0 (the "License");
* you may not use this file except in compliance with the License.
* You may obtain a copy of the License at
*
*     http://www.apache.org/licenses/LICENSE-2.0
*
* Unless required by applicable law or agreed to in writing, software
* distributed under the License is distributed on an "AS IS" BASIS,
* WITHOUT WARRANTIES OR CONDITIONS OF ANY KIND, either express or implied.
* See the License for the specific language governing permissions and
* limitations under the License.
*******************************************************************************/

/*
//++
//  Implementation of auxiliary functions for decision forest classification
//  hist method.
//--
*/

#ifndef __DF_CLASSIFICATION_TRAIN_HIST_ONEAPI_IMPL_I__
#define __DF_CLASSIFICATION_TRAIN_HIST_ONEAPI_IMPL_I__

#include "src/algorithms/dtrees/forest/classification/oneapi/df_classification_train_hist_kernel_oneapi.h"
#include "src/algorithms/dtrees/forest/classification/oneapi/cl_kernels/df_batch_classification_kernels.cl"

#include "src/algorithms/dtrees/forest/oneapi/df_feature_type_helper_oneapi.i"
#include "src/algorithms/dtrees/forest/oneapi/df_tree_level_build_helper_oneapi.i"
#include "src/algorithms/dtrees/forest/classification/df_classification_model_impl.h"
#include "src/algorithms/dtrees/forest/classification/oneapi/df_classification_tree_helper_impl.i"

#include "src/externals/service_ittnotify.h"
#include "src/externals/service_rng.h"
#include "src/externals/service_math.h" //will remove after migrating finalize MDA to GPU
#include "services/internal/buffer.h"
#include "data_management/data/numeric_table.h"
#include "services/env_detect.h"
#include "services/error_indexes.h"
#include "src/services/service_data_utils.h"
#include "src/services/service_algo_utils.h"
#include "src/services/service_arrays.h"
#include "src/services/service_utils.h"
#include "src/services/daal_strings.h"
#include "src/algorithms/engines/engine_types_internal.h"
#include "services/internal/sycl/types.h"

using namespace daal::algorithms::decision_forest::internal;
using namespace daal::algorithms::decision_forest::classification::internal;

namespace daal
{
namespace algorithms
{
namespace decision_forest
{
namespace classification
{
namespace training
{
namespace internal
{
template <typename algorithmFPType>
static services::String getFPTypeAccuracy()
{
    if (IsSameType<algorithmFPType, float>::value)
    {
        return services::String(" -D algorithmFPTypeAccuracy=(float)1e-5 ");
    }
    if (IsSameType<algorithmFPType, double>::value)
    {
        return services::String(" -D algorithmFPTypeAccuracy=(double)1e-10 ");
    }
    return services::String();
}

static services::String getBuildOptions(size_t nClasses)
{
    DAAL_ASSERT(nClasses <= static_cast<size_t>(services::internal::MaxVal<int32_t>::get()));
    char buffer[DAAL_MAX_STRING_SIZE] = { 0 };
    const auto written                = daal::services::daal_int_to_string(buffer, DAAL_MAX_STRING_SIZE, static_cast<int32_t>(nClasses));
    services::String nClassesStr(buffer, written);

    services::String buildOptions = " -D NODE_PROPS=6 -D IMPURITY_PROPS=1 -D HIST_PROPS=";
    buildOptions.add(nClassesStr);
    buildOptions.add(" -D NUM_OF_CLASSES=");
    buildOptions.add(nClassesStr);

    return buildOptions;
}

template <typename algorithmFPType>
services::Status ClassificationTrainBatchKernelOneAPI<algorithmFPType, hist>::buildProgram(ClKernelFactoryIface & factory, const char * programName,
                                                                                           const char * programSrc, const char * buildOptions)
{
    services::Status status;

    DAAL_ITTNOTIFY_SCOPED_TASK(compute.buildProgram);
    {
        auto fptype_name     = getKeyFPType<algorithmFPType>();
        auto fptype_accuracy = getFPTypeAccuracy<algorithmFPType>();
        auto build_options   = fptype_name;
        build_options.add(fptype_accuracy);
        build_options.add(" -cl-std=CL1.2 ");
        build_options.add(" -D LOCAL_BUFFER_SIZE=256 -D MAX_WORK_ITEMS_PER_GROUP=256 ");

        if (buildOptions)
        {
            build_options.add(buildOptions);
        }

        services::String cachekey("__daal_algorithms_df_batch_classification_");
        cachekey.add(build_options);
        cachekey.add(programName);

        factory.build(ExecutionTargetIds::device, cachekey.c_str(), programSrc, build_options.c_str(), status);
        DAAL_CHECK_STATUS_VAR(status);
    }

    return status;
}

template <typename algorithmFPType>
services::Status ClassificationTrainBatchKernelOneAPI<algorithmFPType, hist>::computeBestSplitByHistogram(
    const UniversalBuffer & nodeHistogramList, UniversalBuffer & selectedFeatures, size_t nSelectedFeatures, UniversalBuffer & nodeList,
    UniversalBuffer & nodeIndices, size_t nodeIndicesOffset, UniversalBuffer & binOffsets, UniversalBuffer & impList,
    UniversalBuffer & nodeImpDecreaseList, bool updateImpDecreaseRequired, size_t nNodes, size_t nMaxBinsAmongFtrs, size_t minObservationsInLeafNode,
    algorithmFPType impurityThreshold)
{
    DAAL_ITTNOTIFY_SCOPED_TASK(compute.computeBestSpitByHistogramLevel);

    services::Status status;

    auto & context = services::internal::getDefaultContext();

    auto & kernel = kernelComputeBestSplitByHistogram;

    {
        DAAL_ASSERT(nSelectedFeatures <= _int32max);
        DAAL_ASSERT(nodeIndicesOffset <= _int32max);
        DAAL_ASSERT(updateImpDecreaseRequired <= _int32max);
        DAAL_ASSERT(nMaxBinsAmongFtrs <= _int32max);
        DAAL_ASSERT(minObservationsInLeafNode <= _int32max);

        DAAL_ASSERT_UNIVERSAL_BUFFER(nodeHistogramList, algorithmFPType, nNodes * nSelectedFeatures * _nMaxBinsAmongFtrs * _nClasses);
        DAAL_ASSERT_UNIVERSAL_BUFFER(selectedFeatures, int32_t, nNodes * nSelectedFeatures);
        DAAL_ASSERT_UNIVERSAL_BUFFER(nodeList, int32_t, nNodes * TreeLevelRecord<algorithmFPType>::_nNodeSplitProps);
        DAAL_ASSERT_UNIVERSAL_BUFFER(nodeIndices, int32_t, nNodes);
        DAAL_ASSERT_UNIVERSAL_BUFFER(binOffsets, uint32_t, _nFeatures + 1);
        DAAL_ASSERT_UNIVERSAL_BUFFER(impList, algorithmFPType, nNodes * (TreeLevelRecord<algorithmFPType>::_nNodeImpProps + _nClasses));
        if (updateImpDecreaseRequired) DAAL_ASSERT_UNIVERSAL_BUFFER(nodeImpDecreaseList, algorithmFPType, nNodes);

        KernelArguments args(13, status);
        DAAL_CHECK_STATUS_VAR(status);
        args.set(0, nodeHistogramList, AccessModeIds::read);
        args.set(1, selectedFeatures, AccessModeIds::read);
        args.set(2, static_cast<int32_t>(nSelectedFeatures));
        args.set(3, binOffsets, AccessModeIds::read);
        args.set(4, nodeList, AccessModeIds::readwrite); // nodeList will be updated with split attributes
        args.set(5, nodeIndices, AccessModeIds::read);
        args.set(6, static_cast<int32_t>(nodeIndicesOffset));
        args.set(7, impList, AccessModeIds::write);
        args.set(8, nodeImpDecreaseList, AccessModeIds::write);
        args.set(9, static_cast<int32_t>(updateImpDecreaseRequired));
        args.set(10, static_cast<int32_t>(nMaxBinsAmongFtrs));
        args.set(11, static_cast<int32_t>(minObservationsInLeafNode));
        args.set(12, impurityThreshold);

        const size_t numOfSubGroupsPerNode = 8; //add logic for adjusting it in accordance with nNodes
        size_t localSize                   = _preferableSubGroup * numOfSubGroupsPerNode;

        KernelRange local_range(localSize, 1);
        KernelRange global_range(localSize, nNodes);

        KernelNDRange range(2);
        range.local(local_range, status);
        DAAL_CHECK_STATUS_VAR(status);
        range.global(global_range, status);
        DAAL_CHECK_STATUS_VAR(status);

        context.run(range, kernel, args, status);
        DAAL_CHECK_STATUS_VAR(status);
    }

    return status;
}

template <typename algorithmFPType>
services::Status ClassificationTrainBatchKernelOneAPI<algorithmFPType, hist>::computeBestSplitSinglePass(
    const UniversalBuffer & data, UniversalBuffer & treeOrder, UniversalBuffer & selectedFeatures, size_t nSelectedFeatures,
    const services::internal::Buffer<algorithmFPType> & response, UniversalBuffer & binOffsets, UniversalBuffer & nodeList,
    UniversalBuffer & nodeIndices, size_t nodeIndicesOffset, UniversalBuffer & impList, UniversalBuffer & nodeImpDecreaseList,
    bool updateImpDecreaseRequired, size_t nFeatures, size_t nNodes, size_t minObservationsInLeafNode, algorithmFPType impurityThreshold)
{
    DAAL_ITTNOTIFY_SCOPED_TASK(compute.computeBestSplitSinglePass);

    services::Status status;

    auto & context = services::internal::getDefaultContext();

    auto & kernel = kernelComputeBestSplitSinglePass;

    {
        DAAL_ASSERT(nSelectedFeatures <= _int32max);
        DAAL_ASSERT(nodeIndicesOffset <= _int32max);
        DAAL_ASSERT(updateImpDecreaseRequired <= _int32max);
        DAAL_ASSERT(nFeatures <= _int32max);
        DAAL_ASSERT(minObservationsInLeafNode <= _int32max);
        DAAL_ASSERT(response.size() == _nRows);

        DAAL_ASSERT_UNIVERSAL_BUFFER(data, uint32_t, _nRows * _nFeatures);
        DAAL_ASSERT_UNIVERSAL_BUFFER(treeOrder, int32_t, _nSelectedRows);
        DAAL_ASSERT_UNIVERSAL_BUFFER(selectedFeatures, int32_t, nNodes * nSelectedFeatures);
        DAAL_ASSERT_UNIVERSAL_BUFFER(binOffsets, uint32_t, _nFeatures + 1);
        DAAL_ASSERT_UNIVERSAL_BUFFER(nodeList, int32_t, nNodes * TreeLevelRecord<algorithmFPType>::_nNodeSplitProps);
        DAAL_ASSERT_UNIVERSAL_BUFFER(nodeIndices, int32_t, nNodes);
        DAAL_ASSERT_UNIVERSAL_BUFFER(impList, algorithmFPType, nNodes * (TreeLevelRecord<algorithmFPType>::_nNodeImpProps + _nClasses));
        if (updateImpDecreaseRequired) DAAL_ASSERT_UNIVERSAL_BUFFER(nodeImpDecreaseList, algorithmFPType, nNodes);

        KernelArguments args(15, status);
        DAAL_CHECK_STATUS_VAR(status);
        args.set(0, data, AccessModeIds::read);
        args.set(1, treeOrder, AccessModeIds::read);
        args.set(2, selectedFeatures, AccessModeIds::read);
        args.set(3, static_cast<int32_t>(nSelectedFeatures));
        args.set(4, response, AccessModeIds::read);
        args.set(5, binOffsets, AccessModeIds::read);
        args.set(6, nodeList, AccessModeIds::readwrite); // nodeList will be updated with split attributes
        args.set(7, nodeIndices, AccessModeIds::read);
        args.set(8, static_cast<int32_t>(nodeIndicesOffset));
        args.set(9, impList, AccessModeIds::write);
        args.set(10, nodeImpDecreaseList, AccessModeIds::write);
        args.set(11, static_cast<int32_t>(updateImpDecreaseRequired));
        args.set(12, static_cast<int32_t>(nFeatures));
        args.set(13, static_cast<int32_t>(minObservationsInLeafNode));
        args.set(14, impurityThreshold);

        const size_t numOfSubGroupsPerNode = 8; //add logic for adjusting it in accordance with nNodes
        size_t localSize                   = _preferableSubGroup * numOfSubGroupsPerNode;

        KernelRange local_range(localSize, 1);
        KernelRange global_range(localSize, nNodes);

        KernelNDRange range(2);
        range.local(local_range, status);
        DAAL_CHECK_STATUS_VAR(status);
        range.global(global_range, status);
        DAAL_CHECK_STATUS_VAR(status);

        context.run(range, kernel, args, status);
        DAAL_CHECK_STATUS_VAR(status);
    }

    return status;
}

template <typename algorithmFPType>
services::Status ClassificationTrainBatchKernelOneAPI<algorithmFPType, hist>::computeBestSplit(
    const UniversalBuffer & data, UniversalBuffer & treeOrder, UniversalBuffer & selectedFeatures, size_t nSelectedFeatures,
    const services::internal::Buffer<algorithmFPType> & response, UniversalBuffer & nodeList, UniversalBuffer & binOffsets, UniversalBuffer & impList,
    UniversalBuffer & nodeImpDecreaseList, bool updateImpDecreaseRequired, size_t nFeatures, size_t nNodes, size_t minObservationsInLeafNode,
    algorithmFPType impurityThreshold)
{
    services::Status status;

    auto & context = services::internal::getDefaultContext();

    // no overflow check is required because of _nNodesGroups and _nodeGroupProps are small constants
    auto nodesGroups = context.allocate(TypeIds::id<int32_t>(), _nNodesGroups * _nodeGroupProps, status);
    DAAL_CHECK_STATUS_VAR(status);
    auto nodeIndices = context.allocate(TypeIds::id<int32_t>(), nNodes, status);
    DAAL_CHECK_STATUS_VAR(status);

    DAAL_CHECK_STATUS_VAR(
        _treeLevelBuildHelper.splitNodeListOnGroupsBySize(nodeList, nNodes, nodesGroups, _nNodesGroups, _nodeGroupProps, nodeIndices));

    auto nodesGroupsHost = nodesGroups.template get<int32_t>().toHost(ReadWriteMode::readOnly, status);
    DAAL_CHECK_STATUS_VAR(status);

    size_t nGroupNodes    = 0;
    size_t processedNodes = 0;

    for (size_t i = 0; i < _nNodesGroups; i++, processedNodes += nGroupNodes)
    {
        nGroupNodes = nodesGroupsHost.get()[i * _nodeGroupProps + 0];
        if (0 == nGroupNodes) continue;

        size_t maxGroupBlocksNum = nodesGroupsHost.get()[i * _nodeGroupProps + 1];

        size_t groupIndicesOffset = processedNodes;

        if (maxGroupBlocksNum > 1)
        {
            size_t nPartialHistograms = maxGroupBlocksNum <= _minRowsBlocksForOneHist ? 1 : _maxLocalHistograms;

            if (nPartialHistograms > 1 && maxGroupBlocksNum < _minRowsBlocksForMaxPartHistNum)
            {
                while (nPartialHistograms > 1 && nPartialHistograms * _minRowsBlocksForOneHist > maxGroupBlocksNum)
                {
                    nPartialHistograms >>= 1;
                }
            }

            // mul overflow for nSelectedFeatures * _nMaxBinsAmongFtrs and for nHistBins * _nClasses were checked before kernel call in compute
            const size_t nHistBins    = nSelectedFeatures * _nMaxBinsAmongFtrs;
            const size_t partHistSize = nHistBins * _nClasses;

            DAAL_OVERFLOW_CHECK_BY_MULTIPLICATION(size_t, nGroupNodes, partHistSize);
            DAAL_OVERFLOW_CHECK_BY_MULTIPLICATION(size_t, nGroupNodes * partHistSize, nPartialHistograms);

            const size_t maxPHBlockElems = _maxPartHistCumulativeSize / sizeof(algorithmFPType);

            const size_t nPHBlockElems = nGroupNodes * nPartialHistograms * partHistSize;
            const size_t nPHBlocks = nPHBlockElems / maxPHBlockElems ? (nPHBlockElems / maxPHBlockElems + !!(nPHBlockElems % maxPHBlockElems)) : 1;

            size_t nBlockNodes = nGroupNodes / nPHBlocks + !!(nGroupNodes % nPHBlocks);

            for (size_t blockIndicesOffset = groupIndicesOffset; blockIndicesOffset < groupIndicesOffset + nGroupNodes;
                 blockIndicesOffset += nBlockNodes)
            {
                nBlockNodes = services::internal::min<sse2>(nBlockNodes, groupIndicesOffset + nGroupNodes - blockIndicesOffset);
                if (1 == nPartialHistograms)
                {
                    auto nodesHistograms = context.allocate(TypeIds::id<algorithmFPType>(), nBlockNodes * partHistSize, status);
                    DAAL_CHECK_STATUS_VAR(status);

                    DAAL_CHECK_STATUS_VAR(computePartialHistograms(data, treeOrder, selectedFeatures, nSelectedFeatures, response, nodeList,
                                                                   nodeIndices, blockIndicesOffset, binOffsets, _nMaxBinsAmongFtrs, nFeatures,
                                                                   nBlockNodes, nodesHistograms, nPartialHistograms));

                    DAAL_CHECK_STATUS_VAR(computeBestSplitByHistogram(nodesHistograms, selectedFeatures, nSelectedFeatures, nodeList, nodeIndices,
                                                                      blockIndicesOffset, binOffsets, impList, nodeImpDecreaseList,
                                                                      updateImpDecreaseRequired, nBlockNodes, _nMaxBinsAmongFtrs,
                                                                      minObservationsInLeafNode, impurityThreshold));
                }
                else
                {
                    auto partialHistograms =
                        context.allocate(TypeIds::id<algorithmFPType>(), nBlockNodes * nPartialHistograms * partHistSize, status);
                    DAAL_CHECK_STATUS_VAR(status);
                    auto nodesHistograms = context.allocate(TypeIds::id<algorithmFPType>(), nBlockNodes * partHistSize, status);
                    DAAL_CHECK_STATUS_VAR(status);

                    DAAL_CHECK_STATUS_VAR(computePartialHistograms(data, treeOrder, selectedFeatures, nSelectedFeatures, response, nodeList,
                                                                   nodeIndices, blockIndicesOffset, binOffsets, _nMaxBinsAmongFtrs, nFeatures,
                                                                   nBlockNodes, partialHistograms, nPartialHistograms));
                    DAAL_CHECK_STATUS_VAR(reducePartialHistograms(partialHistograms, nodesHistograms, nPartialHistograms, nBlockNodes,
                                                                  nSelectedFeatures, _nMaxBinsAmongFtrs, _reduceLocalSizePartHist));

                    DAAL_CHECK_STATUS_VAR(computeBestSplitByHistogram(nodesHistograms, selectedFeatures, nSelectedFeatures, nodeList, nodeIndices,
                                                                      blockIndicesOffset, binOffsets, impList, nodeImpDecreaseList,
                                                                      updateImpDecreaseRequired, nBlockNodes, _nMaxBinsAmongFtrs,
                                                                      minObservationsInLeafNode, impurityThreshold));
                }
            }
        }
        else
        {
            DAAL_CHECK_STATUS_VAR(computeBestSplitSinglePass(data, treeOrder, selectedFeatures, nSelectedFeatures, response, binOffsets, nodeList,
                                                             nodeIndices, groupIndicesOffset, impList, nodeImpDecreaseList, updateImpDecreaseRequired,
                                                             nFeatures, nGroupNodes, minObservationsInLeafNode, impurityThreshold));
        }
    }

    return status;
}

template <typename algorithmFPType>
services::Status ClassificationTrainBatchKernelOneAPI<algorithmFPType, hist>::computePartialHistograms(
    const UniversalBuffer & data, UniversalBuffer & treeOrder, UniversalBuffer & selectedFeatures, size_t nSelectedFeatures,
    const services::internal::Buffer<algorithmFPType> & response, UniversalBuffer & nodeList, UniversalBuffer & nodeIndices, size_t nodeIndicesOffset,
    UniversalBuffer & binOffsets, size_t nMaxBinsAmongFtrs, size_t nFeatures, size_t nNodes, UniversalBuffer & partialHistograms,
    size_t nPartialHistograms)
{
    DAAL_ITTNOTIFY_SCOPED_TASK(compute.computePartialHistograms);

    services::Status status;

    auto & context = services::internal::getDefaultContext();

    auto & kernel = kernelComputePartialHistograms;

    {
        DAAL_ASSERT(nSelectedFeatures <= _int32max);
        DAAL_ASSERT(nodeIndicesOffset <= _int32max);
        DAAL_ASSERT(nMaxBinsAmongFtrs <= _int32max);
        DAAL_ASSERT(nFeatures <= _int32max);
        DAAL_ASSERT(response.size() == _nRows);

        DAAL_ASSERT_UNIVERSAL_BUFFER(data, uint32_t, _nRows * _nFeatures);
        DAAL_ASSERT_UNIVERSAL_BUFFER(treeOrder, int32_t, _nSelectedRows);
        DAAL_ASSERT_UNIVERSAL_BUFFER(selectedFeatures, int32_t, nNodes * nSelectedFeatures);
        DAAL_ASSERT_UNIVERSAL_BUFFER(binOffsets, uint32_t, _nFeatures + 1);
        DAAL_ASSERT_UNIVERSAL_BUFFER(nodeList, int32_t, nNodes * TreeLevelRecord<algorithmFPType>::_nNodeSplitProps);
        DAAL_ASSERT_UNIVERSAL_BUFFER(nodeIndices, int32_t, nNodes);
        DAAL_ASSERT_UNIVERSAL_BUFFER(partialHistograms, algorithmFPType,
                                     nNodes * nPartialHistograms * nSelectedFeatures * _nMaxBinsAmongFtrs * _nClasses);

        context.fill(partialHistograms, (algorithmFPType)0, status);
        DAAL_CHECK_STATUS_VAR(status);

        KernelArguments args(12, status);
        DAAL_CHECK_STATUS_VAR(status);
        args.set(0, data, AccessModeIds::read);
        args.set(1, treeOrder, AccessModeIds::read);
        args.set(2, nodeList, AccessModeIds::read);
        args.set(3, nodeIndices, AccessModeIds::read);
        args.set(4, static_cast<int32_t>(nodeIndicesOffset));
        args.set(5, selectedFeatures, AccessModeIds::read);
        args.set(6, response, AccessModeIds::read);
        args.set(7, binOffsets, AccessModeIds::read);
        args.set(8, static_cast<int32_t>(nMaxBinsAmongFtrs)); // max num of bins among all ftrs
        args.set(9, static_cast<int32_t>(nFeatures));
        args.set(10, partialHistograms, AccessModeIds::write);
        args.set(11, static_cast<int32_t>(nSelectedFeatures));

        size_t localSize = _preferableLocalSizeForPartHistKernel;

        KernelRange local_range(localSize, 1);
        KernelRange global_range(nPartialHistograms * localSize, nNodes);

        KernelNDRange range(2);
        range.local(local_range, status);
        DAAL_CHECK_STATUS_VAR(status);
        range.global(global_range, status);
        DAAL_CHECK_STATUS_VAR(status);

        context.run(range, kernel, args, status);
        DAAL_CHECK_STATUS_VAR(status);
    }

    return status;
}

template <typename algorithmFPType>
services::Status ClassificationTrainBatchKernelOneAPI<algorithmFPType, hist>::reducePartialHistograms(
    UniversalBuffer & partialHistograms, UniversalBuffer & histograms, size_t nPartialHistograms, size_t nNodes, size_t nSelectedFeatures,
    size_t nMaxBinsAmongFtrs, size_t reduceLocalSize)
{
    DAAL_ITTNOTIFY_SCOPED_TASK(compute.reducePartialHistograms);

    services::Status status;

    auto & context = services::internal::getDefaultContext();

    auto & kernel = kernelReducePartialHistograms;

    {
        DAAL_ASSERT(nPartialHistograms <= _int32max);
        DAAL_ASSERT(nSelectedFeatures <= _int32max);
        DAAL_ASSERT(nMaxBinsAmongFtrs <= _int32max);

        DAAL_ASSERT_UNIVERSAL_BUFFER(partialHistograms, algorithmFPType,
                                     nNodes * nPartialHistograms * nSelectedFeatures * _nMaxBinsAmongFtrs * _nClasses);
        DAAL_ASSERT_UNIVERSAL_BUFFER(histograms, algorithmFPType, nNodes * nSelectedFeatures * _nMaxBinsAmongFtrs * _nClasses);

        KernelArguments args(5, status);
        DAAL_CHECK_STATUS_VAR(status);
        args.set(0, partialHistograms, AccessModeIds::read);
        args.set(1, histograms, AccessModeIds::write);
        args.set(2, static_cast<int32_t>(nPartialHistograms));
        args.set(3, static_cast<int32_t>(nSelectedFeatures));
        args.set(4, static_cast<int32_t>(nMaxBinsAmongFtrs)); // max num of bins among all ftrs

        KernelRange local_range(1, reduceLocalSize, 1);
        // overflow for nMaxBinsAmongFtrs * nSelectedFeatures should be checked in compute
        KernelRange global_range(nMaxBinsAmongFtrs * nSelectedFeatures, reduceLocalSize, nNodes);

        KernelNDRange range(3);
        range.global(global_range, status);
        DAAL_CHECK_STATUS_VAR(status);
        range.local(local_range, status);
        DAAL_CHECK_STATUS_VAR(status);

        context.run(range, kernel, args, status);
        DAAL_CHECK_STATUS_VAR(status);
    }

    return status;
}

template <CpuType cpu>
static void shuffle(void * state, size_t n, int * dst)
{
    RNGs<int, cpu> rng;
    int idx[2];

    for (size_t i = 0; i < n; ++i)
    {
        rng.uniform(2, idx, state, 0, n);
        daal::services::internal::swap<cpu, int>(dst[idx[0]], dst[idx[1]]);
    }
}

template <CpuType cpu>
services::Status selectParallelizationTechnique(const Parameter & par, engines::internal::ParallelizationTechnique & technique)
{
    auto engineImpl = dynamic_cast<engines::internal::BatchBaseImpl *>(par.engine.get());

    engines::internal::ParallelizationTechnique techniques[] = { engines::internal::family, engines::internal::leapfrog,
                                                                 engines::internal::skipahead };

    for (auto & t : techniques)
    {
        if (engineImpl->hasSupport(t))
        {
            technique = t;
            return services::Status();
        }
    }
    return services::Status(ErrorEngineNotSupported);
}

/* following methods are related to results computation (OBB err, varImportance MDA/MDA_Scaled)*/
/* they will be migrated on GPU when prediction layer forGPU is ready*/
template <typename algorithmFPType>
services::Status ClassificationTrainBatchKernelOneAPI<algorithmFPType, hist>::computeResults(
    const dtrees::internal::Tree & t, const algorithmFPType * x, const algorithmFPType * y, size_t nRows, size_t nFeatures,
    const UniversalBuffer & oobIndices, const UniversalBuffer & oobRowsNumList, UniversalBuffer & oobBuf, algorithmFPType * varImp,
    algorithmFPType * varImpVariance, size_t nBuiltTrees, const engines::EnginePtr & engine, size_t nTreesInBlock, size_t tree, const Parameter & par)
{
    DAAL_ASSERT_UNIVERSAL_BUFFER(oobRowsNumList, int32_t, nTreesInBlock + 1);

    services::Status status;
    const bool mdaRequired(par.varImportance == decision_forest::training::MDA_Raw || par.varImportance == decision_forest::training::MDA_Scaled);

    size_t nOOB             = 0;
    size_t oobIndicesOffset = 0;

    {
        auto nOOBRowsHost = oobRowsNumList.template get<int32_t>().toHost(ReadWriteMode::readOnly, status);
        DAAL_CHECK_STATUS_VAR(status);
        oobIndicesOffset = static_cast<size_t>(nOOBRowsHost.get()[tree]);
        nOOB             = static_cast<size_t>(nOOBRowsHost.get()[tree + 1] - nOOBRowsHost.get()[tree]);
    }

    if ((par.resultsToCompute & (decision_forest::training::computeOutOfBagError | decision_forest::training::computeOutOfBagErrorPerObservation)
         || mdaRequired)
        && nOOB)
    {
        const algorithmFPType oobError = computeOOBError(t, x, y, nRows, nFeatures, oobIndices, oobIndicesOffset, nOOB, oobBuf, status);
        DAAL_CHECK_STATUS_VAR(status);

        if (mdaRequired)
        {
            DAAL_ASSERT(varImp);
            TArray<int, sse2> permutation(nOOB);
            DAAL_CHECK_MALLOC(permutation.get());
            for (size_t i = 0; i < nOOB; ++i)
            {
                permutation[i] = i;
            }

            const algorithmFPType div1 = algorithmFPType(1) / algorithmFPType(nBuiltTrees);
            daal::internal::RNGs<int, sse2> rng;
            auto engineImpl = dynamic_cast<engines::internal::BatchBaseImpl *>(engine.get());

            for (size_t ftr = 0; ftr < nFeatures; ftr++)
            {
                shuffle<sse2>(engineImpl->getState(), nOOB, permutation.get());
                const algorithmFPType permOOBError =
                    computeOOBErrorPerm(t, x, y, nRows, nFeatures, oobIndices, oobIndicesOffset, permutation.get(), ftr, nOOB, status);
                DAAL_CHECK_STATUS_VAR(status);

                const algorithmFPType diff  = (permOOBError - oobError);
                const algorithmFPType delta = diff - varImp[ftr];
                varImp[ftr] += div1 * delta;
                if (varImpVariance)
                {
                    varImpVariance[ftr] += delta * (diff - varImp[ftr]);
                }
            }
        }
        DAAL_CHECK_STATUS_VAR(status);
    }
    return status;
}

template <typename algorithmFPType>
algorithmFPType ClassificationTrainBatchKernelOneAPI<algorithmFPType, hist>::computeOOBError(
    const dtrees::internal::Tree & t, const algorithmFPType * x, const algorithmFPType * y, const size_t nRows, const size_t nFeatures,
    const UniversalBuffer & indices, size_t indicesOffset, size_t n, UniversalBuffer oobBuf, services::Status & status)
{
    typedef DFTreeConverter<algorithmFPType, sse2> DFTreeConverterType;

    DAAL_ASSERT(x);
    DAAL_ASSERT(y);
    DAAL_ASSERT_UNIVERSAL_BUFFER(indices, int32_t, indicesOffset + n);
    DAAL_ASSERT_UNIVERSAL_BUFFER(oobBuf, uint32_t, nRows * _nClasses);

    auto rowsIndHost = indices.template get<int32_t>().toHost(ReadWriteMode::readOnly, status);
    auto oobBufHost  = oobBuf.template get<uint32_t>().toHost(ReadWriteMode::readWrite, status);
    DAAL_CHECK_STATUS_RETURN_IF_FAIL(status, algorithmFPType(0));

    //compute prediction error on each OOB row and get its mean online formulae (Welford)
    //TODO: can be threader_for() block

    algorithmFPType mean = algorithmFPType(0);
    for (size_t i = 0; i < n; i++)
    {
        int rowInd = rowsIndHost.get()[indicesOffset + i];
        DAAL_ASSERT(rowInd < nRows);
        size_t prediction = DFTreeConverterType::TreeHelperType::predict(t, &x[rowInd * nFeatures]);
        oobBufHost.get()[rowInd * _nClasses + prediction]++;
        algorithmFPType val = algorithmFPType(prediction != size_t(y[rowInd]));
        mean += (val - mean) / algorithmFPType(i + 1);
    }

    return mean;
}

template <typename algorithmFPType>
algorithmFPType ClassificationTrainBatchKernelOneAPI<algorithmFPType, hist>::computeOOBErrorPerm(
    const dtrees::internal::Tree & t, const algorithmFPType * x, const algorithmFPType * y, const size_t nRows, const size_t nFeatures,
    const UniversalBuffer & indices, size_t indicesOffset, const int * indicesPerm, const size_t testFtrInd, size_t n, services::Status & status)
{
    typedef DFTreeConverter<algorithmFPType, sse2> DFTreeConverterType;

    DAAL_ASSERT(x);
    DAAL_ASSERT(y);
    DAAL_ASSERT(indicesPerm);
    DAAL_ASSERT(testFtrInd < nFeatures);
    DAAL_ASSERT_UNIVERSAL_BUFFER(indices, int32_t, indicesOffset + n);

    auto rowsIndHost = indices.template get<int32_t>().toHost(ReadWriteMode::readOnly, status);
    DAAL_CHECK_STATUS_RETURN_IF_FAIL(status, algorithmFPType(0));

    TArray<algorithmFPType, sse2> buf(nFeatures);
    DAAL_CHECK_COND_ERROR(buf.get(), status, services::ErrorMemoryAllocationFailed);
    DAAL_CHECK_STATUS_RETURN_IF_FAIL(status, algorithmFPType(0));

    algorithmFPType mean = algorithmFPType(0);
    for (size_t i = 0; i < n; i++)
    {
        int rowInd     = rowsIndHost.get()[indicesOffset + i];
        int rowIndPerm = indicesPerm[i];
        DAAL_ASSERT(rowInd < nRows);
        DAAL_ASSERT(rowIndPerm < nRows);
        services::internal::tmemcpy<algorithmFPType, sse2>(buf.get(), &x[rowInd * nFeatures], nFeatures);
        buf[testFtrInd]     = x[rowIndPerm * nFeatures + testFtrInd];
        size_t prediction   = DFTreeConverterType::TreeHelperType::predict(t, buf.get());
        algorithmFPType val = algorithmFPType(prediction != size_t(y[rowInd]));
        mean += (val - mean) / algorithmFPType(i + 1);
    }

    return mean;
}

template <typename algorithmFPType>
services::Status ClassificationTrainBatchKernelOneAPI<algorithmFPType, hist>::finalizeOOBError(const algorithmFPType * y,
                                                                                               const UniversalBuffer & oobBuf, const size_t nRows,
                                                                                               algorithmFPType * res, algorithmFPType * resPerObs)
{
    services::Status status;

    DAAL_ASSERT(y);
    DAAL_ASSERT_UNIVERSAL_BUFFER(oobBuf, uint32_t, nRows * _nClasses);

    auto oobBufHost = oobBuf.template get<uint32_t>().toHost(ReadWriteMode::readOnly, status);
    DAAL_CHECK_STATUS_VAR(status);

    size_t nPredicted    = 0;
    algorithmFPType _res = 0;

    for (size_t i = 0; i < nRows; i++)
    {
        size_t prediction = 0;
        size_t expectation(y[i]);
        size_t maxVal = 0;
        for (size_t clsIdx = 0; clsIdx < _nClasses; clsIdx++)
        {
            size_t val = oobBufHost.get()[i * _nClasses + clsIdx];
            if (val > maxVal)
            {
                maxVal     = val;
                prediction = clsIdx;
            }
        }

        if (0 < maxVal)
        {
            algorithmFPType predictionRes = algorithmFPType(prediction != expectation);
            if (resPerObs) resPerObs[i] = predictionRes;
            _res += predictionRes;
            nPredicted++;
        }
        else if (resPerObs)
            resPerObs[i] = algorithmFPType(-1); //was not in OOB set of any tree and hence not predicted
    }

    if (res) *res = (0 < nPredicted) ? _res / algorithmFPType(nPredicted) : 0;

    return status;
}

template <typename algorithmFPType>
services::Status ClassificationTrainBatchKernelOneAPI<algorithmFPType, hist>::finalizeVarImp(const Parameter & par, algorithmFPType * varImp,
                                                                                             algorithmFPType * varImpVariance, size_t nFeatures)
{
    if (par.varImportance == decision_forest::training::MDA_Scaled)
    {
        if (par.nTrees > 1)
        {
            DAAL_ASSERT(varImpVariance);
            const algorithmFPType div = algorithmFPType(1) / algorithmFPType(par.nTrees);
            for (size_t i = 0; i < nFeatures; i++)
            {
                varImpVariance[i] *= div;
                if (varImpVariance[i] > algorithmFPType(0)) varImp[i] /= daal::internal::Math<algorithmFPType, sse2>::sSqrt(varImpVariance[i] * div);
            }
        }
        else
        {
            DAAL_ASSERT(varImp);
            for (size_t i = 0; i < nFeatures; i++)
            {
                varImp[i] = algorithmFPType(0);
            }
        }
    }
    else if (par.varImportance == decision_forest::training::MDI)
    {
        DAAL_ASSERT(varImp);
        const algorithmFPType div = algorithmFPType(1) / algorithmFPType(par.nTrees);
        for (size_t i = 0; i < nFeatures; i++) varImp[i] *= div;
    }
    return services::Status();
}

///////////////////////////////////////////////////////////////////////////////////////////
/* compute method for ClassificationTrainBatchKernelOneAPI */
///////////////////////////////////////////////////////////////////////////////////////////
template <typename algorithmFPType>
services::Status ClassificationTrainBatchKernelOneAPI<algorithmFPType, hist>::compute(HostAppIface * pHostApp, const NumericTable * x,
                                                                                      const NumericTable * y,
                                                                                      decision_forest::classification::Model & m, Result & res,
                                                                                      const Parameter & par)
{
    services::Status status;

    typedef DFTreeConverter<algorithmFPType, sse2> DFTreeConverterType;
    typedef TreeLevelRecord<algorithmFPType> TreeLevel;

    _nClasses = par.nClasses;

    _nRows     = x->getNumberOfRows();
    _nFeatures = x->getNumberOfColumns();

    DAAL_CHECK_EX((par.nClasses <= _int32max), ErrorIncorrectParameter, ParameterName, nClassesStr());
    DAAL_CHECK_EX((par.minObservationsInLeafNode <= _int32max), ErrorIncorrectParameter, ParameterName, minObservationsInLeafNodeStr());
    DAAL_CHECK_EX((par.featuresPerNode <= _int32max), ErrorIncorrectParameter, ParameterName, featuresPerNodeStr());
    DAAL_CHECK_EX((par.maxBins <= _int32max), ErrorIncorrectParameter, ParameterName, maxBinsStr());
    DAAL_CHECK_EX((par.minBinSize <= _int32max), ErrorIncorrectParameter, ParameterName, minBinSizeStr());
    DAAL_CHECK_EX((par.nTrees <= _int32max), ErrorIncorrectParameter, ParameterName, nTreesStr());

    if (_nRows > _int32max)
    {
        return services::Status(services::ErrorIncorrectNumberOfRowsInInputNumericTable);
    }
    if (_nFeatures > _int32max)
    {
        return services::Status(services::ErrorIncorrectNumberOfColumnsInInputNumericTable);
    }

    const size_t nSelectedFeatures = par.featuresPerNode ? par.featuresPerNode : daal::internal::Math<algorithmFPType, sse2>::sSqrt(_nFeatures);

    _preferableLocalSizeForPartHistKernel = _preferableGroupSize;

    while (_preferableLocalSizeForPartHistKernel > services::internal::max<sse2>(nSelectedFeatures, _minPreferableLocalSizeForPartHistKernel))
    {
        _preferableLocalSizeForPartHistKernel >>= 1;
    }

    size_t treeBlock = services::internal::min<sse2>(par.nTrees, size_t(_maxNumOfTreesInBlock));
    while (treeBlock > 1 && treeBlock * _nRows * sizeof(int32_t) > _maxTreeObservationsMapSize)
    {
        treeBlock >>= 1;
    }

    const bool mdaRequired(par.varImportance == decision_forest::training::MDA_Raw || par.varImportance == decision_forest::training::MDA_Scaled);
    const bool oobRequired =
        (par.resultsToCompute & (decision_forest::training::computeOutOfBagError | decision_forest::training::computeOutOfBagErrorPerObservation)
         || mdaRequired);

    decision_forest::classification::internal::ModelImpl & mdImpl =
        *static_cast<daal::algorithms::decision_forest::classification::internal::ModelImpl *>(&m);
    DAAL_CHECK_MALLOC(mdImpl.resize(par.nTrees));

    services::String buildOptions = getBuildOptions(_nClasses);
    DAAL_CHECK_STATUS_VAR(_treeLevelBuildHelper.init(buildOptions.c_str(), TreeLevel::_nNodeSplitProps));

    auto & context        = Environment::getInstance()->getDefaultExecutionContext();
    auto & kernel_factory = context.getClKernelFactory();

    DAAL_CHECK_STATUS_VAR(buildProgram(kernel_factory, "part1", df_batch_classification_kernels_part1, buildOptions.c_str()));
    kernelComputeBestSplitSinglePass = kernel_factory.getKernel("computeBestSplitSinglePass", status);

    DAAL_CHECK_STATUS_VAR(buildProgram(kernel_factory, "part2", df_batch_classification_kernels_part2, buildOptions.c_str()));
    kernelComputeBestSplitByHistogram = kernel_factory.getKernel("computeBestSplitByHistogram", status);
    kernelComputePartialHistograms    = kernel_factory.getKernel("computePartialHistograms", status);
    kernelReducePartialHistograms     = kernel_factory.getKernel("reducePartialHistograms", status);
    DAAL_CHECK_STATUS_VAR(status);

    dtrees::internal::BinParams prm(par.maxBins, par.minBinSize);
    decision_forest::internal::IndexedFeaturesOneAPI<algorithmFPType> indexedFeatures;
    dtrees::internal::FeatureTypes featTypes;
    DAAL_CHECK_MALLOC(featTypes.init(*x));
    DAAL_CHECK_STATUS(status, (indexedFeatures.init(*const_cast<NumericTable *>(x), &featTypes, &prm)));

    _totalBins = indexedFeatures.totalBins();
    /* calculating the maximal number of bins for feature among all features */
    {
        DAAL_ASSERT_UNIVERSAL_BUFFER(indexedFeatures.binOffsets(), uint32_t, _nFeatures + 1);
        auto binOffsetsHost = indexedFeatures.binOffsets().template get<uint32_t>().toHost(ReadWriteMode::readOnly, status);
        DAAL_CHECK_STATUS_VAR(status);

        _nMaxBinsAmongFtrs = 0;
        for (size_t i = 0; i < _nFeatures; i++)
        {
            auto nFtrBins      = static_cast<size_t>(binOffsetsHost.get()[i + 1] - binOffsetsHost.get()[i]);
            _nMaxBinsAmongFtrs = (_nMaxBinsAmongFtrs < nFtrBins) ? nFtrBins : _nMaxBinsAmongFtrs;
        }
    }
    // no need to check for _nMaxBinsAmongFtrs < INT32_MAX because it will not be bigger than _nRows and _nRows was already checked
    // check mul overflow for _nMaxBinsAmongFtrs * nSelectedFeatures
    // and _nMaxBinsAmongFtrs * nSelectedFeatures * _nClasses because they are used further in kernels
    DAAL_OVERFLOW_CHECK_BY_MULTIPLICATION(size_t, _nMaxBinsAmongFtrs, nSelectedFeatures);
    DAAL_OVERFLOW_CHECK_BY_MULTIPLICATION(size_t, _nMaxBinsAmongFtrs * nSelectedFeatures, _nClasses);

    _nSelectedRows = par.observationsPerTreeFraction * _nRows;
    DAAL_CHECK_EX((_nSelectedRows > 0), ErrorIncorrectParameter, ParameterName, observationsPerTreeFractionStr());

    daal::services::internal::TArray<int, sse2> selectedRowsHost(_nSelectedRows * treeBlock);
    DAAL_CHECK_MALLOC(selectedRowsHost.get());

    DAAL_OVERFLOW_CHECK_BY_MULTIPLICATION(size_t, _nSelectedRows, treeBlock);

    auto treeOrderLev = context.allocate(TypeIds::id<int32_t>(), _nSelectedRows * treeBlock, status);
    DAAL_CHECK_STATUS_VAR(status);
    auto treeOrderLevBuf = context.allocate(TypeIds::id<int32_t>(), _nSelectedRows * treeBlock, status);
    DAAL_CHECK_STATUS_VAR(status);

    BlockDescriptor<algorithmFPType> dataBlock;
    DAAL_CHECK_STATUS_VAR(const_cast<NumericTable *>(x)->getBlockOfRows(0, _nRows, readOnly, dataBlock));

    /* blocks for varImp MDI calculation */
    bool mdiRequired         = (par.varImportance == decision_forest::training::MDI);
    auto nodeImpDecreaseList = context.allocate(TypeIds::id<algorithmFPType>(), 1, status); // holder will be reallocated in loop
    DAAL_CHECK_STATUS_VAR(status);
    BlockDescriptor<algorithmFPType> varImpBlock;
    NumericTablePtr varImpResPtr = res.get(variableImportance);

    if (mdiRequired || mdaRequired)
    {
        DAAL_CHECK_STATUS_VAR(varImpResPtr->getBlockOfRows(0, 1, writeOnly, varImpBlock));
        context.fill(varImpBlock.getBuffer(), (algorithmFPType)0, status);
        DAAL_CHECK_STATUS_VAR(status);
    }

    /* blocks for OutOfBag error calculation */
    UniversalBuffer oobBufferPerObs;
    if (oobRequired)
    {
        // oobBufferPerObs contains nClassed counters for all out of bag observations for all trees
        DAAL_OVERFLOW_CHECK_BY_MULTIPLICATION(size_t, _nRows, _nClasses);
        oobBufferPerObs = context.allocate(TypeIds::id<uint32_t>(), _nRows * _nClasses, status);
        DAAL_CHECK_STATUS_VAR(status);
        context.fill(oobBufferPerObs, 0, status);
        DAAL_CHECK_STATUS_VAR(status);
    }

    /* blocks for MDA scaled error calculation */
    bool mdaScaledRequired = (par.varImportance == decision_forest::training::MDA_Scaled);
    daal::services::internal::TArrayCalloc<algorithmFPType, sse2> varImpVariance; // for now it is calculated on host
    if (mdaScaledRequired)
    {
        varImpVariance.reset(_nFeatures);
    }

    /*init engines*/
    engines::internal::ParallelizationTechnique technique = engines::internal::family;
    selectParallelizationTechnique<sse2>(par, technique);
    engines::internal::Params<sse2> params(par.nTrees);
    DAAL_OVERFLOW_CHECK_BY_MULTIPLICATION(size_t, par.nTrees - 1, par.nTrees);
    DAAL_OVERFLOW_CHECK_BY_MULTIPLICATION(size_t, (par.nTrees - 1) * par.nTrees, _nRows);
    DAAL_OVERFLOW_CHECK_BY_MULTIPLICATION(size_t, (par.nTrees - 1) * par.nTrees * _nRows, (par.featuresPerNode + 1));
    for (size_t i = 0; i < par.nTrees; i++)
    {
        params.nSkip[i] = i * par.nTrees * _nRows * (par.featuresPerNode + 1);
    }
    DAAL_OVERFLOW_CHECK_BY_MULTIPLICATION(size_t, par.nTrees, sizeof(engines::EnginePtr));
    daal::services::internal::TArray<engines::EnginePtr, sse2> engines(par.nTrees);
    engines::internal::EnginesCollection<sse2> enginesCollection(par.engine, technique, params, engines, &status);
    DAAL_CHECK_STATUS_VAR(status);
    daal::services::internal::TArray<engines::internal::BatchBaseImpl *, sse2> enginesBaseImpl(par.nTrees);
    for (size_t tree = 0; tree < par.nTrees; tree++)
    {
        enginesBaseImpl[tree] = dynamic_cast<engines::internal::BatchBaseImpl *>(engines[tree].get());
        if (!enginesBaseImpl[tree]) return Status(ErrorEngineNotSupported);
    }

    for (size_t iter = 0; (iter < par.nTrees) && !algorithms::internal::isCancelled(status, pHostApp); iter += treeBlock)
    {
        size_t nTrees = services::internal::min<sse2>(par.nTrees - iter, treeBlock);

        BlockDescriptor<algorithmFPType> responseBlock;
        DAAL_CHECK_STATUS_VAR(const_cast<NumericTable *>(y)->getBlockOfRows(0, _nRows, readOnly, responseBlock));

        size_t nNodes   = nTrees; // num of potential nodes to split on current tree level
        size_t nOOBRows = 0;
        // nOOBRows for certain tree = oobRowsNumList[i+1] - oobRowsNumList[i]
        auto oobRowsNumList = context.allocate(TypeIds::id<int32_t>(), nTrees + 1, status);
        DAAL_CHECK_STATUS_VAR(status);

        Collection<TreeLevel> DFTreeRecords;
        Collection<UniversalBuffer> levelNodeLists;    // lists of nodes int props(rowsOffset, rows, ftrId, ftrVal ... )
        Collection<UniversalBuffer> levelNodeImpLists; // list of nodes fptype props (impurity, mean)
        UniversalBuffer oobRows;

        DAAL_OVERFLOW_CHECK_BY_MULTIPLICATION(size_t, nNodes, TreeLevel::_nNodeSplitProps);
        DAAL_OVERFLOW_CHECK_BY_MULTIPLICATION(size_t, nNodes, TreeLevel::_nNodeImpProps);
        auto nodeVsTreeMap = context.allocate(TypeIds::id<int32_t>(), nNodes, status);
        DAAL_CHECK_STATUS_VAR(status);
        levelNodeLists.push_back(context.allocate(TypeIds::id<int32_t>(), nNodes * TreeLevel::_nNodeSplitProps, status));
        DAAL_CHECK_STATUS_VAR(status);
        levelNodeImpLists.push_back(context.allocate(TypeIds::id<algorithmFPType>(), nNodes * (TreeLevel::_nNodeImpProps + _nClasses), status));
        DAAL_CHECK_STATUS_VAR(status);

        {
            auto treeMap = nodeVsTreeMap.template get<int32_t>().toHost(ReadWriteMode::writeOnly, status);
            DAAL_CHECK_STATUS_VAR(status);

            auto rootNode = levelNodeLists[0].template get<int32_t>().toHost(ReadWriteMode::writeOnly, status);
            DAAL_CHECK_STATUS_VAR(status);
            for (size_t node = 0; node < nNodes; node++)
            {
                treeMap.get()[node] = static_cast<int32_t>(iter + node); // check for par.nTrees less than int32 was done at the beggining
                rootNode.get()[node * TreeLevel::_nNodeSplitProps + 0] = _nSelectedRows * node; // rows offset
                rootNode.get()[node * TreeLevel::_nNodeSplitProps + 1] = _nSelectedRows;        // num of rows
            }
        }

        if (par.bootstrap)
        {
            DAAL_ITTNOTIFY_SCOPED_TASK(compute.RNG);

            for (size_t node = 0; node < nNodes; node++)
            {
                daal::internal::RNGs<int, sse2> rng;
                rng.uniform(_nSelectedRows, selectedRowsHost.get() + _nSelectedRows * node, enginesBaseImpl[iter + node]->getState(), 0, _nRows);
            }

            context.copy(treeOrderLev, 0, (void *)selectedRowsHost.get(), _nSelectedRows * nNodes, 0, _nSelectedRows * nNodes, status);
            DAAL_CHECK_STATUS_VAR(status);
        }
        else
        {
            DAAL_CHECK_STATUS_VAR(_treeLevelBuildHelper.initializeTreeOrder(_nSelectedRows, nTrees, treeOrderLev));
        }

        if (oobRequired)
        {
            _treeLevelBuildHelper.getOOBRows(treeOrderLev, _nSelectedRows, nTrees, oobRowsNumList,
                                             oobRows); // oobRowsNumList and oobRows are the output
        }

        for (size_t level = 0; nNodes > 0; level++)
        {
            auto nodeList = levelNodeLists[level];
            auto impList  = levelNodeImpLists[level];

            DAAL_OVERFLOW_CHECK_BY_MULTIPLICATION(size_t, (nNodes + 1), nSelectedFeatures);
            daal::services::internal::TArray<int, sse2> selectedFeaturesHost(
                (nNodes + 1) * nSelectedFeatures); // first part is used features indices, +1 - part for generator
            DAAL_CHECK_MALLOC(selectedFeaturesHost.get());

            auto selectedFeaturesCom = context.allocate(TypeIds::id<int32_t>(), nNodes * nSelectedFeatures, status);
            DAAL_CHECK_STATUS_VAR(status);

            if (nSelectedFeatures != _nFeatures)
            {
                daal::internal::RNGs<int, sse2> rng;
                auto treeMap = nodeVsTreeMap.template get<int32_t>().toHost(ReadWriteMode::writeOnly, status);
                DAAL_CHECK_STATUS_VAR(status);

                for (size_t node = 0; node < nNodes; node++)
                {
                    rng.uniformWithoutReplacement(nSelectedFeatures, selectedFeaturesHost.get() + node * nSelectedFeatures,
                                                  selectedFeaturesHost.get() + (node + 1) * nSelectedFeatures,
                                                  enginesBaseImpl[treeMap.get()[node]]->getState(), 0, _nFeatures);
                }
            }
            else
            {
                for (size_t node = 0; node < nNodes; node++)
                {
                    for (size_t i = 0; i < nSelectedFeatures; i++)
                    {
                        selectedFeaturesHost.get()[node * nSelectedFeatures + i] = i;
                    }
                }
            }

            context.copy(selectedFeaturesCom, 0, (void *)selectedFeaturesHost.get(), nSelectedFeatures * nNodes, 0, nSelectedFeatures * nNodes,
                         status);
            DAAL_CHECK_STATUS_VAR(status);

            if (mdiRequired)
            {
                nodeImpDecreaseList = context.allocate(TypeIds::id<algorithmFPType>(), nNodes, status);
                DAAL_CHECK_STATUS_VAR(status);
            }

            DAAL_CHECK_STATUS_VAR(computeBestSplit(indexedFeatures.getFullData(), treeOrderLev, selectedFeaturesCom, nSelectedFeatures,
                                                   responseBlock.getBuffer(), nodeList, indexedFeatures.binOffsets(), impList, nodeImpDecreaseList,
                                                   mdiRequired, _nFeatures, nNodes, par.minObservationsInLeafNode, par.impurityThreshold));

            if (par.maxTreeDepth > 0 && par.maxTreeDepth == level)
            {
                DAAL_CHECK_STATUS_VAR(_treeLevelBuildHelper.convertSplitToLeaf(nodeList, nNodes));
                TreeLevel levelRecord;
                DAAL_CHECK_STATUS_VAR(levelRecord.init(nodeList, impList, nNodes, _nClasses));
                DFTreeRecords.push_back(levelRecord);
                break;
            }

            TreeLevel levelRecord;
            DAAL_CHECK_STATUS_VAR(levelRecord.init(nodeList, impList, nNodes, _nClasses));
            DFTreeRecords.push_back(levelRecord);

            if (mdiRequired)
            {
                /*mdi is calculated only on split nodes and not calculated on last level*/
                auto varImpBuffer = varImpBlock.getBuffer();
                DAAL_CHECK_STATUS_VAR(_treeLevelBuildHelper.updateMDIVarImportance(nodeList, nodeImpDecreaseList, nNodes, varImpBuffer, _nFeatures));
            }

            size_t nNodesNewLevel;
            DAAL_CHECK_STATUS_VAR(_treeLevelBuildHelper.getNumOfSplitNodes(nodeList, nNodes, nNodesNewLevel));

            if (nNodesNewLevel)
            {
                /*there are split nodes -> next level is required*/
                nNodesNewLevel *= 2;

                DAAL_OVERFLOW_CHECK_BY_MULTIPLICATION(size_t, nNodesNewLevel, TreeLevel::_nNodeSplitProps);
                DAAL_OVERFLOW_CHECK_BY_MULTIPLICATION(size_t, nNodesNewLevel, (TreeLevel::_nNodeImpProps + _nClasses));
                auto nodeListNewLevel = context.allocate(TypeIds::id<int32_t>(), nNodesNewLevel * TreeLevel::_nNodeSplitProps, status);
                DAAL_CHECK_STATUS_VAR(status);
                auto nodeVsTreeMapNew = context.allocate(TypeIds::id<int32_t>(), nNodesNewLevel, status);
                DAAL_CHECK_STATUS_VAR(status);
                auto impListNewLevel =
                    context.allocate(TypeIds::id<algorithmFPType>(), nNodesNewLevel * (TreeLevel::_nNodeImpProps + _nClasses), status);
                DAAL_CHECK_STATUS_VAR(status);

                DAAL_CHECK_STATUS_VAR(
                    _treeLevelBuildHelper.doNodesSplit(nodeList, nNodes, nodeListNewLevel, nNodesNewLevel, nodeVsTreeMap, nodeVsTreeMapNew));

                levelNodeLists.push_back(nodeListNewLevel);
                levelNodeImpLists.push_back(impListNewLevel);

                nodeVsTreeMap = nodeVsTreeMapNew;

                DAAL_CHECK_STATUS_VAR(_treeLevelBuildHelper.doLevelPartition(indexedFeatures.getFullData(), nodeList, nNodes, treeOrderLev,
                                                                             treeOrderLevBuf, _nSelectedRows, _nFeatures));
            }

            nNodes = nNodesNewLevel;
        } // for level

        DFTreeConverterType converter;
        typename DFTreeConverterType::TreeHelperType mTreeHelper(nTrees);

        services::Collection<SharedPtr<algorithmFPType> > binValuesHost(_nFeatures);
        DAAL_CHECK_MALLOC(binValuesHost.data());
        services::Collection<algorithmFPType *> binValues(_nFeatures);
        DAAL_CHECK_MALLOC(binValues.data());

        for (size_t i = 0; i < _nFeatures; i++)
        {
            DAAL_ASSERT_UNIVERSAL_BUFFER(indexedFeatures.binBorders(i), algorithmFPType, indexedFeatures.numIndices(i));
            binValuesHost[i] = indexedFeatures.binBorders(i).template get<algorithmFPType>().toHost(ReadWriteMode::readOnly, status);
            DAAL_CHECK_STATUS_VAR(status);
            binValues[i] = binValuesHost[i].get();
        }

        DAAL_CHECK_STATUS_VAR(converter.convertToDFDecisionTree(DFTreeRecords, binValues.data(), mTreeHelper, _nClasses));

<<<<<<< HEAD
        for (size_t tree = 0; tree < nTrees; tree++)
        {
            mdImpl.add(mTreeHelper._tree_list[tree], 0 /*nClasses*/);
=======
        mdImpl.add(mTreeHelper._tree, _nClasses, iter);
>>>>>>> d4420868

            DAAL_CHECK_STATUS_VAR(computeResults(mTreeHelper._tree_list[tree], dataBlock.getBlockPtr(), responseBlock.getBlockPtr(), _nSelectedRows,
                                                 _nFeatures, oobRows, oobRowsNumList, oobBufferPerObs, varImpBlock.getBlockPtr(),
                                                 varImpVariance.get(), iter + tree + 1, engines[iter + tree], nTrees, tree, par));
        }

        DAAL_CHECK_STATUS_VAR(const_cast<NumericTable *>(y)->releaseBlockOfRows(responseBlock));
    }

    /* Finalize results */
    if (par.resultsToCompute & (decision_forest::training::computeOutOfBagError | decision_forest::training::computeOutOfBagErrorPerObservation))
    {
        BlockDescriptor<algorithmFPType> responseBlock;
        DAAL_CHECK_STATUS_VAR(const_cast<NumericTable *>(y)->getBlockOfRows(0, _nRows, readOnly, responseBlock));

        NumericTablePtr oobErrPtr = res.get(outOfBagError);
        BlockDescriptor<algorithmFPType> oobErrBlock;
        if (par.resultsToCompute & decision_forest::training::computeOutOfBagError)
            DAAL_CHECK_STATUS_VAR(oobErrPtr->getBlockOfRows(0, 1, writeOnly, oobErrBlock));

        NumericTablePtr oobErrPerObsPtr = res.get(outOfBagErrorPerObservation);
        BlockDescriptor<algorithmFPType> oobErrPerObsBlock;
        if (par.resultsToCompute & decision_forest::training::computeOutOfBagErrorPerObservation)
            DAAL_CHECK_STATUS_VAR(oobErrPerObsPtr->getBlockOfRows(0, _nRows, writeOnly, oobErrPerObsBlock));

        DAAL_CHECK_STATUS_VAR(
            finalizeOOBError(responseBlock.getBlockPtr(), oobBufferPerObs, _nRows, oobErrBlock.getBlockPtr(), oobErrPerObsBlock.getBlockPtr()));

        if (oobErrPtr) DAAL_CHECK_STATUS_VAR(oobErrPtr->releaseBlockOfRows(oobErrBlock));

        if (oobErrPerObsPtr) DAAL_CHECK_STATUS_VAR(oobErrPerObsPtr->releaseBlockOfRows(oobErrPerObsBlock));

        DAAL_CHECK_STATUS_VAR(const_cast<NumericTable *>(y)->releaseBlockOfRows(responseBlock));
    }

    if (par.varImportance != decision_forest::training::none && par.varImportance != decision_forest::training::MDA_Raw)
    {
        DAAL_CHECK_STATUS_VAR(finalizeVarImp(par, varImpBlock.getBlockPtr(), varImpVariance.get(), _nFeatures));
    }

    if (mdiRequired || mdaRequired) DAAL_CHECK_STATUS_VAR(varImpResPtr->releaseBlockOfRows(varImpBlock));

    DAAL_CHECK_STATUS_VAR(const_cast<NumericTable *>(x)->releaseBlockOfRows(dataBlock));

    return status;
}

} /* namespace internal */
} /* namespace training */
} /* namespace classification */
} /* namespace decision_forest */
} /* namespace algorithms */
} /* namespace daal */

#endif<|MERGE_RESOLUTION|>--- conflicted
+++ resolved
@@ -1089,13 +1089,9 @@
 
         DAAL_CHECK_STATUS_VAR(converter.convertToDFDecisionTree(DFTreeRecords, binValues.data(), mTreeHelper, _nClasses));
 
-<<<<<<< HEAD
         for (size_t tree = 0; tree < nTrees; tree++)
         {
             mdImpl.add(mTreeHelper._tree_list[tree], 0 /*nClasses*/);
-=======
-        mdImpl.add(mTreeHelper._tree, _nClasses, iter);
->>>>>>> d4420868
 
             DAAL_CHECK_STATUS_VAR(computeResults(mTreeHelper._tree_list[tree], dataBlock.getBlockPtr(), responseBlock.getBlockPtr(), _nSelectedRows,
                                                  _nFeatures, oobRows, oobRowsNumList, oobBufferPerObs, varImpBlock.getBlockPtr(),
