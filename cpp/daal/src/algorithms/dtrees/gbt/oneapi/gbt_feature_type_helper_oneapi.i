/* file: gbt_feature_type_helper_oneapi.i */
/*******************************************************************************
* Copyright 2014-2020 Intel Corporation
*
* Licensed under the Apache License, Version 2.0 (the "License");
* you may not use this file except in compliance with the License.
* You may obtain a copy of the License at
*
*     http://www.apache.org/licenses/LICENSE-2.0
*
* Unless required by applicable law or agreed to in writing, software
* distributed under the License is distributed on an "AS IS" BASIS,
* WITHOUT WARRANTIES OR CONDITIONS OF ANY KIND, either express or implied.
* See the License for the specific language governing permissions and
* limitations under the License.
*******************************************************************************/

/*
//++
//  GPU-dependent initialization of service data structure
//--
*/
#include "src/algorithms/dtrees/dtrees_feature_type_helper.h"

#include "src/services/service_data_utils.h"
#include "src/sycl/sorter.h"
#include "src/externals/service_ittnotify.h"

DAAL_ITTNOTIFY_DOMAIN(gbt.common.oneapi);

using namespace daal::services::internal::sycl;

namespace daal
{
namespace algorithms
{
namespace gbt
{
namespace internal
{
template <typename FPType>
struct GetIntegerTypeForFPType;

template <>
struct GetIntegerTypeForFPType<float>
{
    using Type = uint32_t;
};

template <>
struct GetIntegerTypeForFPType<double>
{
    using Type = uint64_t;
};

template <typename IntType>
services::String getOpenCLKeyType(const services::String & typeName);

template <>
inline services::String getOpenCLKeyType<uint32_t>(const services::String & typeName)
{
    return services::String(" -D ") + typeName + services::String("=uint ");
}

template <>
inline services::String getOpenCLKeyType<uint64_t>(const services::String & typeName)
{
    return services::String(" -D ") + typeName + services::String("=ulong ");
}

template <typename algorithmFPType>
<<<<<<< HEAD
static services::Status buildProgram(ClKernelFactoryIface & factory)
=======
static services::Status __buildProgram(ClKernelFactoryIface & factory)
>>>>>>> 87f145ae
{
    services::Status status;

    DAAL_ITTNOTIFY_SCOPED_TASK(compute.buildProgram);

<<<<<<< HEAD
    {
        auto fptype_name    = getKeyFPType<algorithmFPType>();
        auto radixtype_name = getOpenCLKeyType<typename GetIntegerTypeForFPType<algorithmFPType>::Type>("radixIntType");
        auto build_options  = fptype_name + radixtype_name;
        build_options.add("-cl-std=CL1.2");

        services::String cachekey("__daal_algorithms_gbt_common_");
        cachekey.add(fptype_name);
        cachekey.add(radixtype_name);
        factory.build(ExecutionTargetIds::device, cachekey.c_str(), gbt_common_kernels, build_options.c_str(), status);
        DAAL_CHECK_STATUS_VAR(status);
    }
=======
    auto fptype_name    = getKeyFPType<algorithmFPType>();
    auto radixtype_name = getOpenCLKeyType<typename GetIntegerTypeForFPType<algorithmFPType>::Type>("radixIntType");
    auto build_options  = fptype_name + radixtype_name;
    build_options.add("-cl-std=CL1.2");

    services::String cachekey("__daal_algorithms_gbt_common_");
    cachekey.add(fptype_name);
    cachekey.add(radixtype_name);
    factory.build(ExecutionTargetIds::device, cachekey.c_str(), gbt_common_kernels, build_options.c_str(), &status);
>>>>>>> 87f145ae

    return status;
}

template <typename algorithmFPType>
IndexedFeaturesOneAPI<algorithmFPType>::~IndexedFeaturesOneAPI()
{
    delete[] _entries;
    _entries = nullptr;
}

template <typename algorithmFPType>
IndexedFeaturesOneAPI<algorithmFPType>::FeatureEntry::~FeatureEntry()
{}

template <typename algorithmFPType>
services::Status IndexedFeaturesOneAPI<algorithmFPType>::FeatureEntry::allocBorders()
{
    auto & context = services::internal::getDefaultContext();
    services::Status status;

    binBorders = context.allocate(TypeIds::id<algorithmFPType>(), numIndices, status);
    return status;
}

template <typename algorithmFPType>
services::Status IndexedFeaturesOneAPI<algorithmFPType>::alloc(uint32_t nC, uint32_t nR)
{
    auto & context = services::internal::getDefaultContext();
    services::Status status;

    if (!_data.resize(nC))
    {
        return services::throwIfPossible(services::ErrorMemoryAllocationFailed);
    }

    for (uint32_t i = 0; i < nC; i++)
    {
        _data[i] = context.allocate(TypeId::uint32, nR, status);
        DAAL_CHECK_STATUS_VAR(status);
    }

<<<<<<< HEAD
    _fullData = context.allocate(TypeId::uint32, nR * nC, status);
    DAAL_CHECK_STATUS_VAR(status);

    _binOffsets = context.allocate(TypeId::uint32, nC + 1, status);
=======
    DAAL_OVERFLOW_CHECK_BY_MULTIPLICATION(uint32_t, nR, nC);
    _fullData = context.allocate(TypeId::uint32, nR * nC, &status);
    DAAL_CHECK_STATUS_VAR(status);

    DAAL_OVERFLOW_CHECK_BY_ADDING(uint32_t, nC, 1);
    _binOffsets = context.allocate(TypeId::uint32, nC + 1, &status);
>>>>>>> 87f145ae
    DAAL_CHECK_STATUS_VAR(status);

    _entries = new FeatureEntry[nC];
    DAAL_CHECK_MALLOC(_entries);
    _nCols     = nC;
    _nRows     = nR;
    _totalBins = 0;
    return services::Status();
}

template <typename algorithmFPType>
services::Status IndexedFeaturesOneAPI<algorithmFPType>::extractColumn(const services::internal::Buffer<algorithmFPType> & data,
                                                                       UniversalBuffer & values, UniversalBuffer & indices, uint32_t featureId,
                                                                       uint32_t nFeatures, uint32_t nRows)
{
    DAAL_ITTNOTIFY_SCOPED_TASK(indexedFeatures.extractColumn);

    services::Status status;

    auto & context = services::internal::getDefaultContext();
    auto & factory = context.getClKernelFactory();
<<<<<<< HEAD
    status |= buildProgram<algorithmFPType>(factory);
    DAAL_CHECK_STATUS_VAR(status);

    auto kernel = factory.getKernel("extractColumn", status);
=======
    DAAL_CHECK_STATUS_VAR(__buildProgram<algorithmFPType>(factory));

    auto kernel = factory.getKernel("extractColumn", &status);
>>>>>>> 87f145ae
    DAAL_CHECK_STATUS_VAR(status);

    {
        DAAL_ASSERT_UNIVERSAL_BUFFER(UniversalBuffer(data), algorithmFPType, nRows * nFeatures);
        DAAL_ASSERT_UNIVERSAL_BUFFER(values, algorithmFPType, nRows);
        DAAL_ASSERT_UNIVERSAL_BUFFER(indices, int, nRows);

        KernelArguments args(6);
        args.set(0, data, AccessModeIds::read);
        args.set(1, values, AccessModeIds::write);
        args.set(2, indices, AccessModeIds::write);
        args.set(3, featureId);
        args.set(4, nFeatures);
        args.set(5, nRows);

        KernelRange global_range(nRows);

        context.run(global_range, kernel, args, status);
        DAAL_CHECK_STATUS_VAR(status);
    }
    return status;
}

template <typename algorithmFPType>
<<<<<<< HEAD
services::Status IndexedFeaturesOneAPI<algorithmFPType>::radixScan(UniversalBuffer & values, UniversalBuffer & partialHists, int nRows, int bitOffset,
                                                                   int localSize, int nLocalHists)
{
    DAAL_ITTNOTIFY_SCOPED_TASK(indexedFeatures.radixScan);

    services::Status status;

    auto & context = services::internal::getDefaultContext();
    auto & factory = context.getClKernelFactory();
    status |= buildProgram<algorithmFPType>(factory);
    DAAL_CHECK_STATUS_VAR(status);

    auto kernel = factory.getKernel("radixScan", status);
    DAAL_CHECK_STATUS_VAR(status);

    {
        KernelArguments args(4);
        args.set(0, values, AccessModeIds::read);
        args.set(1, partialHists, AccessModeIds::write);
        args.set(2, nRows);
        args.set(3, bitOffset);

        KernelRange local_range(localSize);
        KernelRange global_range(localSize * nLocalHists);

        KernelNDRange range(1);
        range.global(global_range, status);
        DAAL_CHECK_STATUS_VAR(status);
        range.local(local_range, status);
        DAAL_CHECK_STATUS_VAR(status);

        context.run(range, kernel, args, status);
        DAAL_CHECK_STATUS_VAR(status);
    }

    return status;
}

template <typename algorithmFPType>
services::Status IndexedFeaturesOneAPI<algorithmFPType>::radixHistScan(UniversalBuffer & partialHists, UniversalBuffer & partialPrefixHists,
                                                                       int localSize, int nSubgroupHists)
{
    DAAL_ITTNOTIFY_SCOPED_TASK(indexedFeatures.radixHistScan);

    services::Status status;

    auto & context = services::internal::getDefaultContext();
    auto & factory = context.getClKernelFactory();
    status |= buildProgram<algorithmFPType>(factory);
    DAAL_CHECK_STATUS_VAR(status);

    auto kernel = factory.getKernel("radixHistScan", status);
    DAAL_CHECK_STATUS_VAR(status);

    {
        KernelArguments args(3);
        args.set(0, partialHists, AccessModeIds::read);
        args.set(1, partialPrefixHists, AccessModeIds::write);
        args.set(2, nSubgroupHists);

        KernelRange local_range(localSize);
        KernelRange global_range(localSize);

        KernelNDRange range(1);
        range.global(global_range, status);
        DAAL_CHECK_STATUS_VAR(status);
        range.local(local_range, status);
        DAAL_CHECK_STATUS_VAR(status);

        context.run(range, kernel, args, status);
        DAAL_CHECK_STATUS_VAR(status);
    }

    return status;
}

template <typename algorithmFPType>
services::Status IndexedFeaturesOneAPI<algorithmFPType>::radixReorder(UniversalBuffer & valuesSrc, UniversalBuffer & indicesSrc,
                                                                      UniversalBuffer & partialPrefixHists, UniversalBuffer & valuesDst,
                                                                      UniversalBuffer & indicesDst, int nRows, int bitOffset, int localSize,
                                                                      int nLocalHists)
{
    DAAL_ITTNOTIFY_SCOPED_TASK(indexedFeatures.radixReorder);

    services::Status status;

    auto & context = services::internal::getDefaultContext();
    auto & factory = context.getClKernelFactory();
    status |= buildProgram<algorithmFPType>(factory);
    DAAL_CHECK_STATUS_VAR(status);

    auto kernel = factory.getKernel("radixReorder", status);
    DAAL_CHECK_STATUS_VAR(status);

    {
        KernelArguments args(7);
        args.set(0, valuesSrc, AccessModeIds::read);
        args.set(1, indicesSrc, AccessModeIds::read);
        args.set(2, partialPrefixHists, AccessModeIds::read);
        args.set(3, valuesDst, AccessModeIds::write);
        args.set(4, indicesDst, AccessModeIds::write);
        args.set(5, nRows);
        args.set(6, bitOffset);

        KernelRange local_range(localSize);
        KernelRange global_range(localSize * nLocalHists);

        KernelNDRange range(1);
        range.global(global_range, status);
        DAAL_CHECK_STATUS_VAR(status);
        range.local(local_range, status);
        DAAL_CHECK_STATUS_VAR(status);

        context.run(range, kernel, args, status);
        DAAL_CHECK_STATUS_VAR(status);
    }

    return status;
}

template <typename algorithmFPType>
services::Status IndexedFeaturesOneAPI<algorithmFPType>::radixSort(UniversalBuffer & values, UniversalBuffer & indices, UniversalBuffer & values_buf,
                                                                   UniversalBuffer & indices_buf, int nRows)
{
    services::Status status;

    auto & context = services::internal::getDefaultContext();

    const int radixBits      = 4;
    const int subSize        = _preferableSubGroup;
    const int localSize      = _preferableSubGroup;
    const int nLocalHists    = 1024 * localSize < nRows ? 1024 : (nRows / localSize) + !!(nRows % localSize);
    const int nSubgroupHists = nLocalHists * (localSize / subSize);

    auto partialHists       = context.allocate(TypeIds::id<int>(), (nSubgroupHists + 1) << _radixBits, status);
    auto partialPrefixHists = context.allocate(TypeIds::id<int>(), (nSubgroupHists + 1) << _radixBits, status);

    DAAL_CHECK_STATUS_VAR(status);

    size_t rev = 0;

    for (size_t bitOffset = 0; bitOffset < 8 * sizeof(algorithmFPType); bitOffset += radixBits, rev ^= 1)
    {
        if (!rev)
        {
            DAAL_CHECK_STATUS_VAR(radixScan(values, partialHists, nRows, bitOffset, localSize, nLocalHists));
            DAAL_CHECK_STATUS_VAR(radixHistScan(partialHists, partialPrefixHists, localSize, nSubgroupHists));
            DAAL_CHECK_STATUS_VAR(
                radixReorder(values, indices, partialPrefixHists, values_buf, indices_buf, nRows, bitOffset, localSize, nLocalHists));
        }
        else
        {
            DAAL_CHECK_STATUS_VAR(radixScan(values_buf, partialHists, nRows, bitOffset, localSize, nLocalHists));
            DAAL_CHECK_STATUS_VAR(radixHistScan(partialHists, partialPrefixHists, localSize, nSubgroupHists));
            DAAL_CHECK_STATUS_VAR(
                radixReorder(values_buf, indices_buf, partialPrefixHists, values, indices, nRows, bitOffset, localSize, nLocalHists));
        }
    }

    DAAL_ASSERT(rev == 0); // if not, we need to swap values/indices and values_buf/indices_buf

    return status;
}

template <typename algorithmFPType>
=======
>>>>>>> 87f145ae
services::Status IndexedFeaturesOneAPI<algorithmFPType>::collectBinBorders(UniversalBuffer & values, UniversalBuffer & binOffsets,
                                                                           UniversalBuffer & binBorders, uint32_t nRows, uint32_t maxBins)
{
    DAAL_ITTNOTIFY_SCOPED_TASK(indexedFeatures.collectBinBorders);

    services::Status status;

    auto & context = services::internal::getDefaultContext();
    auto & factory = context.getClKernelFactory();
<<<<<<< HEAD
    status |= buildProgram<algorithmFPType>(factory);
    DAAL_CHECK_STATUS_VAR(status);

    auto kernel = factory.getKernel("collectBinBorders", status);
=======
    DAAL_CHECK_STATUS_VAR(__buildProgram<algorithmFPType>(factory));

    auto kernel = factory.getKernel("collectBinBorders", &status);
>>>>>>> 87f145ae
    DAAL_CHECK_STATUS_VAR(status);

    {
        DAAL_ASSERT_UNIVERSAL_BUFFER(values, algorithmFPType, nRows);
        DAAL_ASSERT_UNIVERSAL_BUFFER(binOffsets, int, maxBins);
        DAAL_ASSERT_UNIVERSAL_BUFFER(binBorders, algorithmFPType, maxBins);

        KernelArguments args(3);
        args.set(0, values, AccessModeIds::read);
        args.set(1, binOffsets, AccessModeIds::read);
        args.set(2, binBorders, AccessModeIds::write);

        KernelRange global_range(maxBins);

        context.run(global_range, kernel, args, status);
        DAAL_CHECK_STATUS_VAR(status);
    }

    return status;
}

template <typename algorithmFPType>
services::Status IndexedFeaturesOneAPI<algorithmFPType>::computeBins(UniversalBuffer & values, UniversalBuffer & indices,
                                                                     UniversalBuffer & binBorders, UniversalBuffer & bins, uint32_t nRows,
                                                                     uint32_t nBins, uint32_t maxBins, uint32_t localSize, uint32_t nLocalBlocks)
{
    DAAL_ITTNOTIFY_SCOPED_TASK(indexedFeatures.computeBins);

    services::Status status;

    auto & context = services::internal::getDefaultContext();
    auto & factory = context.getClKernelFactory();
<<<<<<< HEAD
    status |= buildProgram<algorithmFPType>(factory);
    DAAL_CHECK_STATUS_VAR(status);

    auto kernel = factory.getKernel("computeBins", status);
=======
    DAAL_CHECK_STATUS_VAR(__buildProgram<algorithmFPType>(factory));

    auto kernel = factory.getKernel("computeBins", &status);
>>>>>>> 87f145ae
    DAAL_CHECK_STATUS_VAR(status);

    {
        DAAL_ASSERT_UNIVERSAL_BUFFER(values, algorithmFPType, nRows);
        DAAL_ASSERT_UNIVERSAL_BUFFER(indices, int, nRows);
        DAAL_ASSERT_UNIVERSAL_BUFFER(binBorders, algorithmFPType, maxBins);
        DAAL_ASSERT_UNIVERSAL_BUFFER(bins, uint32_t, nRows);

        KernelArguments args(6);
        args.set(0, values, AccessModeIds::read);
        args.set(1, indices, AccessModeIds::read);
        args.set(2, binBorders, AccessModeIds::read);
        args.set(3, bins, AccessModeIds::write);
        args.set(4, nRows);
        args.set(5, nBins);

        KernelRange local_range(localSize);
        KernelRange global_range(localSize * nLocalBlocks);

        KernelNDRange range(1);
        range.global(global_range, status);
        DAAL_CHECK_STATUS_VAR(status);
        range.local(local_range, status);
        DAAL_CHECK_STATUS_VAR(status);

        context.run(range, kernel, args, status);
        DAAL_CHECK_STATUS_VAR(status);
    }

    return status;
}

template <typename algorithmFPType>
services::Status IndexedFeaturesOneAPI<algorithmFPType>::computeBins(UniversalBuffer & values, UniversalBuffer & indices, UniversalBuffer & bins,
                                                                     FeatureEntry & entry, uint32_t nRows,
                                                                     const dtrees::internal::BinParams * pBinPrm)
{
    services::Status status;

    auto & context = services::internal::getDefaultContext();

    const uint32_t maxBins      = pBinPrm->maxBins < nRows ? pBinPrm->maxBins : nRows;
    const uint32_t localSize    = _preferableSubGroup;
    const uint32_t nLocalBlocks = 1024 * localSize < nRows ? 1024 : (nRows / localSize) + !!(nRows % localSize);

<<<<<<< HEAD
    auto binOffsets = context.allocate(TypeIds::id<int>(), maxBins, status);
    auto binBorders = context.allocate(TypeIds::id<algorithmFPType>(), maxBins, status);

    DAAL_CHECK_STATUS_VAR(status);

    {
        auto binOffsetsHost = binOffsets.template get<int>().toHost(ReadWriteMode::writeOnly, status);
        DAAL_CHECK_STATUS_VAR(status);

=======
    auto binOffsets = context.allocate(TypeIds::id<int>(), maxBins, &status);
    DAAL_CHECK_STATUS_VAR(status);
    auto binBorders = context.allocate(TypeIds::id<algorithmFPType>(), maxBins, &status);
    DAAL_CHECK_STATUS_VAR(status);

    {
        DAAL_ASSERT_UNIVERSAL_BUFFER(binOffsets, int, maxBins);
        auto binOffsetsHost = binOffsets.template get<int>().toHost(ReadWriteMode::writeOnly, &status);
        DAAL_CHECK_STATUS_VAR(status);
>>>>>>> 87f145ae
        int offset = 0;
        for (int i = 0; i < maxBins; i++)
        {
            offset += (nRows + i) / maxBins;
            binOffsetsHost.get()[i] = offset - 1;
        }
    }

    DAAL_CHECK_STATUS_VAR(collectBinBorders(values, binOffsets, binBorders, nRows, maxBins));

    uint32_t nBins = 0;
    {
<<<<<<< HEAD
        auto binBordersHost = binBorders.template get<algorithmFPType>().toHost(ReadWriteMode::readWrite, status);
        DAAL_CHECK_STATUS_VAR(status);
        for (int i = 0; i < maxBins; i++)
=======
        DAAL_ASSERT_UNIVERSAL_BUFFER(binBorders, algorithmFPType, maxBins);
        auto binBordersHost = binBorders.template get<algorithmFPType>().toHost(ReadWriteMode::readWrite, &status);
        DAAL_CHECK_STATUS_VAR(status);
        for (uint32_t i = 0; i < maxBins; i++)
>>>>>>> 87f145ae
        {
            if (nBins == 0 || (nBins > 0 && binBordersHost.get()[i] != binBordersHost.get()[nBins - 1]))
            {
                binBordersHost.get()[nBins] = binBordersHost.get()[i];
                nBins++;
            }
        }
    }

    DAAL_CHECK_STATUS_VAR(computeBins(values, indices, binBorders, bins, nRows, nBins, maxBins, localSize, nLocalBlocks));

    entry.numIndices = nBins;
    entry.binBorders = binBorders;

    return status;
}

template <typename algorithmFPType>
services::Status IndexedFeaturesOneAPI<algorithmFPType>::makeIndex(const services::internal::Buffer<algorithmFPType> & data, uint32_t featureId,
                                                                   uint32_t nFeatures, uint32_t nRows, const dtrees::internal::BinParams * pBinPrm,
                                                                   UniversalBuffer & bins, FeatureEntry & entry)
{
    DAAL_CHECK_STATUS_VAR(extractColumn(data, _values, _indices, featureId, nFeatures, nRows));
    DAAL_CHECK_STATUS_VAR(sort::RadixSort::sortIndices(_values, _indices, _values_buf, _indices_buf, nRows));
    DAAL_CHECK_STATUS_VAR(computeBins(_values, _indices, bins, entry, nRows, pBinPrm));
    return services::Status();
}

template <typename algorithmFPType>
services::Status IndexedFeaturesOneAPI<algorithmFPType>::storeColumn(const UniversalBuffer & data, UniversalBuffer & fullData, uint32_t featureId,
                                                                     uint32_t nFeatures, uint32_t nRows)
{
    DAAL_ITTNOTIFY_SCOPED_TASK(indexedFeatures.storeColumn);

    services::Status status;

    auto & context = services::internal::getDefaultContext();
    auto & factory = context.getClKernelFactory();
<<<<<<< HEAD
    status |= buildProgram<algorithmFPType>(factory);
    DAAL_CHECK_STATUS_VAR(status);

    auto kernel = factory.getKernel("storeColumn", status);
=======
    DAAL_CHECK_STATUS_VAR(__buildProgram<algorithmFPType>(factory));

    auto kernel = factory.getKernel("storeColumn", &status);
>>>>>>> 87f145ae
    DAAL_CHECK_STATUS_VAR(status);

    {
        DAAL_ASSERT_UNIVERSAL_BUFFER(data, uint32_t, nRows);
        DAAL_ASSERT_UNIVERSAL_BUFFER(fullData, uint32_t, nRows * nFeatures);

        KernelArguments args(5);
        args.set(0, data, AccessModeIds::read);
        args.set(1, fullData, AccessModeIds::write);
        args.set(2, featureId);
        args.set(3, nFeatures);
        args.set(4, nRows);

        KernelRange global_range(nRows);

        context.run(global_range, kernel, args, status);
        DAAL_CHECK_STATUS_VAR(status);
    }

    return status;
}

template <typename algorithmFPType>
services::Status IndexedFeaturesOneAPI<algorithmFPType>::init(NumericTable & nt, const dtrees::internal::FeatureTypes * featureTypes,
                                                              const dtrees::internal::BinParams * pBinPrm)
{
    dtrees::internal::FeatureTypes autoFT;
    if (!featureTypes)
    {
        DAAL_CHECK_MALLOC(autoFT.init(nt));
        featureTypes = &autoFT;
    }

    if (nt.getNumberOfRows() > static_cast<size_t>(UINT_MAX) || nt.getNumberOfColumns() > static_cast<size_t>(UINT_MAX))
    {
        return Status(ErrorBufferSizeIntegerOverflow);
    }

    const uint32_t nC = static_cast<uint32_t>(nt.getNumberOfColumns());
    const uint32_t nR = static_cast<uint32_t>(nt.getNumberOfRows());

    _maxNumIndices          = 0;
    services::Status status = alloc(nC, nR);
    DAAL_CHECK_STATUS_VAR(status);

    auto & context = services::internal::getDefaultContext();

<<<<<<< HEAD
    _values     = context.allocate(TypeIds::id<algorithmFPType>(), nR, status);
    _values_buf = context.allocate(TypeIds::id<algorithmFPType>(), nR, status);

    _indices     = context.allocate(TypeIds::id<int>(), nR, status);
    _indices_buf = context.allocate(TypeIds::id<int>(), nR, status);
=======
    _values = context.allocate(TypeIds::id<algorithmFPType>(), nR, &status);
    DAAL_CHECK_STATUS_VAR(status);
    _values_buf = context.allocate(TypeIds::id<algorithmFPType>(), nR, &status);
    DAAL_CHECK_STATUS_VAR(status);

    _indices = context.allocate(TypeIds::id<int>(), nR, &status);
    DAAL_CHECK_STATUS_VAR(status);
    _indices_buf = context.allocate(TypeIds::id<int>(), nR, &status);
    DAAL_CHECK_STATUS_VAR(status);
>>>>>>> 87f145ae

    BlockDescriptor<algorithmFPType> dataBlock;

    if (nt.getDataLayout() == NumericTableIface::soa)
    {
        for (uint32_t i = 0; i < nC; i++)
        {
            DAAL_CHECK_STATUS_VAR(nt.getBlockOfColumnValues(i, 0, nR, readOnly, dataBlock));
            auto dataBuffer = dataBlock.getBuffer();
            DAAL_CHECK_STATUS_VAR(makeIndex(dataBuffer, 0, 1, nR, pBinPrm, _data[i], _entries[i]));
            DAAL_CHECK_STATUS_VAR(nt.releaseBlockOfColumnValues(dataBlock));
        }
    }
    else
    {
        DAAL_CHECK_STATUS_VAR(nt.getBlockOfRows(0, nR, readOnly, dataBlock));
        auto dataBuffer = dataBlock.getBuffer();
        for (uint32_t i = 0; i < nC; i++)
        {
            DAAL_CHECK_STATUS_VAR(makeIndex(dataBuffer, i, nC, nR, pBinPrm, _data[i], _entries[i]));
        }
        DAAL_CHECK_STATUS_VAR(nt.releaseBlockOfRows(dataBlock));
    }

    {
<<<<<<< HEAD
        auto binOffsetsHost = _binOffsets.template get<int>().toHost(ReadWriteMode::writeOnly, status);
        DAAL_CHECK_STATUS_VAR(status);

        size_t total = 0;
        for (size_t i = 0; i < nC; i++)
=======
        DAAL_ASSERT_UNIVERSAL_BUFFER(_binOffsets, uint32_t, nC + 1);
        auto binOffsetsHost = _binOffsets.template get<int>().toHost(ReadWriteMode::writeOnly, &status);
        DAAL_CHECK_STATUS_VAR(status);
        int total = 0;
        for (uint32_t i = 0; i < nC; i++)
>>>>>>> 87f145ae
        {
            DAAL_CHECK_STATUS_VAR(storeColumn(_data[i], _fullData, i, nC, nR));
            binOffsetsHost.get()[i] = total;
            _entries[i].offset      = total;
            total += _entries[i].numIndices;
        }
        binOffsetsHost.get()[nC] = total;
        _totalBins               = total;
    }

    return status;
}

template <typename algorithmFPType>
services::Status TreeNodeStorage::allocate(const gbt::internal::IndexedFeaturesOneAPI<algorithmFPType> & indexedFeatures)
{
    services::Status status;
    auto & context = services::internal::getDefaultContext();

<<<<<<< HEAD
    _histogramsForFeatures = context.allocate(TypeIds::id<algorithmFPType>(), indexedFeatures.totalBins() * 2, status);
=======
    DAAL_OVERFLOW_CHECK_BY_MULTIPLICATION(uint32_t, indexedFeatures.totalBins(), 2);
    _histogramsForFeatures = context.allocate(TypeIds::id<algorithmFPType>(), indexedFeatures.totalBins() * 2, &status);
>>>>>>> 87f145ae

    return status;
}

template <typename algorithmFPType>
BestSplitOneAPI<algorithmFPType>::BestSplitOneAPI()
    : _impurityDecrease(-services::internal::MaxVal<algorithmFPType>::get()),
      _featureIndex(-1),
      _featureValue(0),
      _leftGTotal(0.0),
      _leftHTotal(0.0),
      _rightGTotal(0.0),
      _rightHTotal(0.0)
{}

} /* namespace internal */
} // namespace gbt
} /* namespace algorithms */
} /* namespace daal */<|MERGE_RESOLUTION|>--- conflicted
+++ resolved
@@ -69,30 +69,12 @@
 }
 
 template <typename algorithmFPType>
-<<<<<<< HEAD
 static services::Status buildProgram(ClKernelFactoryIface & factory)
-=======
-static services::Status __buildProgram(ClKernelFactoryIface & factory)
->>>>>>> 87f145ae
 {
     services::Status status;
 
     DAAL_ITTNOTIFY_SCOPED_TASK(compute.buildProgram);
 
-<<<<<<< HEAD
-    {
-        auto fptype_name    = getKeyFPType<algorithmFPType>();
-        auto radixtype_name = getOpenCLKeyType<typename GetIntegerTypeForFPType<algorithmFPType>::Type>("radixIntType");
-        auto build_options  = fptype_name + radixtype_name;
-        build_options.add("-cl-std=CL1.2");
-
-        services::String cachekey("__daal_algorithms_gbt_common_");
-        cachekey.add(fptype_name);
-        cachekey.add(radixtype_name);
-        factory.build(ExecutionTargetIds::device, cachekey.c_str(), gbt_common_kernels, build_options.c_str(), status);
-        DAAL_CHECK_STATUS_VAR(status);
-    }
-=======
     auto fptype_name    = getKeyFPType<algorithmFPType>();
     auto radixtype_name = getOpenCLKeyType<typename GetIntegerTypeForFPType<algorithmFPType>::Type>("radixIntType");
     auto build_options  = fptype_name + radixtype_name;
@@ -101,8 +83,7 @@
     services::String cachekey("__daal_algorithms_gbt_common_");
     cachekey.add(fptype_name);
     cachekey.add(radixtype_name);
-    factory.build(ExecutionTargetIds::device, cachekey.c_str(), gbt_common_kernels, build_options.c_str(), &status);
->>>>>>> 87f145ae
+    factory.build(ExecutionTargetIds::device, cachekey.c_str(), gbt_common_kernels, build_options.c_str(), status);
 
     return status;
 }
@@ -145,19 +126,12 @@
         DAAL_CHECK_STATUS_VAR(status);
     }
 
-<<<<<<< HEAD
+    DAAL_OVERFLOW_CHECK_BY_MULTIPLICATION(uint32_t, nR, nC);
     _fullData = context.allocate(TypeId::uint32, nR * nC, status);
     DAAL_CHECK_STATUS_VAR(status);
 
+    DAAL_OVERFLOW_CHECK_BY_ADDING(uint32_t, nC, 1);
     _binOffsets = context.allocate(TypeId::uint32, nC + 1, status);
-=======
-    DAAL_OVERFLOW_CHECK_BY_MULTIPLICATION(uint32_t, nR, nC);
-    _fullData = context.allocate(TypeId::uint32, nR * nC, &status);
-    DAAL_CHECK_STATUS_VAR(status);
-
-    DAAL_OVERFLOW_CHECK_BY_ADDING(uint32_t, nC, 1);
-    _binOffsets = context.allocate(TypeId::uint32, nC + 1, &status);
->>>>>>> 87f145ae
     DAAL_CHECK_STATUS_VAR(status);
 
     _entries = new FeatureEntry[nC];
@@ -179,16 +153,9 @@
 
     auto & context = services::internal::getDefaultContext();
     auto & factory = context.getClKernelFactory();
-<<<<<<< HEAD
-    status |= buildProgram<algorithmFPType>(factory);
-    DAAL_CHECK_STATUS_VAR(status);
+    DAAL_CHECK_STATUS_VAR(buildProgram<algorithmFPType>(factory));
 
     auto kernel = factory.getKernel("extractColumn", status);
-=======
-    DAAL_CHECK_STATUS_VAR(__buildProgram<algorithmFPType>(factory));
-
-    auto kernel = factory.getKernel("extractColumn", &status);
->>>>>>> 87f145ae
     DAAL_CHECK_STATUS_VAR(status);
 
     {
@@ -213,11 +180,10 @@
 }
 
 template <typename algorithmFPType>
-<<<<<<< HEAD
-services::Status IndexedFeaturesOneAPI<algorithmFPType>::radixScan(UniversalBuffer & values, UniversalBuffer & partialHists, int nRows, int bitOffset,
-                                                                   int localSize, int nLocalHists)
-{
-    DAAL_ITTNOTIFY_SCOPED_TASK(indexedFeatures.radixScan);
+services::Status IndexedFeaturesOneAPI<algorithmFPType>::collectBinBorders(UniversalBuffer & values, UniversalBuffer & binOffsets,
+                                                                           UniversalBuffer & binBorders, uint32_t nRows, uint32_t maxBins)
+{
+    DAAL_ITTNOTIFY_SCOPED_TASK(indexedFeatures.collectBinBorders);
 
     services::Status status;
 
@@ -226,180 +192,7 @@
     status |= buildProgram<algorithmFPType>(factory);
     DAAL_CHECK_STATUS_VAR(status);
 
-    auto kernel = factory.getKernel("radixScan", status);
-    DAAL_CHECK_STATUS_VAR(status);
-
-    {
-        KernelArguments args(4);
-        args.set(0, values, AccessModeIds::read);
-        args.set(1, partialHists, AccessModeIds::write);
-        args.set(2, nRows);
-        args.set(3, bitOffset);
-
-        KernelRange local_range(localSize);
-        KernelRange global_range(localSize * nLocalHists);
-
-        KernelNDRange range(1);
-        range.global(global_range, status);
-        DAAL_CHECK_STATUS_VAR(status);
-        range.local(local_range, status);
-        DAAL_CHECK_STATUS_VAR(status);
-
-        context.run(range, kernel, args, status);
-        DAAL_CHECK_STATUS_VAR(status);
-    }
-
-    return status;
-}
-
-template <typename algorithmFPType>
-services::Status IndexedFeaturesOneAPI<algorithmFPType>::radixHistScan(UniversalBuffer & partialHists, UniversalBuffer & partialPrefixHists,
-                                                                       int localSize, int nSubgroupHists)
-{
-    DAAL_ITTNOTIFY_SCOPED_TASK(indexedFeatures.radixHistScan);
-
-    services::Status status;
-
-    auto & context = services::internal::getDefaultContext();
-    auto & factory = context.getClKernelFactory();
-    status |= buildProgram<algorithmFPType>(factory);
-    DAAL_CHECK_STATUS_VAR(status);
-
-    auto kernel = factory.getKernel("radixHistScan", status);
-    DAAL_CHECK_STATUS_VAR(status);
-
-    {
-        KernelArguments args(3);
-        args.set(0, partialHists, AccessModeIds::read);
-        args.set(1, partialPrefixHists, AccessModeIds::write);
-        args.set(2, nSubgroupHists);
-
-        KernelRange local_range(localSize);
-        KernelRange global_range(localSize);
-
-        KernelNDRange range(1);
-        range.global(global_range, status);
-        DAAL_CHECK_STATUS_VAR(status);
-        range.local(local_range, status);
-        DAAL_CHECK_STATUS_VAR(status);
-
-        context.run(range, kernel, args, status);
-        DAAL_CHECK_STATUS_VAR(status);
-    }
-
-    return status;
-}
-
-template <typename algorithmFPType>
-services::Status IndexedFeaturesOneAPI<algorithmFPType>::radixReorder(UniversalBuffer & valuesSrc, UniversalBuffer & indicesSrc,
-                                                                      UniversalBuffer & partialPrefixHists, UniversalBuffer & valuesDst,
-                                                                      UniversalBuffer & indicesDst, int nRows, int bitOffset, int localSize,
-                                                                      int nLocalHists)
-{
-    DAAL_ITTNOTIFY_SCOPED_TASK(indexedFeatures.radixReorder);
-
-    services::Status status;
-
-    auto & context = services::internal::getDefaultContext();
-    auto & factory = context.getClKernelFactory();
-    status |= buildProgram<algorithmFPType>(factory);
-    DAAL_CHECK_STATUS_VAR(status);
-
-    auto kernel = factory.getKernel("radixReorder", status);
-    DAAL_CHECK_STATUS_VAR(status);
-
-    {
-        KernelArguments args(7);
-        args.set(0, valuesSrc, AccessModeIds::read);
-        args.set(1, indicesSrc, AccessModeIds::read);
-        args.set(2, partialPrefixHists, AccessModeIds::read);
-        args.set(3, valuesDst, AccessModeIds::write);
-        args.set(4, indicesDst, AccessModeIds::write);
-        args.set(5, nRows);
-        args.set(6, bitOffset);
-
-        KernelRange local_range(localSize);
-        KernelRange global_range(localSize * nLocalHists);
-
-        KernelNDRange range(1);
-        range.global(global_range, status);
-        DAAL_CHECK_STATUS_VAR(status);
-        range.local(local_range, status);
-        DAAL_CHECK_STATUS_VAR(status);
-
-        context.run(range, kernel, args, status);
-        DAAL_CHECK_STATUS_VAR(status);
-    }
-
-    return status;
-}
-
-template <typename algorithmFPType>
-services::Status IndexedFeaturesOneAPI<algorithmFPType>::radixSort(UniversalBuffer & values, UniversalBuffer & indices, UniversalBuffer & values_buf,
-                                                                   UniversalBuffer & indices_buf, int nRows)
-{
-    services::Status status;
-
-    auto & context = services::internal::getDefaultContext();
-
-    const int radixBits      = 4;
-    const int subSize        = _preferableSubGroup;
-    const int localSize      = _preferableSubGroup;
-    const int nLocalHists    = 1024 * localSize < nRows ? 1024 : (nRows / localSize) + !!(nRows % localSize);
-    const int nSubgroupHists = nLocalHists * (localSize / subSize);
-
-    auto partialHists       = context.allocate(TypeIds::id<int>(), (nSubgroupHists + 1) << _radixBits, status);
-    auto partialPrefixHists = context.allocate(TypeIds::id<int>(), (nSubgroupHists + 1) << _radixBits, status);
-
-    DAAL_CHECK_STATUS_VAR(status);
-
-    size_t rev = 0;
-
-    for (size_t bitOffset = 0; bitOffset < 8 * sizeof(algorithmFPType); bitOffset += radixBits, rev ^= 1)
-    {
-        if (!rev)
-        {
-            DAAL_CHECK_STATUS_VAR(radixScan(values, partialHists, nRows, bitOffset, localSize, nLocalHists));
-            DAAL_CHECK_STATUS_VAR(radixHistScan(partialHists, partialPrefixHists, localSize, nSubgroupHists));
-            DAAL_CHECK_STATUS_VAR(
-                radixReorder(values, indices, partialPrefixHists, values_buf, indices_buf, nRows, bitOffset, localSize, nLocalHists));
-        }
-        else
-        {
-            DAAL_CHECK_STATUS_VAR(radixScan(values_buf, partialHists, nRows, bitOffset, localSize, nLocalHists));
-            DAAL_CHECK_STATUS_VAR(radixHistScan(partialHists, partialPrefixHists, localSize, nSubgroupHists));
-            DAAL_CHECK_STATUS_VAR(
-                radixReorder(values_buf, indices_buf, partialPrefixHists, values, indices, nRows, bitOffset, localSize, nLocalHists));
-        }
-    }
-
-    DAAL_ASSERT(rev == 0); // if not, we need to swap values/indices and values_buf/indices_buf
-
-    return status;
-}
-
-template <typename algorithmFPType>
-=======
->>>>>>> 87f145ae
-services::Status IndexedFeaturesOneAPI<algorithmFPType>::collectBinBorders(UniversalBuffer & values, UniversalBuffer & binOffsets,
-                                                                           UniversalBuffer & binBorders, uint32_t nRows, uint32_t maxBins)
-{
-    DAAL_ITTNOTIFY_SCOPED_TASK(indexedFeatures.collectBinBorders);
-
-    services::Status status;
-
-    auto & context = services::internal::getDefaultContext();
-    auto & factory = context.getClKernelFactory();
-<<<<<<< HEAD
-    status |= buildProgram<algorithmFPType>(factory);
-    DAAL_CHECK_STATUS_VAR(status);
-
     auto kernel = factory.getKernel("collectBinBorders", status);
-=======
-    DAAL_CHECK_STATUS_VAR(__buildProgram<algorithmFPType>(factory));
-
-    auto kernel = factory.getKernel("collectBinBorders", &status);
->>>>>>> 87f145ae
     DAAL_CHECK_STATUS_VAR(status);
 
     {
@@ -432,16 +225,10 @@
 
     auto & context = services::internal::getDefaultContext();
     auto & factory = context.getClKernelFactory();
-<<<<<<< HEAD
     status |= buildProgram<algorithmFPType>(factory);
     DAAL_CHECK_STATUS_VAR(status);
 
     auto kernel = factory.getKernel("computeBins", status);
-=======
-    DAAL_CHECK_STATUS_VAR(__buildProgram<algorithmFPType>(factory));
-
-    auto kernel = factory.getKernel("computeBins", &status);
->>>>>>> 87f145ae
     DAAL_CHECK_STATUS_VAR(status);
 
     {
@@ -487,27 +274,15 @@
     const uint32_t localSize    = _preferableSubGroup;
     const uint32_t nLocalBlocks = 1024 * localSize < nRows ? 1024 : (nRows / localSize) + !!(nRows % localSize);
 
-<<<<<<< HEAD
     auto binOffsets = context.allocate(TypeIds::id<int>(), maxBins, status);
+    DAAL_CHECK_STATUS_VAR(status);
     auto binBorders = context.allocate(TypeIds::id<algorithmFPType>(), maxBins, status);
-
-    DAAL_CHECK_STATUS_VAR(status);
-
-    {
+    DAAL_CHECK_STATUS_VAR(status);
+
+    {
+        DAAL_ASSERT_UNIVERSAL_BUFFER(binOffsets, int, maxBins);
         auto binOffsetsHost = binOffsets.template get<int>().toHost(ReadWriteMode::writeOnly, status);
         DAAL_CHECK_STATUS_VAR(status);
-
-=======
-    auto binOffsets = context.allocate(TypeIds::id<int>(), maxBins, &status);
-    DAAL_CHECK_STATUS_VAR(status);
-    auto binBorders = context.allocate(TypeIds::id<algorithmFPType>(), maxBins, &status);
-    DAAL_CHECK_STATUS_VAR(status);
-
-    {
-        DAAL_ASSERT_UNIVERSAL_BUFFER(binOffsets, int, maxBins);
-        auto binOffsetsHost = binOffsets.template get<int>().toHost(ReadWriteMode::writeOnly, &status);
-        DAAL_CHECK_STATUS_VAR(status);
->>>>>>> 87f145ae
         int offset = 0;
         for (int i = 0; i < maxBins; i++)
         {
@@ -520,16 +295,10 @@
 
     uint32_t nBins = 0;
     {
-<<<<<<< HEAD
+        DAAL_ASSERT_UNIVERSAL_BUFFER(binBorders, algorithmFPType, maxBins);
         auto binBordersHost = binBorders.template get<algorithmFPType>().toHost(ReadWriteMode::readWrite, status);
         DAAL_CHECK_STATUS_VAR(status);
-        for (int i = 0; i < maxBins; i++)
-=======
-        DAAL_ASSERT_UNIVERSAL_BUFFER(binBorders, algorithmFPType, maxBins);
-        auto binBordersHost = binBorders.template get<algorithmFPType>().toHost(ReadWriteMode::readWrite, &status);
-        DAAL_CHECK_STATUS_VAR(status);
         for (uint32_t i = 0; i < maxBins; i++)
->>>>>>> 87f145ae
         {
             if (nBins == 0 || (nBins > 0 && binBordersHost.get()[i] != binBordersHost.get()[nBins - 1]))
             {
@@ -568,16 +337,10 @@
 
     auto & context = services::internal::getDefaultContext();
     auto & factory = context.getClKernelFactory();
-<<<<<<< HEAD
     status |= buildProgram<algorithmFPType>(factory);
     DAAL_CHECK_STATUS_VAR(status);
 
     auto kernel = factory.getKernel("storeColumn", status);
-=======
-    DAAL_CHECK_STATUS_VAR(__buildProgram<algorithmFPType>(factory));
-
-    auto kernel = factory.getKernel("storeColumn", &status);
->>>>>>> 87f145ae
     DAAL_CHECK_STATUS_VAR(status);
 
     {
@@ -625,23 +388,15 @@
 
     auto & context = services::internal::getDefaultContext();
 
-<<<<<<< HEAD
-    _values     = context.allocate(TypeIds::id<algorithmFPType>(), nR, status);
+    _values = context.allocate(TypeIds::id<algorithmFPType>(), nR, status);
+    DAAL_CHECK_STATUS_VAR(status);
     _values_buf = context.allocate(TypeIds::id<algorithmFPType>(), nR, status);
-
-    _indices     = context.allocate(TypeIds::id<int>(), nR, status);
+    DAAL_CHECK_STATUS_VAR(status);
+
+    _indices = context.allocate(TypeIds::id<int>(), nR, status);
+    DAAL_CHECK_STATUS_VAR(status);
     _indices_buf = context.allocate(TypeIds::id<int>(), nR, status);
-=======
-    _values = context.allocate(TypeIds::id<algorithmFPType>(), nR, &status);
-    DAAL_CHECK_STATUS_VAR(status);
-    _values_buf = context.allocate(TypeIds::id<algorithmFPType>(), nR, &status);
-    DAAL_CHECK_STATUS_VAR(status);
-
-    _indices = context.allocate(TypeIds::id<int>(), nR, &status);
-    DAAL_CHECK_STATUS_VAR(status);
-    _indices_buf = context.allocate(TypeIds::id<int>(), nR, &status);
-    DAAL_CHECK_STATUS_VAR(status);
->>>>>>> 87f145ae
+    DAAL_CHECK_STATUS_VAR(status);
 
     BlockDescriptor<algorithmFPType> dataBlock;
 
@@ -667,19 +422,11 @@
     }
 
     {
-<<<<<<< HEAD
+        DAAL_ASSERT_UNIVERSAL_BUFFER(_binOffsets, uint32_t, nC + 1);
         auto binOffsetsHost = _binOffsets.template get<int>().toHost(ReadWriteMode::writeOnly, status);
-        DAAL_CHECK_STATUS_VAR(status);
-
-        size_t total = 0;
-        for (size_t i = 0; i < nC; i++)
-=======
-        DAAL_ASSERT_UNIVERSAL_BUFFER(_binOffsets, uint32_t, nC + 1);
-        auto binOffsetsHost = _binOffsets.template get<int>().toHost(ReadWriteMode::writeOnly, &status);
         DAAL_CHECK_STATUS_VAR(status);
         int total = 0;
         for (uint32_t i = 0; i < nC; i++)
->>>>>>> 87f145ae
         {
             DAAL_CHECK_STATUS_VAR(storeColumn(_data[i], _fullData, i, nC, nR));
             binOffsetsHost.get()[i] = total;
@@ -699,12 +446,8 @@
     services::Status status;
     auto & context = services::internal::getDefaultContext();
 
-<<<<<<< HEAD
+    DAAL_OVERFLOW_CHECK_BY_MULTIPLICATION(uint32_t, indexedFeatures.totalBins(), 2);
     _histogramsForFeatures = context.allocate(TypeIds::id<algorithmFPType>(), indexedFeatures.totalBins() * 2, status);
-=======
-    DAAL_OVERFLOW_CHECK_BY_MULTIPLICATION(uint32_t, indexedFeatures.totalBins(), 2);
-    _histogramsForFeatures = context.allocate(TypeIds::id<algorithmFPType>(), indexedFeatures.totalBins() * 2, &status);
->>>>>>> 87f145ae
 
     return status;
 }
