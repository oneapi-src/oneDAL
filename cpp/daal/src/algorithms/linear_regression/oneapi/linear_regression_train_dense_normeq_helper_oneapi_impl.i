/* file: linear_regression_train_dense_normeq_helper_oneapi_impl.i */
/*******************************************************************************
* Copyright 2014-2020 Intel Corporation
*
* Licensed under the Apache License, Version 2.0 (the "License");
* you may not use this file except in compliance with the License.
* You may obtain a copy of the License at
*
*     http://www.apache.org/licenses/LICENSE-2.0
*
* Unless required by applicable law or agreed to in writing, software
* distributed under the License is distributed on an "AS IS" BASIS,
* WITHOUT WARRANTIES OR CONDITIONS OF ANY KIND, either express or implied.
* See the License for the specific language governing permissions and
* limitations under the License.
*******************************************************************************/

/*
//++
//  Implementation of auxiliary functions for linear regression
//  Normal Equations (normEqDense) method.
//--
*/

#ifndef __LINEAR_REGRESSION_TRAIN_DENSE_NORMEQ_HELPER_ONEAPI_IMPL_I__
#define __LINEAR_REGRESSION_TRAIN_DENSE_NORMEQ_HELPER_ONEAPI_IMPL_I__

#include "src/algorithms/linear_regression/oneapi/linear_regression_train_kernel_oneapi.h"
#include "services/internal/execution_context.h"
#include "src/algorithms/linear_regression/oneapi/cl_kernel/helper_beta_copy.cl"
#include "services/internal/sycl/daal_defines_sycl.h"
#include "src/services/service_data_utils.h"

namespace daal
{
namespace algorithms
{
namespace linear_regression
{
namespace training
{
namespace internal
{
using namespace daal::services::internal::sycl;

template <typename algorithmFPType>
services::Status KernelHelperOneAPI<algorithmFPType>::computeBetasImpl(const size_t p, services::internal::Buffer<algorithmFPType> & a,
                                                                       const size_t ny, services::internal::Buffer<algorithmFPType> & b,
                                                                       const bool inteceptFlag) const
{
    return linear_model::normal_equations::training::internal::FinalizeKernelOneAPI<algorithmFPType>::solveSystem(p, a, ny, b);
}

template <typename algorithmFPType>
services::Status KernelHelperOneAPI<algorithmFPType>::copyBetaToResult(const services::internal::Buffer<algorithmFPType> & betaTmp,
                                                                       services::internal::Buffer<algorithmFPType> & betaRes, const size_t nBetas,
                                                                       const size_t nResponses, const bool interceptFlag) const
{
    services::Status status;

    const size_t nBetasIntercept = interceptFlag ? nBetas : (nBetas - 1);
    const size_t intercept       = interceptFlag ? 1 : 0;

    ExecutionContextIface & ctx    = services::internal::getDefaultContext();
    ClKernelFactoryIface & factory = ctx.getClKernelFactory();

    const services::String options = getKeyFPType<algorithmFPType>();
    services::String cachekey("__daal_algorithms_linear_regression_training_helper_");
    cachekey.add(options);
<<<<<<< HEAD
    factory.build(ExecutionTargetIds::device, cachekey.c_str(), clKernelHelperBetaCopy, options.c_str());
 
=======
    factory.build(ExecutionTargetIds::device, cachekey.c_str(), clKernelHelperBetaCopy, options.c_str(), status);
    DAAL_CHECK_STATUS_VAR(status);

>>>>>>> 72eb8110
    const char * const kernelName = "copyBeta";
    KernelPtr kernel              = factory.getKernel(kernelName, status);
    DAAL_CHECK_STATUS_VAR(status);

    KernelArguments args(5, status);
<<<<<<< HEAD
    DAAL_ASSERT_UNIVERSAL_BUFFER(betaTmp, algorithmFPType, );
    args.set(0, /*const __global algorithmFPType * src =*/betaTmp, AccessModeIds::read);
    DAAL_ASSERT(nBetas <= services::internal::MaxVal<uint32_t>::get());
    args.set(1, /*uint nCols =*/static_cast<uint32_t>(nBetas));
    DAAL_ASSERT(nBetasIntercept <= services::internal::MaxVal<uint32_t>::get());
    args.set(2, /*uint nColsSrcs =*/static_cast<uint32_t>(nBetasIntercept));
    DAAL_ASSERT_UNIVERSAL_BUFFER(betaRes, algorithmFPType, nBetas);
=======
    DAAL_CHECK_STATUS_VAR(status);
    args.set(0, betaTmp, AccessModeIds::read);
    args.set(1, nBetas);
    args.set(2, nBetasIntercept);
>>>>>>> 72eb8110
    args.set(3, betaRes, AccessModeIds::write);
    DAAL_ASSERT(intercept <= services::internal::MaxVal<uint32_t>::get());
    args.set(4, /*uint intercept =*/static_cast<uint32_t>(intercept));

    KernelRange range(nResponses, nBetas);

    ctx.run(range, kernel, args, status);

    return status;
}

} // namespace internal
} // namespace training
} // namespace linear_regression
} // namespace algorithms
} // namespace daal

#endif<|MERGE_RESOLUTION|>--- conflicted
+++ resolved
@@ -67,20 +67,15 @@
     const services::String options = getKeyFPType<algorithmFPType>();
     services::String cachekey("__daal_algorithms_linear_regression_training_helper_");
     cachekey.add(options);
-<<<<<<< HEAD
-    factory.build(ExecutionTargetIds::device, cachekey.c_str(), clKernelHelperBetaCopy, options.c_str());
- 
-=======
+
     factory.build(ExecutionTargetIds::device, cachekey.c_str(), clKernelHelperBetaCopy, options.c_str(), status);
     DAAL_CHECK_STATUS_VAR(status);
 
->>>>>>> 72eb8110
     const char * const kernelName = "copyBeta";
     KernelPtr kernel              = factory.getKernel(kernelName, status);
     DAAL_CHECK_STATUS_VAR(status);
 
     KernelArguments args(5, status);
-<<<<<<< HEAD
     DAAL_ASSERT_UNIVERSAL_BUFFER(betaTmp, algorithmFPType, );
     args.set(0, /*const __global algorithmFPType * src =*/betaTmp, AccessModeIds::read);
     DAAL_ASSERT(nBetas <= services::internal::MaxVal<uint32_t>::get());
@@ -88,12 +83,6 @@
     DAAL_ASSERT(nBetasIntercept <= services::internal::MaxVal<uint32_t>::get());
     args.set(2, /*uint nColsSrcs =*/static_cast<uint32_t>(nBetasIntercept));
     DAAL_ASSERT_UNIVERSAL_BUFFER(betaRes, algorithmFPType, nBetas);
-=======
-    DAAL_CHECK_STATUS_VAR(status);
-    args.set(0, betaTmp, AccessModeIds::read);
-    args.set(1, nBetas);
-    args.set(2, nBetasIntercept);
->>>>>>> 72eb8110
     args.set(3, betaRes, AccessModeIds::write);
     DAAL_ASSERT(intercept <= services::internal::MaxVal<uint32_t>::get());
     args.set(4, /*uint intercept =*/static_cast<uint32_t>(intercept));
