/* file: kmeans_container.h */
/*******************************************************************************
* Copyright 2014-2020 Intel Corporation
*
* Licensed under the Apache License, Version 2.0 (the "License");
* you may not use this file except in compliance with the License.
* You may obtain a copy of the License at
*
*     http://www.apache.org/licenses/LICENSE-2.0
*
* Unless required by applicable law or agreed to in writing, software
* distributed under the License is distributed on an "AS IS" BASIS,
* WITHOUT WARRANTIES OR CONDITIONS OF ANY KIND, either express or implied.
* See the License for the specific language governing permissions and
* limitations under the License.
*******************************************************************************/

/*
//++
//  Implementation of K-means algorithm container -- a class that contains
//  Lloyd K-means kernels for supported architectures.
//--
*/

#ifndef __KMEANS_CONTAINER_H__
#define __KMEANS_CONTAINER_H__

#include "algorithms/kmeans/kmeans_types.h"
#include "algorithms/kmeans/kmeans_batch.h"
#include "algorithms/kmeans/kmeans_distributed.h"
#include "src/algorithms/kmeans/kmeans_lloyd_kernel.h"
#include "src/algorithms/kmeans/oneapi/kmeans_dense_lloyd_batch_kernel_ucapi.h"
<<<<<<< HEAD
#include "sycl/internal/execution_context.h"
=======
#include "src/algorithms/kmeans/oneapi/kmeans_lloyd_distr_step1_kernel_ucapi.h"
#include "src/algorithms/kmeans/oneapi/kmeans_lloyd_distr_step2_kernel_ucapi.h"
#include "services/internal/sycl/execution_context.h"
>>>>>>> 9e658f481... Move SYCL-related functionality to internal (#1028)

#include "src/data_management/service_numeric_table.h"

namespace daal
{
namespace algorithms
{
namespace kmeans
{
namespace interface2
{
template <typename algorithmFPType, Method method, CpuType cpu>
BatchContainer<algorithmFPType, method, cpu>::BatchContainer(daal::services::Environment::env * daalEnv)
{
    auto & context    = services::internal::getDefaultContext();
    auto & deviceInfo = context.getInfoDevice();

    if (deviceInfo.isCpu)
    {
        __DAAL_INITIALIZE_KERNELS(internal::KMeansBatchKernel, method, algorithmFPType);
    }
    else
    {
        _kernel = new internal::KMeansDenseLloydBatchKernelUCAPI<algorithmFPType>();
    }
}

template <typename algorithmFPType, Method method, CpuType cpu>
BatchContainer<algorithmFPType, method, cpu>::~BatchContainer()
{
    __DAAL_DEINITIALIZE_KERNELS();
}

template <typename algorithmFPType, Method method, CpuType cpu>
services::Status BatchContainer<algorithmFPType, method, cpu>::compute()
{
    auto & context    = services::internal::getDefaultContext();
    auto & deviceInfo = context.getInfoDevice();

    Input * input   = static_cast<Input *>(_in);
    Result * result = static_cast<Result *>(_res);

    NumericTable * a[lastInputId + 1] = { input->get(data).get(), input->get(inputCentroids).get() };

    NumericTable * r[lastResultId + 1] = { result->get(centroids).get(), result->get(assignments).get(), result->get(objectiveFunction).get(),
                                           result->get(nIterations).get() };

    Parameter * par                        = static_cast<Parameter *>(_par);
    daal::services::Environment::env & env = *_env;

    if (deviceInfo.isCpu || method != lloydDense)
    {
        __DAAL_CALL_KERNEL(env, internal::KMeansBatchKernel, __DAAL_KERNEL_ARGUMENTS(method, algorithmFPType), compute, a, r, par);
    }
    else
    {
        return ((internal::KMeansDenseLloydBatchKernelUCAPI<algorithmFPType> *)(_kernel))->compute(a, r, par);
    }
}

template <typename algorithmFPType, Method method, CpuType cpu>
DistributedContainer<step1Local, algorithmFPType, method, cpu>::DistributedContainer(daal::services::Environment::env * daalEnv)
{
<<<<<<< HEAD
    __DAAL_INITIALIZE_KERNELS(internal::KMeansDistributedStep1Kernel, method, algorithmFPType);
=======
    auto & context    = services::internal::getDefaultContext();
    auto & deviceInfo = context.getInfoDevice();

    if (deviceInfo.isCpu)
    {
        __DAAL_INITIALIZE_KERNELS(internal::KMeansDistributedStep1Kernel, method, algorithmFPType);
    }
    else
    {
        __DAAL_INITIALIZE_KERNELS_SYCL(internal::KMeansDistributedStep1KernelUCAPI, algorithmFPType);
    }
>>>>>>> 9e658f481... Move SYCL-related functionality to internal (#1028)
}

template <typename algorithmFPType, Method method, CpuType cpu>
DistributedContainer<step1Local, algorithmFPType, method, cpu>::~DistributedContainer()
{
    __DAAL_DEINITIALIZE_KERNELS();
}

template <typename algorithmFPType, Method method, CpuType cpu>
services::Status DistributedContainer<step1Local, algorithmFPType, method, cpu>::compute()
{
    Input * input        = static_cast<Input *>(_in);
    PartialResult * pres = static_cast<PartialResult *>(_pres);
    Parameter * par      = static_cast<Parameter *>(_par);

    const size_t na = 2;
    NumericTable * a[na];
    a[0] = static_cast<NumericTable *>(input->get(data).get());
    a[1] = static_cast<NumericTable *>(input->get(inputCentroids).get());

    const size_t isAssignments = par->resultsToEvaluate & computeAssignments || par->assignFlag;
    const size_t nr            = 5 + isAssignments;
    NumericTable * r[6];
    r[0] = static_cast<NumericTable *>(pres->get(nObservations).get());
    r[1] = static_cast<NumericTable *>(pres->get(partialSums).get());
    r[2] = static_cast<NumericTable *>(pres->get(partialObjectiveFunction).get());
    r[3] = static_cast<NumericTable *>(pres->get(partialCandidatesDistances).get());
    r[4] = static_cast<NumericTable *>(pres->get(partialCandidatesCentroids).get());
    if (isAssignments)
    {
        r[5] = static_cast<NumericTable *>(pres->get(partialAssignments).get());
    }

<<<<<<< HEAD
=======
    auto & context    = services::internal::getDefaultContext();
    auto & deviceInfo = context.getInfoDevice();

>>>>>>> 9e658f481... Move SYCL-related functionality to internal (#1028)
    daal::services::Environment::env & env = *_env;

    __DAAL_CALL_KERNEL(env, internal::KMeansDistributedStep1Kernel, __DAAL_KERNEL_ARGUMENTS(method, algorithmFPType), compute, na, a, nr, r, par);
}

template <typename algorithmFPType, Method method, CpuType cpu>
services::Status DistributedContainer<step1Local, algorithmFPType, method, cpu>::finalizeCompute()
{
    PartialResult * pres = static_cast<PartialResult *>(_pres);
    Result * res         = static_cast<Result *>(_res);
    Parameter * par      = static_cast<Parameter *>(_par);

    const size_t na = 1;
    NumericTable * a[na];
    a[0] = static_cast<NumericTable *>(pres->get(partialAssignments).get());

    const size_t nr = 1;
    NumericTable * r[nr];
    r[0] = static_cast<NumericTable *>(res->get(assignments).get());

    daal::services::Environment::env & env = *_env;
<<<<<<< HEAD
=======
    auto & context                         = services::internal::getDefaultContext();
    auto & deviceInfo                      = context.getInfoDevice();
>>>>>>> 9e658f481... Move SYCL-related functionality to internal (#1028)

    __DAAL_CALL_KERNEL(env, internal::KMeansDistributedStep1Kernel, __DAAL_KERNEL_ARGUMENTS(method, algorithmFPType), finalizeCompute, na, a, nr, r,
                       par);
}

template <typename algorithmFPType, Method method, CpuType cpu>
DistributedContainer<step2Master, algorithmFPType, method, cpu>::DistributedContainer(daal::services::Environment::env * daalEnv)
{
<<<<<<< HEAD
    __DAAL_INITIALIZE_KERNELS(internal::KMeansDistributedStep2Kernel, method, algorithmFPType);
=======
    auto & context    = services::internal::getDefaultContext();
    auto & deviceInfo = context.getInfoDevice();

    if (deviceInfo.isCpu)
    {
        __DAAL_INITIALIZE_KERNELS(internal::KMeansDistributedStep2Kernel, method, algorithmFPType);
    }
    else
    {
        _kernel = new internal::KMeansDistributedStep2KernelUCAPI<algorithmFPType>();
    }
>>>>>>> 9e658f481... Move SYCL-related functionality to internal (#1028)
}

template <typename algorithmFPType, Method method, CpuType cpu>
DistributedContainer<step2Master, algorithmFPType, method, cpu>::~DistributedContainer()
{
    __DAAL_DEINITIALIZE_KERNELS();
}

template <typename algorithmFPType, Method method, CpuType cpu>
services::Status DistributedContainer<step2Master, algorithmFPType, method, cpu>::compute()
{
    DistributedStep2MasterInput * input       = static_cast<DistributedStep2MasterInput *>(_in);
    data_management::DataCollection * dcInput = input->get(partialResults).get();
    PartialResult * pres                      = static_cast<PartialResult *>(_pres);

    size_t nPartials = dcInput->size();

    size_t na = nPartials * 5;
    daal::internal::TArray<NumericTable *, cpu> aPtr(na);
    NumericTable ** a = aPtr.get();
    DAAL_CHECK_MALLOC(a);
    for (size_t i = 0; i < nPartials; i++)
    {
        PartialResult * inPres = static_cast<PartialResult *>((*dcInput)[i].get());
        a[i * 5 + 0]           = static_cast<NumericTable *>(inPres->get(nObservations).get());
        a[i * 5 + 1]           = static_cast<NumericTable *>(inPres->get(partialSums).get());
        a[i * 5 + 2]           = static_cast<NumericTable *>(inPres->get(partialObjectiveFunction).get());
        a[i * 5 + 3]           = static_cast<NumericTable *>(inPres->get(partialCandidatesDistances).get());
        a[i * 5 + 4]           = static_cast<NumericTable *>(inPres->get(partialCandidatesCentroids).get());
    }

    const size_t nr = 5;
    NumericTable * r[nr];
    r[0] = static_cast<NumericTable *>(pres->get(nObservations).get());
    r[1] = static_cast<NumericTable *>(pres->get(partialSums).get());
    r[2] = static_cast<NumericTable *>(pres->get(partialObjectiveFunction).get());
    r[3] = static_cast<NumericTable *>(pres->get(partialCandidatesDistances).get());
    r[4] = static_cast<NumericTable *>(pres->get(partialCandidatesCentroids).get());

    Parameter * par                        = static_cast<Parameter *>(_par);
    daal::services::Environment::env & env = *_env;
<<<<<<< HEAD
=======
    auto & context                         = services::internal::getDefaultContext();
    auto & deviceInfo                      = context.getInfoDevice();
>>>>>>> 9e658f481... Move SYCL-related functionality to internal (#1028)

    services::Status s = __DAAL_CALL_KERNEL_STATUS(env, internal::KMeansDistributedStep2Kernel, __DAAL_KERNEL_ARGUMENTS(method, algorithmFPType),
                                                   compute, na, a, nr, r, par);

    dcInput->clear();
    return s;
}

template <typename algorithmFPType, Method method, CpuType cpu>
services::Status DistributedContainer<step2Master, algorithmFPType, method, cpu>::finalizeCompute()
{
    PartialResult * pres = static_cast<PartialResult *>(_pres);
    Result * result      = static_cast<Result *>(_res);

    const size_t na = 5;
    NumericTable * a[na];
    a[0] = static_cast<NumericTable *>(pres->get(nObservations).get());
    a[1] = static_cast<NumericTable *>(pres->get(partialSums).get());
    a[2] = static_cast<NumericTable *>(pres->get(partialObjectiveFunction).get());
    a[3] = static_cast<NumericTable *>(pres->get(partialCandidatesDistances).get());
    a[4] = static_cast<NumericTable *>(pres->get(partialCandidatesCentroids).get());

    const size_t nr = 2;
    NumericTable * r[nr];
    r[0] = static_cast<NumericTable *>(result->get(centroids).get());
    r[1] = static_cast<NumericTable *>(result->get(objectiveFunction).get());

    Parameter * par                        = static_cast<Parameter *>(_par);
    daal::services::Environment::env & env = *_env;
<<<<<<< HEAD
=======
    auto & context                         = services::internal::getDefaultContext();
    auto & deviceInfo                      = context.getInfoDevice();
>>>>>>> 9e658f481... Move SYCL-related functionality to internal (#1028)

    __DAAL_CALL_KERNEL(env, internal::KMeansDistributedStep2Kernel, __DAAL_KERNEL_ARGUMENTS(method, algorithmFPType), finalizeCompute, na, a, nr, r,
                       par);
}

} // namespace interface2
} // namespace kmeans
} // namespace algorithms
} // namespace daal

#endif<|MERGE_RESOLUTION|>--- conflicted
+++ resolved
@@ -30,14 +30,7 @@
 #include "algorithms/kmeans/kmeans_distributed.h"
 #include "src/algorithms/kmeans/kmeans_lloyd_kernel.h"
 #include "src/algorithms/kmeans/oneapi/kmeans_dense_lloyd_batch_kernel_ucapi.h"
-<<<<<<< HEAD
-#include "sycl/internal/execution_context.h"
-=======
-#include "src/algorithms/kmeans/oneapi/kmeans_lloyd_distr_step1_kernel_ucapi.h"
-#include "src/algorithms/kmeans/oneapi/kmeans_lloyd_distr_step2_kernel_ucapi.h"
 #include "services/internal/sycl/execution_context.h"
->>>>>>> 9e658f481... Move SYCL-related functionality to internal (#1028)
-
 #include "src/data_management/service_numeric_table.h"
 
 namespace daal
@@ -100,21 +93,7 @@
 template <typename algorithmFPType, Method method, CpuType cpu>
 DistributedContainer<step1Local, algorithmFPType, method, cpu>::DistributedContainer(daal::services::Environment::env * daalEnv)
 {
-<<<<<<< HEAD
     __DAAL_INITIALIZE_KERNELS(internal::KMeansDistributedStep1Kernel, method, algorithmFPType);
-=======
-    auto & context    = services::internal::getDefaultContext();
-    auto & deviceInfo = context.getInfoDevice();
-
-    if (deviceInfo.isCpu)
-    {
-        __DAAL_INITIALIZE_KERNELS(internal::KMeansDistributedStep1Kernel, method, algorithmFPType);
-    }
-    else
-    {
-        __DAAL_INITIALIZE_KERNELS_SYCL(internal::KMeansDistributedStep1KernelUCAPI, algorithmFPType);
-    }
->>>>>>> 9e658f481... Move SYCL-related functionality to internal (#1028)
 }
 
 template <typename algorithmFPType, Method method, CpuType cpu>
@@ -148,12 +127,6 @@
         r[5] = static_cast<NumericTable *>(pres->get(partialAssignments).get());
     }
 
-<<<<<<< HEAD
-=======
-    auto & context    = services::internal::getDefaultContext();
-    auto & deviceInfo = context.getInfoDevice();
-
->>>>>>> 9e658f481... Move SYCL-related functionality to internal (#1028)
     daal::services::Environment::env & env = *_env;
 
     __DAAL_CALL_KERNEL(env, internal::KMeansDistributedStep1Kernel, __DAAL_KERNEL_ARGUMENTS(method, algorithmFPType), compute, na, a, nr, r, par);
@@ -175,11 +148,6 @@
     r[0] = static_cast<NumericTable *>(res->get(assignments).get());
 
     daal::services::Environment::env & env = *_env;
-<<<<<<< HEAD
-=======
-    auto & context                         = services::internal::getDefaultContext();
-    auto & deviceInfo                      = context.getInfoDevice();
->>>>>>> 9e658f481... Move SYCL-related functionality to internal (#1028)
 
     __DAAL_CALL_KERNEL(env, internal::KMeansDistributedStep1Kernel, __DAAL_KERNEL_ARGUMENTS(method, algorithmFPType), finalizeCompute, na, a, nr, r,
                        par);
@@ -188,21 +156,7 @@
 template <typename algorithmFPType, Method method, CpuType cpu>
 DistributedContainer<step2Master, algorithmFPType, method, cpu>::DistributedContainer(daal::services::Environment::env * daalEnv)
 {
-<<<<<<< HEAD
     __DAAL_INITIALIZE_KERNELS(internal::KMeansDistributedStep2Kernel, method, algorithmFPType);
-=======
-    auto & context    = services::internal::getDefaultContext();
-    auto & deviceInfo = context.getInfoDevice();
-
-    if (deviceInfo.isCpu)
-    {
-        __DAAL_INITIALIZE_KERNELS(internal::KMeansDistributedStep2Kernel, method, algorithmFPType);
-    }
-    else
-    {
-        _kernel = new internal::KMeansDistributedStep2KernelUCAPI<algorithmFPType>();
-    }
->>>>>>> 9e658f481... Move SYCL-related functionality to internal (#1028)
 }
 
 template <typename algorithmFPType, Method method, CpuType cpu>
@@ -244,11 +198,6 @@
 
     Parameter * par                        = static_cast<Parameter *>(_par);
     daal::services::Environment::env & env = *_env;
-<<<<<<< HEAD
-=======
-    auto & context                         = services::internal::getDefaultContext();
-    auto & deviceInfo                      = context.getInfoDevice();
->>>>>>> 9e658f481... Move SYCL-related functionality to internal (#1028)
 
     services::Status s = __DAAL_CALL_KERNEL_STATUS(env, internal::KMeansDistributedStep2Kernel, __DAAL_KERNEL_ARGUMENTS(method, algorithmFPType),
                                                    compute, na, a, nr, r, par);
@@ -278,11 +227,6 @@
 
     Parameter * par                        = static_cast<Parameter *>(_par);
     daal::services::Environment::env & env = *_env;
-<<<<<<< HEAD
-=======
-    auto & context                         = services::internal::getDefaultContext();
-    auto & deviceInfo                      = context.getInfoDevice();
->>>>>>> 9e658f481... Move SYCL-related functionality to internal (#1028)
 
     __DAAL_CALL_KERNEL(env, internal::KMeansDistributedStep2Kernel, __DAAL_KERNEL_ARGUMENTS(method, algorithmFPType), finalizeCompute, na, a, nr, r,
                        par);
