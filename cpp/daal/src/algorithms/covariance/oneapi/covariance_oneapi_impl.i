--- conflicted
+++ resolved
@@ -236,14 +236,9 @@
         const algorithmFPType invNObs        = (algorithmFPType)(1.0) / nObservations;
         const algorithmFPType invNewNObs     = (algorithmFPType)(1.0) / (nObservations + partialNObservations);
 
-<<<<<<< HEAD
         KernelArguments args(8, status);
         DAAL_CHECK_STATUS_VAR(status);
-        args.set(0, static_cast<uint32_t>(nFeatures));
-=======
-        KernelArguments args(8);
         args.set(0, nFeatures);
->>>>>>> 8bb5b676
         args.set(1, partialCrossProduct, AccessModeIds::read);
         args.set(2, partialSums, AccessModeIds::read);
         args.set(3, crossProduct, AccessModeIds::readwrite);
@@ -298,19 +293,14 @@
     auto kernel = factory.getKernel("prepareMeansAndCrossProductDiag", status);
     DAAL_CHECK_STATUS_VAR(status);
     {
-<<<<<<< HEAD
-        KernelArguments args(6, status);
-        DAAL_CHECK_STATUS_VAR(status);
-        args.set(0, static_cast<uint32_t>(nFeatures));
-=======
         DAAL_ASSERT_UNIVERSAL_BUFFER(UniversalBuffer(crossProduct), algorithmFPType, nFeatures * nFeatures);
         DAAL_ASSERT_UNIVERSAL_BUFFER(UniversalBuffer(diagCrossProduct), algorithmFPType, nFeatures);
         DAAL_ASSERT_UNIVERSAL_BUFFER(UniversalBuffer(sums), algorithmFPType, nFeatures);
         DAAL_ASSERT_UNIVERSAL_BUFFER(UniversalBuffer(means), algorithmFPType, nFeatures);
 
-        KernelArguments args(6);
+        KernelArguments args(6, status);
+        DAAL_CHECK_STATUS_VAR(status);
         args.set(0, nFeatures);
->>>>>>> 8bb5b676
         args.set(1, nObservations);
         args.set(2, crossProduct, AccessModeIds::read);
         args.set(3, diagCrossProduct, AccessModeIds::write);
@@ -350,14 +340,9 @@
 
         uint32_t isOutputCorrelationMatrix = static_cast<uint32_t>(parameter->outputMatrixType == covariance::correlationMatrix);
 
-<<<<<<< HEAD
         KernelArguments args(6, status);
         DAAL_CHECK_STATUS_VAR(status);
-        args.set(0, static_cast<uint32_t>(nFeatures));
-=======
-        KernelArguments args(6);
         args.set(0, nFeatures);
->>>>>>> 8bb5b676
         args.set(1, nObservations);
         args.set(2, crossProduct, AccessModeIds::read);
         args.set(3, cov, AccessModeIds::readwrite);
