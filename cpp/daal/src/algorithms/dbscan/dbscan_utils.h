/* file: dbscan_utils.h */
/*******************************************************************************
* Copyright 2014-2020 Intel Corporation
*
* Licensed under the Apache License, Version 2.0 (the "License");
* you may not use this file except in compliance with the License.
* You may obtain a copy of the License at
*
*     http://www.apache.org/licenses/LICENSE-2.0
*
* Unless required by applicable law or agreed to in writing, software
* distributed under the License is distributed on an "AS IS" BASIS,
* WITHOUT WARRANTIES OR CONDITIONS OF ANY KIND, either express or implied.
* See the License for the specific language governing permissions and
* limitations under the License.
*******************************************************************************/

/*
//++
//  Common functions for DBSCAN
//--
*/

#ifndef __DBSCAN_IMPL_I__
#define __DBSCAN_IMPL_I__

#include "algorithms/dbscan/dbscan_types.h"

#include "src/threading/threading.h"
#include "services/daal_defines.h"
#include "services/error_handling.h"
#include "src/externals/service_memory.h"
#include "src/data_management/service_numeric_table.h"
#include "src/externals/service_math.h"
#include "src/algorithms/service_kernel_math.h"
#include "src/algorithms/service_error_handling.h"

using namespace daal::internal;
using namespace daal::services::internal;
using namespace daal::algorithms::internal;

namespace daal
{
namespace algorithms
{
namespace dbscan
{
namespace internal
{
#define __DBSCAN_DEFAULT_QUEUE_SIZE        32
#define __DBSCAN_DEFAULT_VECTOR_SIZE       32
#define __DBSCAN_DEFAULT_NEIGHBORHOOD_SIZE 64

template <typename T, CpuType cpu>
class Queue
{
    static const size_t defaultSize = __DBSCAN_DEFAULT_QUEUE_SIZE;

public:
    Queue() : _data(nullptr), _head(0), _tail(0), _capacity(0) {}

    ~Queue() { clear(); }

    Queue(const Queue &) = delete;
    Queue & operator=(const Queue &) = delete;

    void clear()
    {
        if (_data)
        {
            service_free<T, cpu>(_data);
            _data = nullptr;
        }
    }

    void reset() { _head = _tail = 0; }

    services::Status push(const T & value)
    {
        if (_tail >= _capacity)
        {
            services::Status status = grow();
            DAAL_CHECK_STATUS_VAR(status)
        }

        _data[_tail] = value;
        _tail++;

        return services::Status();
    }

    T pop()
    {
        if (_head < _tail)
        {
            const T value = _data[_head];
            _head++;
            return value;
        }

        return (T)0;
    }

    bool empty() const { return (_head == _tail); }
    size_t head() const { return _head; }
    size_t tail() const { return _tail; }

    T * getInternalPtr(size_t ind)
    {
        if (ind >= _tail)
        {
            return nullptr;
        }

        return &_data[ind];
    }

private:
    services::Status grow()
    {
        int result = 0;
        _capacity  = (_capacity == 0 ? defaultSize : _capacity * 2);

        T * const newData = service_malloc<T, cpu>(_capacity);
        DAAL_CHECK_MALLOC(newData);

        if (_data != nullptr)
        {
            result = services::internal::daal_memcpy_s(newData, _tail * sizeof(T), _data, _tail * sizeof(T));
            service_free<T, cpu>(_data);
            _data = nullptr;
        }

        _data = newData;
        return (!result) ? services::Status() : services::Status(services::ErrorMemoryCopyFailedInternal);
    }

    T * _data;
    size_t _head;
    size_t _tail;
    size_t _capacity;
};

template <typename T, CpuType cpu>
class Vector
{
    static const size_t defaultSize = __DBSCAN_DEFAULT_VECTOR_SIZE;

public:
    DAAL_NEW_DELETE();

    Vector() : _data(nullptr), _size(0), _capacity(0) {}

    ~Vector() { clear(); }

    Vector(const Vector &) = delete;
    Vector & operator=(const Vector &) = delete;

    void clear()
    {
        if (_data)
        {
            services::daal_free(_data);
            _data = nullptr;
        }
    }

    void reset() { _size = 0; }

    services::Status push_back(const T & value)
    {
        if (_size >= _capacity)
        {
            services::Status status = grow();
            DAAL_CHECK_STATUS_VAR(status);
        }

        _data[_size] = value;
        _size++;

        return services::Status();
    }

    inline T & operator[](size_t index) { return _data[index]; }

    size_t size() const { return _size; }

    T * ptr() { return _data; }

private:
    services::Status grow()
    {
        int result        = 0;
        _capacity         = (_capacity == 0 ? defaultSize : _capacity * 2);
        T * const newData = static_cast<T *>(services::internal::service_calloc<T, cpu>(_capacity * sizeof(T)));
        DAAL_CHECK_MALLOC(newData);

        if (_data != nullptr)
        {
            result = services::internal::daal_memcpy_s(newData, _size * sizeof(T), _data, _size * sizeof(T));
            services::daal_free(_data);
        }

        _data = newData;
        return (!result) ? services::Status() : services::Status(services::ErrorMemoryCopyFailedInternal);
    }

    T * _data;
    size_t _size;
    size_t _capacity;
};

template <typename FPType, CpuType cpu>
class Neighborhood
{
    static const size_t defaultSize = __DBSCAN_DEFAULT_NEIGHBORHOOD_SIZE;

public:
    DAAL_NEW_DELETE();

    Neighborhood() : _values(nullptr), _capacity(0), _size(0), _weight(0) {}

    Neighborhood(const Neighborhood &) = delete;
    Neighborhood & operator=(const Neighborhood &) = delete;

    ~Neighborhood() { clear(); }

    void clear()
    {
        if (_values)
        {
            service_scalable_free<size_t, cpu>(_values);
            _values = nullptr;
        }
        _capacity = _size = 0;
        _weight           = 0;
    }

    void reset()
    {
        _size   = 0;
        _weight = 0;
    }

    inline int add(const size_t & value, FPType w)
    {
        if (_size >= _capacity)
        {
            auto res = grow();
            if (res)
            {
                return res;
            }
        }

        _values[_size] = value;
        _size++;
        _weight += w;

        return 0;
    }

    int allocateNewEntries(size_t size)
    {
        size_t requiredSize = _size + size;
        int result          = 0;

        while (_capacity < requiredSize)
        {
            result += grow();
        }

        return result;
    }

    // allocateNewEntries() should be called
    void fastAdd(const size_t & value, FPType w)
    {
        _values[_size] = value;
        _size++;
        _weight += w;
    }

    void addWeight(FPType w) { _weight += w; }

    size_t get(size_t id) const { return _values[id]; }

    size_t size() const { return _size; }

    FPType weight() const { return _weight; }

private:
    int grow()
    {
        size_t scale = 2;
        scale        = _capacity < 128 ? 64 : scale;

        _capacity                = (_capacity == 0 ? defaultSize : _capacity * scale);
        size_t * const newValues = service_scalable_malloc<size_t, cpu>(_capacity);

        if (!newValues)
        {
            return false;
        }

        int result = 0;
        if (_values != nullptr)
        {
            result = services::internal::daal_memcpy_s(newValues, _size * sizeof(size_t), _values, _size * sizeof(size_t));
            service_scalable_free<size_t, cpu>(_values);
            _values = nullptr;
        }
        _values = newValues;

        return !!result;
    }

    size_t * _values;

    size_t _capacity;
    size_t _size;

    FPType _weight;
};

template <typename FPType, CpuType cpu>
struct TlsNTask
{
    TlsNTask(size_t n) { neighs = new Neighborhood<FPType, cpu>[n]; }

    ~TlsNTask()
    {
        if (neighs)
        {
            delete[] neighs;
            neighs = nullptr;
        }
    }

    static TlsNTask * create(size_t n)
    {
        TlsNTask<FPType, cpu> * result = new TlsNTask<FPType, cpu>(n);
        if (!result)
        {
            return nullptr;
        }
        if (!result->neighs)
        {
            delete result;
            result = nullptr;
            return nullptr;
        }
        return result;
    }

    Neighborhood<FPType, cpu> * neighs;
};

template <typename FPType, CpuType cpu>
struct NTask
{
    NTask(size_t _n)
    {
        n        = _n;
        tlsNTask = new daal::tls<TlsNTask<FPType, cpu> *>([=]() -> TlsNTask<FPType, cpu> * { return TlsNTask<FPType, cpu>::create(n); });
    }

    ~NTask()
    {
        if (tlsNTask)
        {
            tlsNTask->reduce([=](TlsNTask<FPType, cpu> * tt) -> void {
                delete tt;
                tt = nullptr;
            });
            delete tlsNTask;
        }
    }

    static services::SharedPtr<NTask<FPType, cpu> > create(size_t n)
    {
        services::SharedPtr<NTask<FPType, cpu> > result(new NTask<FPType, cpu>(n));
        if (result.get() && (!result->tlsNTask))
        {
            result.reset();
        }
        return result;
    }

    size_t n;
    daal::tls<TlsNTask<FPType, cpu> *> * tlsNTask;
};

template <Method, typename FPType, CpuType cpu>
class NeighborhoodEngine
{
public:
    NeighborhoodEngine(const NumericTable * inTable, const NumericTable * outTable, const NumericTable * weights, FPType eps, FPType p);

    services::Status queryFull(Neighborhood<FPType, cpu> * neighs, bool doReset = false);

    services::Status query(size_t * indices, size_t n, Neighborhood<FPType, cpu> * neighs, bool doReset = false);
};

template <typename FPType, CpuType cpu>
class NeighborhoodEngine<defaultDense, FPType, cpu>
{
    DAAL_NEW_DELETE();

public:
    NeighborhoodEngine(const NumericTable * inTable, const NumericTable * outTable, const NumericTable * weights, FPType eps, FPType p)
        : _inTable(inTable), _outTable(outTable), _weights(weights), _eps(eps), _p(p)
    {}

    ~NeighborhoodEngine() {}

    NeighborhoodEngine(const NeighborhoodEngine &) = delete;
    NeighborhoodEngine & operator=(const NeighborhoodEngine &) = delete;

    size_t getIndex(size_t * idx, FPType * array, size_t size, FPType cmp)
    {
        size_t count = 0;

        for (size_t i = 0; i < size; ++i)
        {
            if (array[i] <= cmp)
            {
                idx[count++] = i;
            }
        }
        return count;
    }

    services::Status queryFull(Neighborhood<FPType, cpu> * neighs, bool doReset = false)
    {
        SafeStatus safeStat;

        const size_t inRows  = _inTable->getNumberOfRows();
        const size_t outRows = _outTable->getNumberOfRows();

        if (outRows == 0)
        {
            return services::Status();
        }

        const size_t dim    = _inTable->getNumberOfColumns();
        const size_t outDim = _outTable->getNumberOfColumns();
        DAAL_ASSERT(outDim >= dim);

        EuclideanDistances<FPType, cpu> metric(*_inTable, *_outTable);
        DAAL_CHECK_STATUS_VAR(metric.init());

        const FPType epsP = Math<FPType, cpu>::sPowx(_eps, _p);

        const size_t inBlockSize = 128;
        const size_t nInBlocks   = inRows / inBlockSize + (inRows % inBlockSize > 0);

        const size_t outBlockSize = 128;
        const size_t nOutBlocks   = outRows / outBlockSize + (outRows % outBlockSize > 0);

        TlsMem<FPType, cpu> tls(inBlockSize * outBlockSize);
<<<<<<< HEAD
        TlsMem<size_t, cpu> tlsIdx(outBlockSize);

        TArray<FPType, cpu> onesWeightsArray(outBlockSize);
        FPType * onesWeights = onesWeightsArray.get();
        DAAL_CHECK_MALLOC(onesWeights);
        service_memset_seq<FPType, cpu>(onesWeights, FPType(1), outBlockSize);
=======

        DAAL_ALIGNAS(128) FPType onesWeights[outBlockSize];
        services::internal::service_memset_seq<FPType, cpu>(onesWeights, FPType(1), outBlockSize);
>>>>>>> 7ea9987c

        daal::threader_for(nInBlocks, nInBlocks, [&](size_t inBlock) {
            size_t i1    = inBlock * inBlockSize;
            size_t i2    = (inBlock + 1 == nInBlocks ? inRows : i1 + inBlockSize);
            size_t iSize = i2 - i1;

            ReadRows<FPType, cpu> inDataRows(const_cast<NumericTable *>(_inTable), i1, i2 - i1);
            DAAL_CHECK_BLOCK_STATUS_THR(inDataRows);
            const FPType * const inData = inDataRows.get();

            if (doReset)
            {
                for (size_t i = 0; i < iSize; i++)
                {
                    neighs[i + i1].reset();
                }
            }

            FPType * local = tls.local();
<<<<<<< HEAD
            DAAL_CHECK_MALLOC_THR(local);

            size_t * idx = tlsIdx.local();
            DAAL_CHECK_MALLOC_THR(idx);
=======

            DAAL_ALIGNAS(128) size_t idx[outBlockSize];
>>>>>>> 7ea9987c

            for (size_t outBlock = 0; outBlock < nOutBlocks; outBlock++)
            {
                size_t j1    = outBlock * outBlockSize;
                size_t j2    = (outBlock + 1 == nOutBlocks ? outRows : j1 + outBlockSize);
                size_t jSize = j2 - j1;

                ReadRows<FPType, cpu> outDataRows(const_cast<NumericTable *>(_outTable), j1, j2 - j1);
                DAAL_CHECK_BLOCK_STATUS_THR(outDataRows);
                const FPType * const outData = outDataRows.get();

                ReadRows<FPType, cpu> weightsRows;
                if (_weights)
                {
                    weightsRows.set(const_cast<NumericTable *>(_weights), j1, j2 - j1);
                    DAAL_CHECK_BLOCK_STATUS_THR(weightsRows);
                }
                const FPType * const weights = weightsRows.get() ? weightsRows.get() : onesWeights;

                metric.computeBatch(inData, outData, i1, iSize, j1, jSize, local);

                for (size_t i = 0; i < iSize; i++)
                {
                    const size_t indexes = getIndex(idx, local + i * jSize, jSize, epsP);
                    DAAL_CHECK_MALLOC_THR(!neighs[i + i1].allocateNewEntries(indexes));

                    for (size_t j = 0; j < indexes; j++)
                    {
                        neighs[i + i1].fastAdd(idx[j] + j1, weights[idx[j]]);
                    }
                }
            }
        });

        return safeStat.detach();
    }

    services::Status query(size_t * indices, size_t n, Neighborhood<FPType, cpu> * neighs, bool doReset = false)
    {
        SafeStatus safeStat;
        services::Status s;

        const size_t outRows = _outTable->getNumberOfRows();

        if (outRows == 0)
        {
            return s;
        }

        const size_t dim    = _inTable->getNumberOfColumns();
        const size_t outDim = _outTable->getNumberOfColumns();
        DAAL_ASSERT(outDim >= dim);

        services::SharedPtr<NTask<FPType, cpu> > nTask = NTask<FPType, cpu>::create(n);
        DAAL_CHECK_MALLOC(nTask.get());

        TArray<ReadRows<FPType, cpu>, cpu> queryRows(n);
        DAAL_CHECK_MALLOC(queryRows.get());

        for (size_t i = 0; i < n; i++)
        {
            queryRows[i].set(const_cast<NumericTable *>(_inTable), indices[i], 1);
            DAAL_CHECK_BLOCK_STATUS(queryRows[i]);
        }

        if (doReset)
        {
            for (size_t i = 0; i < n; i++)
            {
                neighs[i].reset();
            }
        }

        FPType epsP = Math<FPType, cpu>::sPowx(_eps, _p);

        size_t outBlockSize = 256;
        size_t nOutBlocks   = outRows / outBlockSize + (outRows % outBlockSize > 0);

        daal::threader_for(nOutBlocks, nOutBlocks, [&](size_t outBlock) {
            TlsNTask<FPType, cpu> * tlsNTask = nTask->tlsNTask->local();
            DAAL_CHECK_MALLOC_THR(tlsNTask);

            Neighborhood<FPType, cpu> * localNeighs = tlsNTask->neighs;
            DAAL_CHECK_MALLOC_THR(localNeighs);

            size_t j1    = outBlock * outBlockSize;
            size_t j2    = (outBlock + 1 == nOutBlocks ? outRows : j1 + outBlockSize);
            size_t jSize = j2 - j1;

            ReadRows<FPType, cpu> outDataRows(const_cast<NumericTable *>(_outTable), j1, j2 - j1);
            DAAL_CHECK_BLOCK_STATUS_THR(outDataRows);
            const FPType * const outData = outDataRows.get();

            ReadRows<FPType, cpu> weightsRows;
            if (_weights)
            {
                weightsRows.set(const_cast<NumericTable *>(_weights), j1, j2 - j1);
                DAAL_CHECK_BLOCK_STATUS_THR(weightsRows);
            }
            const FPType * const weights = weightsRows.get();

            for (size_t i = 0; i < n; i++)
            {
                for (size_t j = 0; j < jSize; j++)
                {
                    FPType dist = distancePow2<FPType, cpu>(queryRows[i].get(), &outData[j * outDim], dim);
                    if (dist <= epsP)
                    {
                        DAAL_CHECK_MALLOC_THR(!localNeighs[i].add(j + j1, (weights ? weights[j] : (FPType)1.0)));
                    }
                }
            }
        });

        s = safeStat.detach();
        DAAL_CHECK_STATUS_VAR(s);

        nTask->tlsNTask->reduce([&](TlsNTask<FPType, cpu> * tt) -> void {
            Neighborhood<FPType, cpu> * localNeighs = tt->neighs;
            if (localNeighs)
            {
                for (size_t i = 0; i < n; i++)
                {
                    size_t localSize = localNeighs[i].size();
                    for (size_t j = 0; j < localSize; j++)
                    {
                        neighs[i].add(localNeighs[i].get(j), 0);
                    }
                    neighs[i].addWeight(localNeighs[i].weight());
                }
            }
        });

        return s;
    }

private:
    const NumericTable * _inTable;
    const NumericTable * _outTable;
    const NumericTable * _weights;

    FPType _eps;
    FPType _p;
};

template <typename FPType, CpuType cpu>
FPType findKthStatistic(FPType * values, size_t nElements, size_t k)
{
    if (nElements == 0)
    {
        return (FPType)0;
    }

    if (k >= nElements)
    {
        k = nElements - 1;
    }

    size_t l = 0;
    size_t r = nElements - 1;
    while (l < r)
    {
        FPType med = values[k];
        int i      = l;
        int j      = r;
        while (i <= j)
        {
            while (values[i] < med)
            {
                i++;
            }
            while (med < values[j])
            {
                j--;
            }
            if (i <= j)
            {
                swap<cpu, FPType>(values[i], values[j]);
                i++;
                j--;
            }
        }
        if (j < k)
        {
            l = i;
        }
        if (k < i)
        {
            r = j;
        }
    }

    return values[k];
}

} // namespace internal
} // namespace dbscan
} // namespace algorithms
} // namespace daal

#endif<|MERGE_RESOLUTION|>--- conflicted
+++ resolved
@@ -459,18 +459,12 @@
         const size_t nOutBlocks   = outRows / outBlockSize + (outRows % outBlockSize > 0);
 
         TlsMem<FPType, cpu> tls(inBlockSize * outBlockSize);
-<<<<<<< HEAD
         TlsMem<size_t, cpu> tlsIdx(outBlockSize);
 
         TArray<FPType, cpu> onesWeightsArray(outBlockSize);
         FPType * onesWeights = onesWeightsArray.get();
         DAAL_CHECK_MALLOC(onesWeights);
         service_memset_seq<FPType, cpu>(onesWeights, FPType(1), outBlockSize);
-=======
-
-        DAAL_ALIGNAS(128) FPType onesWeights[outBlockSize];
-        services::internal::service_memset_seq<FPType, cpu>(onesWeights, FPType(1), outBlockSize);
->>>>>>> 7ea9987c
 
         daal::threader_for(nInBlocks, nInBlocks, [&](size_t inBlock) {
             size_t i1    = inBlock * inBlockSize;
@@ -490,15 +484,11 @@
             }
 
             FPType * local = tls.local();
-<<<<<<< HEAD
+
             DAAL_CHECK_MALLOC_THR(local);
 
             size_t * idx = tlsIdx.local();
             DAAL_CHECK_MALLOC_THR(idx);
-=======
-
-            DAAL_ALIGNAS(128) size_t idx[outBlockSize];
->>>>>>> 7ea9987c
 
             for (size_t outBlock = 0; outBlock < nOutBlocks; outBlock++)
             {
