/* file: dbscan_dense_default_batch_ucapi_impl.i */
/*******************************************************************************
* Copyright 2020 Intel Corporation
*
* Licensed under the Apache License, Version 2.0 (the "License");
* you may not use this file except in compliance with the License.
* You may obtain a copy of the License at
*
*     http://www.apache.org/licenses/LICENSE-2.0
*
* Unless required by applicable law or agreed to in writing, software
* distributed under the License is distributed on an "AS IS" BASIS,
* WITHOUT WARRANTIES OR CONDITIONS OF ANY KIND, either express or implied.
* See the License for the specific language governing permissions and
* limitations under the License.
*******************************************************************************/

/*
//++
//  Implementation of default method for DBSCAN algorithm on GPU.
//--
*/

#include "algorithms/dbscan/dbscan_types.h"
#include "src/algorithms/dbscan/oneapi/dbscan_kernel_ucapi.h"
#include "src/algorithms/dbscan/oneapi/cl_kernels/dbscan_cl_kernels.cl"
#include "src/services/service_data_utils.h"
#include "src/externals/service_ittnotify.h"

using namespace daal::services;
using namespace daal::services::internal::sycl;
using namespace daal::data_management;

const size_t maxInt32SizeT = static_cast<size_t>(daal::services::internal::MaxVal<int32_t>::get());

namespace daal
{
namespace algorithms
{
namespace dbscan
{
namespace internal
{
template <typename algorithmFPType>
services::Status DBSCANBatchKernelUCAPI<algorithmFPType>::initializeBuffers(uint32_t nRows, NumericTable * weights)
{
    Status s;
    auto & context = Environment::getInstance()->getDefaultExecutionContext();
    _queue         = context.allocate(TypeIds::id<int>(), nRows, &s);
    DAAL_CHECK_STATUS_VAR(s);
    _isCore = context.allocate(TypeIds::id<int>(), nRows, &s);
    DAAL_CHECK_STATUS_VAR(s);
    context.fill(_isCore, 0, &s);
    DAAL_CHECK_STATUS_VAR(s);
    _lastPoint = context.allocate(TypeIds::id<int>(), 1, &s);
    DAAL_CHECK_STATUS_VAR(s);
    context.fill(_lastPoint, 0, &s);
    DAAL_CHECK_STATUS_VAR(s);
    _queueFront = context.allocate(TypeIds::id<int>(), 1, &s);
    DAAL_CHECK_STATUS_VAR(s);
    _useWeights = weights != nullptr;
    if (_useWeights)
    {
        BlockDescriptor<algorithmFPType> weightRows;
        DAAL_CHECK_STATUS_VAR(weights->getBlockOfRows(0, nRows, readOnly, weightRows));
        _weights = UniversalBuffer(weightRows.getBuffer());
    }
    else
    {
        _weights = context.allocate(TypeIds::id<algorithmFPType>(), 1, &s);
        DAAL_CHECK_STATUS_VAR(s);
    }
    return s;
}

template <typename algorithmFPType>
Status DBSCANBatchKernelUCAPI<algorithmFPType>::processResultsToCompute(DAAL_UINT64 resultsToCompute, NumericTable * ntData,
                                                                        NumericTable * ntCoreIndices, NumericTable * ntCoreObservations)
{
    DAAL_ITTNOTIFY_SCOPED_TASK(compute.processResultsToCompute);
    auto isCoreHost = _isCore.template get<int>().toHost(ReadWriteMode::readOnly);
    auto isCore     = isCoreHost.get();
    if (!isCore)
    {
        return Status(ErrorNullPtr);
    }

    const uint32_t nRows     = ntData->getNumberOfRows();
    const uint32_t nFeatures = ntData->getNumberOfColumns();

    uint32_t nCoreObservations = 0;

    for (uint32_t i = 0; i < nRows; i++)
    {
        if (!isCore[i])
        {
            continue;
        }
        nCoreObservations++;
    }

    if (nCoreObservations == 0)
    {
        return Status();
    }

    if (resultsToCompute & computeCoreIndices)
    {
        DAAL_CHECK_STATUS_VAR(ntCoreIndices->resize(nCoreObservations));
        BlockDescriptor<int> indexRows;
        DAAL_CHECK_STATUS_VAR(ntCoreIndices->getBlockOfRows(0, nCoreObservations, writeOnly, indexRows));
        auto coreIndices = indexRows.getBlockPtr();
        if (!coreIndices)
        {
            return Status(ErrorNullPtr);
        }

        uint32_t pos = 0;
        for (uint32_t i = 0; i < nRows; i++)
        {
            if (!isCore[i])
            {
                continue;
            }
            coreIndices[pos] = i;
            pos++;
        }
    }

    if (resultsToCompute & computeCoreObservations)
    {
        DAAL_CHECK_STATUS_VAR(ntCoreObservations->resize(nCoreObservations));
        BlockDescriptor<algorithmFPType> coreObservationsRows;
        DAAL_CHECK_STATUS_VAR(ntCoreObservations->getBlockOfRows(0, nCoreObservations, writeOnly, coreObservationsRows));
        auto coreObservations    = coreObservationsRows.getBuffer();
        auto coreObservationsPtr = coreObservations.toHost(ReadWriteMode::writeOnly);
        BlockDescriptor<algorithmFPType> dataRows;
        DAAL_CHECK_STATUS_VAR(ntData->getBlockOfRows(0, nRows, readOnly, dataRows));
        auto data    = dataRows.getBuffer();
        auto dataPtr = data.toHost(ReadWriteMode::readOnly);
        if (!dataPtr.get() || !coreObservationsPtr)
        {
            return Status(ErrorNullPtr);
        }

        uint32_t pos = 0;
        for (uint32_t i = 0; i < nRows; i++)
        {
            if (!isCore[i])
            {
                continue;
            }
            for (uint32_t j = 0; j < nFeatures; j++) coreObservationsPtr.get()[pos * nFeatures + j] = dataPtr.get()[i * nFeatures + j];
            pos++;
        }
        DAAL_CHECK_STATUS_VAR(ntCoreObservations->releaseBlockOfRows(coreObservationsRows));
        DAAL_CHECK_STATUS_VAR(ntData->releaseBlockOfRows(dataRows));
    }

    return Status();
}

template <typename algorithmFPType>
Status DBSCANBatchKernelUCAPI<algorithmFPType>::compute(const NumericTable * x, const NumericTable * ntWeights, NumericTable * ntAssignments,
                                                        NumericTable * ntNClusters, NumericTable * ntCoreIndices, NumericTable * ntCoreObservations,
                                                        const Parameter * par)
{
    Status s;
    auto & context                = Environment::getInstance()->getDefaultExecutionContext();
    const uint32_t minkowskiPower = 2;
    algorithmFPType epsP          = 1.0;
    for (uint32_t i = 0; i < minkowskiPower; i++) epsP *= par->epsilon;

    NumericTable * const ntData = const_cast<NumericTable *>(x);
    NumericTable * const ntW    = const_cast<NumericTable *>(ntWeights);

    const size_t nDataRowsSizeT    = ntData->getNumberOfRows();
    const size_t nDataColumnsSizeT = ntData->getNumberOfColumns();

    DAAL_CHECK(nDataRowsSizeT <= maxInt32SizeT, services::ErrorIncorrectNumberOfRowsInInputNumericTable);
    DAAL_CHECK(nDataColumnsSizeT <= maxInt32SizeT, services::ErrorIncorrectNumberOfColumnsInInputNumericTable);

    if (ntW)
    {
        const size_t nWeightRowsSizeT    = ntW->getNumberOfRows();
        const size_t nWeightColumnsSizeT = ntW->getNumberOfColumns();
        DAAL_CHECK(nWeightRowsSizeT == nDataRowsSizeT, services::ErrorIncorrectNumberOfRowsInInputNumericTable);
        DAAL_CHECK(nWeightColumnsSizeT == 1, services::ErrorIncorrectNumberOfColumnsInInputNumericTable);
    }

    const uint32_t nRows     = static_cast<uint32_t>(nDataRowsSizeT);
    const uint32_t nFeatures = static_cast<uint32_t>(nDataColumnsSizeT);

    BlockDescriptor<algorithmFPType> dataRows;
    DAAL_CHECK_STATUS_VAR(ntData->getBlockOfRows(0, nRows, readOnly, dataRows));
    auto data = dataRows.getBuffer();
    if (!data)
    {
        return Status(ErrorNullPtr);
    }

    BlockDescriptor<int> assignRows;
    DAAL_CHECK_STATUS_VAR(ntAssignments->getBlockOfRows(0, nRows, writeOnly, assignRows));
    auto assignBuffer = assignRows.getBuffer();
    if (!assignBuffer)
    {
        return Status(ErrorNullPtr);
    }
    UniversalBuffer assignments = assignBuffer;
    context.fill(assignments, noise, &s);
    DAAL_CHECK_STATUS_VAR(s);

    DAAL_CHECK_STATUS_VAR(initializeBuffers(nRows, ntW));

    uint32_t nClusters  = 0;
    uint32_t queueBegin = 0;
    uint32_t queueEnd   = 0;

    DAAL_CHECK_STATUS_VAR(getCores(data, nRows, nFeatures, par->minObservations, epsP));

    bool foundCluster = false;
    DAAL_CHECK_STATUS_VAR(startNextCluster(nClusters, nRows, queueEnd, assignments, foundCluster));
    while (foundCluster)
    {
        ++nClusters;
        ++queueEnd;
        DAAL_CHECK_STATUS_VAR(setQueueFront(queueEnd));
        while (queueBegin < queueEnd)
        {
            updateQueue(nClusters - 1, nRows, nFeatures, epsP, queueBegin, queueEnd, data, assignments);
            queueBegin = queueEnd;
            DAAL_CHECK_STATUS_VAR(getQueueFront(queueEnd));
        }
        DAAL_CHECK_STATUS_VAR(startNextCluster(nClusters, nRows, queueEnd, assignments, foundCluster));
    }
    DAAL_CHECK_STATUS_VAR(ntData->releaseBlockOfRows(dataRows));
    BlockDescriptor<int> nClustersRows;
    DAAL_CHECK_STATUS_VAR(ntNClusters->getBlockOfRows(0, 1, writeOnly, nClustersRows));
    auto nClusterHostBuffer = nClustersRows.getBuffer().toHost(ReadWriteMode::writeOnly);
    if (!nClusterHostBuffer)
    {
        return Status(ErrorNullPtr);
    }
    nClusterHostBuffer.get()[0] = nClusters;
    if (par->resultsToCompute & (computeCoreIndices | computeCoreObservations))
    {
        DAAL_CHECK_STATUS_VAR(processResultsToCompute(par->resultsToCompute, ntData, ntCoreIndices, ntCoreObservations));
    }
    return s;
}

template <typename algorithmFPType>
services::Status DBSCANBatchKernelUCAPI<algorithmFPType>::startNextCluster(uint32_t clusterId, uint32_t nRows, uint32_t queueEnd,
                                                                           UniversalBuffer & clusters, bool & found)
{
    services::Status st;
    DAAL_ITTNOTIFY_SCOPED_TASK(compute.startNextCluster);
    auto & context        = Environment::getInstance()->getDefaultExecutionContext();
    auto & kernel_factory = context.getClKernelFactory();
    DAAL_CHECK_STATUS_VAR(buildProgram(kernel_factory));
    auto kernel = kernel_factory.getKernel("startNextCluster", &st);
    DAAL_CHECK_STATUS_VAR(st);

    int last;
    {
        const auto lastPointHostBuffer = _lastPoint.template get<int>().toHost(ReadWriteMode::readOnly);
        if (!lastPointHostBuffer)
        {
            return Status(ErrorNullPtr);
        }
        last = lastPointHostBuffer.get()[0];
    }

    KernelArguments args(7);
    args.set(0, static_cast<int32_t>(clusterId));
    args.set(1, static_cast<int32_t>(nRows));
    args.set(2, static_cast<int32_t>(queueEnd));
    args.set(3, _isCore, AccessModeIds::read);
    args.set(4, clusters, AccessModeIds::write);
    args.set(5, _lastPoint, AccessModeIds::write);
    args.set(6, _queue, AccessModeIds::write);

    KernelRange local_range(1, _maxSubgroupSize);
    KernelRange global_range(1, _maxSubgroupSize);

    KernelNDRange range(2);
    range.global(global_range, &st);
    DAAL_CHECK_STATUS_VAR(st);
    range.local(local_range, &st);
    DAAL_CHECK_STATUS_VAR(st);

    context.run(range, kernel, args, &st);
    DAAL_CHECK_STATUS_VAR(st);
    int new_last;
    {
        const auto lastPointHostBuffer = _lastPoint.template get<int>().toHost(ReadWriteMode::readOnly);
        if (!lastPointHostBuffer)
        {
            return Status(ErrorNullPtr);
        }
        new_last = lastPointHostBuffer.get()[0];
        found    = new_last > last;
    }
    return st;
}

template <typename algorithmFPType>
services::Status DBSCANBatchKernelUCAPI<algorithmFPType>::getCores(const UniversalBuffer & data, uint32_t nRows, uint32_t nFeatures,
                                                                   algorithmFPType nNbrs, algorithmFPType eps)
{
    services::Status st;
    DAAL_ITTNOTIFY_SCOPED_TASK(compute.getCores);
    auto & context        = Environment::getInstance()->getDefaultExecutionContext();
    auto & kernel_factory = context.getClKernelFactory();
    DAAL_CHECK_STATUS_VAR(buildProgram(kernel_factory));
    auto kernel = kernel_factory.getKernel("computeCores", &st);
    DAAL_CHECK_STATUS_VAR(st);

    KernelArguments args(8);
    args.set(0, static_cast<int32_t>(nRows));
    args.set(1, static_cast<int32_t>(nFeatures));
    args.set(2, nNbrs);
    args.set(3, eps);
    args.set(4, static_cast<int32_t>(_useWeights));
    args.set(5, data, AccessModeIds::read);
    args.set(6, _weights, AccessModeIds::read);
    args.set(7, _isCore, AccessModeIds::write);

    uint32_t rangeWidth = nFeatures < _maxSubgroupSize ? nFeatures : _maxSubgroupSize;
    KernelRange local_range(1, rangeWidth);
    KernelRange global_range(nRows, rangeWidth);

    KernelNDRange range(2);
    range.global(global_range, &st);
    DAAL_CHECK_STATUS_VAR(st);
    range.local(local_range, &st);
    DAAL_CHECK_STATUS_VAR(st);

    context.run(range, kernel, args, &st);
    DAAL_CHECK_STATUS_VAR(st);
    return st;
}

template <typename algorithmFPType>
services::Status DBSCANBatchKernelUCAPI<algorithmFPType>::updateQueue(uint32_t clusterId, uint32_t nRows, uint32_t nFeatures, algorithmFPType eps,
                                                                      uint32_t queueBegin, uint32_t queueEnd, const UniversalBuffer & data,
                                                                      UniversalBuffer & clusters)
{
    services::Status st;
    DAAL_ITTNOTIFY_SCOPED_TASK(compute.updateQueue);
    auto & context        = Environment::getInstance()->getDefaultExecutionContext();
    auto & kernel_factory = context.getClKernelFactory();
    DAAL_CHECK_STATUS_VAR(buildProgram(kernel_factory));
    auto kernel = kernel_factory.getKernel("updateQueue", &st);
    DAAL_CHECK_STATUS_VAR(st);

    KernelArguments args(11);
    args.set(0, static_cast<int32_t>(clusterId));
    args.set(1, static_cast<int32_t>(nRows));
    args.set(2, static_cast<int32_t>(nFeatures));
    args.set(3, eps);
    args.set(4, static_cast<int32_t>(queueBegin));
    args.set(5, static_cast<int32_t>(queueEnd));
    args.set(6, data, AccessModeIds::read);
    args.set(7, _isCore, AccessModeIds::read);
    args.set(8, clusters, AccessModeIds::write);
    args.set(9, _queue, AccessModeIds::write);
    args.set(10, _queueFront, AccessModeIds::write);

    uint32_t rangeWidth = nFeatures < _maxSubgroupSize ? nFeatures : _maxSubgroupSize;
    KernelRange local_range(1, rangeWidth);
    KernelRange global_range(nRows, rangeWidth);

    KernelNDRange range(2);
    range.global(global_range, &st);
    DAAL_CHECK_STATUS_VAR(st);
    range.local(local_range, &st);
    DAAL_CHECK_STATUS_VAR(st);

    context.run(range, kernel, args, &st);
    DAAL_CHECK_STATUS_VAR(st);
    return st;
}

template <typename algorithmFPType>
Status DBSCANBatchKernelUCAPI<algorithmFPType>::buildProgram(ClKernelFactoryIface & kernel_factory)
{
    Status st;
<<<<<<< HEAD
    const auto fptypeName   = oneapi::internal::getKeyFPType<algorithmFPType>();
    const auto buildOptions = fptypeName;
=======
    auto fptype_name   = services::internal::sycl::getKeyFPType<algorithmFPType>();
    auto build_options = fptype_name;
    build_options.add(" -D_NOISE_=-1 -D_UNDEFINED_=-2 ");
>>>>>>> 9e658f48

    services::String cachekey("__daal_algorithms_dbscan_block_");
    cachekey.add(fptypeName);
    cachekey.add(buildOptions);
    {
        DAAL_ITTNOTIFY_SCOPED_TASK(compute.buildProgram);
        kernel_factory.build(ExecutionTargetIds::device, cachekey.c_str(), dbscanClKernels, buildOptions.c_str(), &st);
    }
    return st;
}

template <typename algorithmFPType>
Status DBSCANBatchKernelUCAPI<algorithmFPType>::setQueueFront(uint32_t queueEnd)
{
    auto val = _queueFront.template get<int>().toHost(ReadWriteMode::writeOnly);
    if (!val)
    {
        return Status(ErrorNullPtr);
    }
    val.get()[0] = queueEnd;
    return Status();
}

template <typename algorithmFPType>
Status DBSCANBatchKernelUCAPI<algorithmFPType>::getQueueFront(uint32_t & queueEnd)
{
    auto val = _queueFront.template get<int>().toHost(ReadWriteMode::readOnly);
    if (!val)
    {
        return Status(ErrorNullPtr);
    }

    queueEnd = val.get()[0];
    return Status();
}

} // namespace internal
} // namespace dbscan
} // namespace algorithms
} // namespace daal<|MERGE_RESOLUTION|>--- conflicted
+++ resolved
@@ -386,14 +386,8 @@
 Status DBSCANBatchKernelUCAPI<algorithmFPType>::buildProgram(ClKernelFactoryIface & kernel_factory)
 {
     Status st;
-<<<<<<< HEAD
     const auto fptypeName   = oneapi::internal::getKeyFPType<algorithmFPType>();
     const auto buildOptions = fptypeName;
-=======
-    auto fptype_name   = services::internal::sycl::getKeyFPType<algorithmFPType>();
-    auto build_options = fptype_name;
-    build_options.add(" -D_NOISE_=-1 -D_UNDEFINED_=-2 ");
->>>>>>> 9e658f48
 
     services::String cachekey("__daal_algorithms_dbscan_block_");
     cachekey.add(fptypeName);
