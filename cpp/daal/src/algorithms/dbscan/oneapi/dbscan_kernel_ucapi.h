/* file: dbscan_kernel_ucapi.h */
/*******************************************************************************
* Copyright 2020 Intel Corporation
*
* Licensed under the Apache License, Version 2.0 (the "License");
* you may not use this file except in compliance with the License.
* You may obtain a copy of the License at
*
*     http://www.apache.org/licenses/LICENSE-2.0
*
* Unless required by applicable law or agreed to in writing, software
* distributed under the License is distributed on an "AS IS" BASIS,
* WITHOUT WARRANTIES OR CONDITIONS OF ANY KIND, either express or implied.
* See the License for the specific language governing permissions and
* limitations under the License.
*******************************************************************************/

/*
//++
//  Declaration of template function that computes DBSCAN for GPU.
//--
*/

#ifndef __DBSCAN_KERNEL_UCAPI_H
#define __DBSCAN_KERNEL_UCAPI_H

#include "src/algorithms/kernel.h"
#include "data_management/data/numeric_table.h"
#include "services/internal/sycl/execution_context.h"

namespace daal
{
namespace algorithms
{
namespace dbscan
{
namespace internal
{
template <typename algorithmFPType>
class DBSCANBatchKernelUCAPI : public Kernel
{
public:
    services::Status compute(const daal::data_management::NumericTable * ntData, const daal::data_management::NumericTable * ntWeights,
                             daal::data_management::NumericTable * ntAssignments, daal::data_management::NumericTable * ntNClusters,
                             daal::data_management::NumericTable * ntCoreIndices, daal::data_management::NumericTable * ntCoreObservations,
                             const Parameter * par);

private:
    services::Status getCores(const services::internal::sycl::UniversalBuffer & data, uint32_t nRows, uint32_t nFeatures, algorithmFPType nNbrs,
                              algorithmFPType eps);
    services::Status updateQueue(uint32_t clusterId, uint32_t nRows, uint32_t nFeatures, algorithmFPType eps, uint32_t queueBegin, uint32_t queueEnd,
                                 const services::internal::sycl::UniversalBuffer & data, services::internal::sycl::UniversalBuffer & clusters);

    services::Status startNextCluster(uint32_t clusterId, uint32_t nRows, uint32_t queueEnd, services::internal::sycl::UniversalBuffer & clusters,
                                      bool & found);
    services::Status processResultsToCompute(DAAL_UINT64 resultsToCompute, daal::data_management::NumericTable * ntData,
                                             daal::data_management::NumericTable * ntCoreIndices,
                                             daal::data_management::NumericTable * ntCoreObservations);
<<<<<<< HEAD
    services::Status pushNeighborsToQueue(const services::internal::sycl::UniversalBuffer & distances,
                                          const services::internal::sycl::UniversalBuffer & chunkOffests, uint32_t rowId, uint32_t clusterId,
                                          uint32_t chunkOffset, uint32_t nRows, uint32_t qEnd, algorithmFPType eps,
                                          services::internal::sycl::UniversalBuffer & assignments, services::internal::sycl::UniversalBuffer & queue);

    services::Status countOffsets(const services::internal::sycl::UniversalBuffer & counters, services::internal::sycl::UniversalBuffer & offsets);

    services::Status setBufferValue(services::internal::sycl::UniversalBuffer & buffer, uint32_t index, int value);

    services::Status setBufferValueByQueueIndex(services::internal::sycl::UniversalBuffer & buffer,
                                                const services::internal::sycl::UniversalBuffer & queue, uint32_t posInQueue, int value);

    services::Status getPointDistances(const services::internal::sycl::UniversalBuffer & data, uint32_t nRows, uint32_t rowId, uint32_t dim,
                                       uint32_t minkowskiPower, services::internal::sycl::UniversalBuffer & pointDistances);

    services::Status getQueueBlockDistances(const services::internal::sycl::UniversalBuffer & data, uint32_t nRows,
                                            const services::internal::sycl::UniversalBuffer & queue, uint32_t queueBegin, uint32_t queueBlockSize,
                                            uint32_t dim, uint32_t minkowskiPower, services::internal::sycl::UniversalBuffer & queueBlockDistances);

    services::Status countPointNeighbors(const services::internal::sycl::UniversalBuffer & assignments,
                                         const services::internal::sycl::UniversalBuffer & pointDistances, uint32_t rowId, int chunkOffset,
                                         uint32_t nRows, algorithmFPType epsP, const services::internal::sycl::UniversalBuffer & queue,
                                         services::internal::sycl::UniversalBuffer & countersTotal,
                                         services::internal::sycl::UniversalBuffer & countersNewNeighbors);

    uint32_t sumCounters(const services::internal::sycl::UniversalBuffer & counters, services::Status & s);

    bool canQueryRow(const services::internal::sycl::UniversalBuffer & assignments, uint32_t rowIndex, services::Status & s);

    uint32_t computeQueueBlockSize(uint32_t queueBegin, uint32_t queueEnd);

    uint32_t getWorkgroupNumber(uint32_t numberOfChunks) { return numberOfChunks * _minSubgroupSize / _maxWorkgroupSize + 1; }

    services::Status initializeBuffers(uint32_t nRows);

=======
    services::Status initializeBuffers(uint32_t nRows, daal::data_management::NumericTable * weights);
>>>>>>> e1cfc617
    services::Status buildProgram(services::internal::sycl::ClKernelFactoryIface & kernel_factory);
    services::Status setQueueFront(uint32_t queueEnd);
    services::Status getQueueFront(uint32_t & queueEnd);

    static constexpr uint32_t _maxSubgroupSize = 32;
    bool _useWeights;

    services::internal::sycl::UniversalBuffer _weights;
    services::internal::sycl::UniversalBuffer _queue;
    services::internal::sycl::UniversalBuffer _isCore;
    services::internal::sycl::UniversalBuffer _lastPoint;
    services::internal::sycl::UniversalBuffer _queueFront;
};

} // namespace internal
} // namespace dbscan
} // namespace algorithms
} // namespace daal

#endif<|MERGE_RESOLUTION|>--- conflicted
+++ resolved
@@ -56,45 +56,7 @@
     services::Status processResultsToCompute(DAAL_UINT64 resultsToCompute, daal::data_management::NumericTable * ntData,
                                              daal::data_management::NumericTable * ntCoreIndices,
                                              daal::data_management::NumericTable * ntCoreObservations);
-<<<<<<< HEAD
-    services::Status pushNeighborsToQueue(const services::internal::sycl::UniversalBuffer & distances,
-                                          const services::internal::sycl::UniversalBuffer & chunkOffests, uint32_t rowId, uint32_t clusterId,
-                                          uint32_t chunkOffset, uint32_t nRows, uint32_t qEnd, algorithmFPType eps,
-                                          services::internal::sycl::UniversalBuffer & assignments, services::internal::sycl::UniversalBuffer & queue);
-
-    services::Status countOffsets(const services::internal::sycl::UniversalBuffer & counters, services::internal::sycl::UniversalBuffer & offsets);
-
-    services::Status setBufferValue(services::internal::sycl::UniversalBuffer & buffer, uint32_t index, int value);
-
-    services::Status setBufferValueByQueueIndex(services::internal::sycl::UniversalBuffer & buffer,
-                                                const services::internal::sycl::UniversalBuffer & queue, uint32_t posInQueue, int value);
-
-    services::Status getPointDistances(const services::internal::sycl::UniversalBuffer & data, uint32_t nRows, uint32_t rowId, uint32_t dim,
-                                       uint32_t minkowskiPower, services::internal::sycl::UniversalBuffer & pointDistances);
-
-    services::Status getQueueBlockDistances(const services::internal::sycl::UniversalBuffer & data, uint32_t nRows,
-                                            const services::internal::sycl::UniversalBuffer & queue, uint32_t queueBegin, uint32_t queueBlockSize,
-                                            uint32_t dim, uint32_t minkowskiPower, services::internal::sycl::UniversalBuffer & queueBlockDistances);
-
-    services::Status countPointNeighbors(const services::internal::sycl::UniversalBuffer & assignments,
-                                         const services::internal::sycl::UniversalBuffer & pointDistances, uint32_t rowId, int chunkOffset,
-                                         uint32_t nRows, algorithmFPType epsP, const services::internal::sycl::UniversalBuffer & queue,
-                                         services::internal::sycl::UniversalBuffer & countersTotal,
-                                         services::internal::sycl::UniversalBuffer & countersNewNeighbors);
-
-    uint32_t sumCounters(const services::internal::sycl::UniversalBuffer & counters, services::Status & s);
-
-    bool canQueryRow(const services::internal::sycl::UniversalBuffer & assignments, uint32_t rowIndex, services::Status & s);
-
-    uint32_t computeQueueBlockSize(uint32_t queueBegin, uint32_t queueEnd);
-
-    uint32_t getWorkgroupNumber(uint32_t numberOfChunks) { return numberOfChunks * _minSubgroupSize / _maxWorkgroupSize + 1; }
-
-    services::Status initializeBuffers(uint32_t nRows);
-
-=======
     services::Status initializeBuffers(uint32_t nRows, daal::data_management::NumericTable * weights);
->>>>>>> e1cfc617
     services::Status buildProgram(services::internal::sycl::ClKernelFactoryIface & kernel_factory);
     services::Status setQueueFront(uint32_t queueEnd);
     services::Status getQueueFront(uint32_t & queueEnd);
