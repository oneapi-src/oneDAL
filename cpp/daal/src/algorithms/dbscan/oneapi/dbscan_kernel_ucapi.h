/* file: dbscan_kernel_ucapi.h */
/*******************************************************************************
* Copyright 2020 Intel Corporation
*
* Licensed under the Apache License, Version 2.0 (the "License");
* you may not use this file except in compliance with the License.
* You may obtain a copy of the License at
*
*     http://www.apache.org/licenses/LICENSE-2.0
*
* Unless required by applicable law or agreed to in writing, software
* distributed under the License is distributed on an "AS IS" BASIS,
* WITHOUT WARRANTIES OR CONDITIONS OF ANY KIND, either express or implied.
* See the License for the specific language governing permissions and
* limitations under the License.
*******************************************************************************/

/*
//++
//  Declaration of template function that computes DBSCAN for GPU.
//--
*/

#ifndef __DBSCAN_KERNEL_UCAPI_H
#define __DBSCAN_KERNEL_UCAPI_H

#include "src/algorithms/kernel.h"
#include "data_management/data/numeric_table.h"
#include "services/internal/sycl/execution_context.h"

namespace daal
{
namespace algorithms
{
namespace dbscan
{
namespace internal
{
template <typename algorithmFPType>
class DBSCANBatchKernelUCAPI : public Kernel
{
public:
    services::Status compute(const daal::data_management::NumericTable * ntData, const daal::data_management::NumericTable * ntWeights,
                             daal::data_management::NumericTable * ntAssignments, daal::data_management::NumericTable * ntNClusters,
                             daal::data_management::NumericTable * ntCoreIndices, daal::data_management::NumericTable * ntCoreObservations,
                             const Parameter * par);

private:
    services::Status getCores(const oneapi::internal::UniversalBuffer & data, uint32_t nRows, uint32_t nFeatures, algorithmFPType nNbrs,
                              algorithmFPType eps);
    services::Status updateQueue(uint32_t clusterId, uint32_t nRows, uint32_t nFeatures, algorithmFPType eps, uint32_t queueBegin, uint32_t queueEnd,
                                 const oneapi::internal::UniversalBuffer & data, oneapi::internal::UniversalBuffer & clusters);

    services::Status startNextCluster(uint32_t clusterId, uint32_t nRows, uint32_t queueEnd, oneapi::internal::UniversalBuffer & clusters,
                                      bool & found);
    services::Status processResultsToCompute(DAAL_UINT64 resultsToCompute, daal::data_management::NumericTable * ntData,
                                             daal::data_management::NumericTable * ntCoreIndices,
                                             daal::data_management::NumericTable * ntCoreObservations);
    services::Status initializeBuffers(uint32_t nRows, daal::data_management::NumericTable * weights);
    services::Status buildProgram(oneapi::internal::ClKernelFactoryIface & kernel_factory);
    services::Status setQueueFront(uint32_t queueEnd);
    services::Status getQueueFront(uint32_t & queueEnd);

<<<<<<< HEAD
    static constexpr uint32_t _maxSubgroupSize = 32;
=======
    const uint32_t _maxSubgroupSize = 32;
>>>>>>> 22051be8
    bool _useWeights;
    
    oneapi::internal::UniversalBuffer _weights;
    oneapi::internal::UniversalBuffer _queue;
    oneapi::internal::UniversalBuffer _isCore;
    oneapi::internal::UniversalBuffer _lastPoint;
    oneapi::internal::UniversalBuffer _queueFront;
};

} // namespace internal
} // namespace dbscan
} // namespace algorithms
} // namespace daal

#endif<|MERGE_RESOLUTION|>--- conflicted
+++ resolved
@@ -61,11 +61,7 @@
     services::Status setQueueFront(uint32_t queueEnd);
     services::Status getQueueFront(uint32_t & queueEnd);
 
-<<<<<<< HEAD
     static constexpr uint32_t _maxSubgroupSize = 32;
-=======
-    const uint32_t _maxSubgroupSize = 32;
->>>>>>> 22051be8
     bool _useWeights;
     
     oneapi::internal::UniversalBuffer _weights;
