--- conflicted
+++ resolved
@@ -40,12 +40,8 @@
                                  const float exaggeration)
     {
         const float multiplier = exaggeration * float(zNorm);
-<<<<<<< HEAD
-        divergence             = 0.;
+        divergence             = 0.f;
         const float zNormEps   = 0.00000001;
-=======
-        divergence             = 0.f;
->>>>>>> 5616265b
 
         constexpr IdxType prefetch_dist = 32;
 
