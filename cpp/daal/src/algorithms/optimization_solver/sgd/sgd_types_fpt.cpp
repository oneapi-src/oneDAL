/* file: sgd_types_fpt.cpp */
/*******************************************************************************
* Copyright 2014 Intel Corporation
*
* Licensed under the Apache License, Version 2.0 (the "License");
* you may not use this file except in compliance with the License.
* You may obtain a copy of the License at
*
*     http://www.apache.org/licenses/LICENSE-2.0
*
* Unless required by applicable law or agreed to in writing, software
* distributed under the License is distributed on an "AS IS" BASIS,
* WITHOUT WARRANTIES OR CONDITIONS OF ANY KIND, either express or implied.
* See the License for the specific language governing permissions and
* limitations under the License.
*******************************************************************************/

/*
//++
//  Implementation of sgd solver classes.
//--
*/

#include "algorithms/optimization_solver/iterative_solver/iterative_solver_types.h"
#include "algorithms/optimization_solver/sgd/sgd_types.h"
#include "src/services/service_data_utils.h"
#include "data_management/data/internal/numeric_table_sycl_homogen.h"

namespace daal
{
namespace algorithms
{
namespace optimization_solver
{
namespace sgd
{
<<<<<<< HEAD
=======
namespace interface2
{
namespace dm  = daal::data_management;
namespace dmi = daal::data_management::internal;

>>>>>>> 79414b8d
template <typename algorithmFPType>
services::Status Result::allocate(const daal::algorithms::Input * input, const daal::algorithms::Parameter * par, const int method)
{
    services::Status s = super::allocate<algorithmFPType>(input, par, method);
    if (!s) return s;
    const BaseParameter * algParam = static_cast<const BaseParameter *>(par);
    if (!algParam->optionalResultRequired) return services::Status();
    algorithms::OptionalArgumentPtr pOpt = get(iterative_solver::optionalResult);
    if (pOpt.get())
    {
        if (pOpt->size() != lastOptionalData + 1) return services::Status(services::ErrorIncorrectParameter); //error, will be found in check
    }
    else
    {
        pOpt = algorithms::OptionalArgumentPtr(new algorithms::OptionalArgument(lastOptionalData + 1));
        DAAL_CHECK_MALLOC(pOpt.get())
        set(iterative_solver::optionalResult, pOpt);
    }

    // NumericTablePtr pTbl = NumericTable::cast(pOpt->get(pastUpdateVector));
    if (algParam->optionalResultRequired)
    {
        const Input * algInput   = static_cast<const Input *>(input);
        size_t argumentSize      = algInput->get(iterative_solver::inputArgument)->getNumberOfRows();
        dm::NumericTablePtr pTbl = dm::NumericTablePtr(new dm::HomogenNumericTable<int>(1, 1, dm::NumericTable::doAllocate, 0));

        DAAL_CHECK_MALLOC(pTbl)
        pOpt->set(iterative_solver::lastIteration, pTbl);
        DAAL_ASSERT(momentum <= services::internal::MaxVal<int>::get())
        if (method == (int)momentum)
        {
            if (!pOpt->get(pastUpdateVector))
            {
                pTbl = dm::NumericTablePtr(new dm::HomogenNumericTable<algorithmFPType>(1, argumentSize, dm::NumericTable::doAllocate, 0.0));
                DAAL_CHECK_MALLOC(pTbl.get())
                pOpt->set(pastUpdateVector, pTbl);
            }
        }
        DAAL_ASSERT(miniBatch <= services::internal::MaxVal<int>::get())
        if (method == (int)miniBatch)
        {
            auto & context    = services::internal::getDefaultContext();
            auto & deviceInfo = context.getInfoDevice();

            if (!pOpt->get(pastWorkValue))
            {
                if (deviceInfo.isCpu)
                {
                    pTbl = dm::HomogenNumericTable<algorithmFPType>::create(1, argumentSize, dm::NumericTable::doAllocate, 0.0, &s);
                }
                else
                {
                    pTbl = dmi::SyclHomogenNumericTable<algorithmFPType>::create(1, argumentSize, dm::NumericTable::doAllocate, 0.0, &s);
                }
                DAAL_CHECK_MALLOC(pTbl.get())
                pOpt->set(pastWorkValue, pTbl);
            }
        }
    }
    return services::Status();
}
template DAAL_EXPORT services::Status Result::allocate<DAAL_FPTYPE>(const daal::algorithms::Input * input, const daal::algorithms::Parameter * par,
                                                                    const int method);

} // namespace sgd
} // namespace optimization_solver
} // namespace algorithms
} // namespace daal<|MERGE_RESOLUTION|>--- conflicted
+++ resolved
@@ -34,14 +34,9 @@
 {
 namespace sgd
 {
-<<<<<<< HEAD
-=======
-namespace interface2
-{
 namespace dm  = daal::data_management;
 namespace dmi = daal::data_management::internal;
 
->>>>>>> 79414b8d
 template <typename algorithmFPType>
 services::Status Result::allocate(const daal::algorithms::Input * input, const daal::algorithms::Parameter * par, const int method)
 {
