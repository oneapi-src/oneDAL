--- conflicted
+++ resolved
@@ -70,15 +70,9 @@
     SVMTrainTask<algorithmFPType, cpu> task(xTable->getNumberOfRows());
     services::Status s = task.setup(svmPar, xTable);
     if (!s) return s;
-<<<<<<< HEAD
-    DAAL_CHECK_STATUS(s, task.init(svmPar->C, wTable, yTable));
-    DAAL_CHECK_STATUS(s, task.compute(*svmPar));
-    DAAL_CHECK_STATUS(s, task.setResultsToModel(xTable, *static_cast<Model *>(r)));
-=======
     DAAL_CHECK_STATUS(s, task.init(svmPar.C, wTable, yTable));
     DAAL_CHECK_STATUS(s, task.compute(svmPar));
-    DAAL_CHECK_STATUS(s, task.setResultsToModel(*xTable, *static_cast<Model *>(r)));
->>>>>>> ea8603a0
+    DAAL_CHECK_STATUS(s, task.setResultsToModel(xTable, *static_cast<Model *>(r)));
     return s;
 }
 
