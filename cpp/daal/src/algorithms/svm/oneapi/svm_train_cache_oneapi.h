--- conflicted
+++ resolved
@@ -305,21 +305,9 @@
         auto cacheTable = SyclHomogenNumericTable<algorithmFPType>::create(_cacheBuff, _lineSize, _blockSize, &status);
 
         const size_t p = xTable->getNumberOfColumns();
-<<<<<<< HEAD
-        // _xBlock        = context.allocate(TypeIds::id<algorithmFPType>(), _blockSize * p, status);
-=======
-
-        DAAL_OVERFLOW_CHECK_BY_MULTIPLICATION(size_t, _blockSize, p);
-        _xBlock = context.allocate(TypeIds::id<algorithmFPType>(), _blockSize * p, status);
+
         DAAL_CHECK_STATUS_VAR(status);
 
-        _xBlockBuff                    = _xBlock.get<algorithmFPType>();
-        const NumericTablePtr xWSTable = SyclHomogenNumericTable<algorithmFPType>::create(_xBlockBuff, p, _blockSize, &status);
-
->>>>>>> 1bc31f34
-        DAAL_CHECK_STATUS_VAR(status);
-
-<<<<<<< HEAD
         if (xTable->getDataLayout() == NumericTableIface::csrArray)
         {
             // task = SubDataTaskCSR<algorithmFPType>::create(_xTable, nSize);
@@ -328,17 +316,6 @@
         {
             _blockTask = SubDataTaskDense<algorithmFPType>::create(p, _blockSize, &status);
         }
-=======
-    services::Status initSubKernel(const size_t blockSize, const NumericTablePtr & xTable)
-    {
-        services::Status status;
-        DAAL_OVERFLOW_CHECK_BY_MULTIPLICATION(size_t, _lineSize, blockSize);
-        auto cacheHalf  = _cacheBuff.getSubBuffer(_lineSize * _nSelectRows, _lineSize * blockSize, &status);
-        auto cacheTable = SyclHomogenNumericTable<algorithmFPType>::create(cacheHalf, _lineSize, blockSize, &status);
-
-        const size_t p = xTable->getNumberOfColumns();
-        DAAL_CHECK_STATUS_VAR(status);
->>>>>>> 1bc31f34
 
         // _xBlockBuff                    = _xBlock.get<algorithmFPType>();
         // const NumericTablePtr xWSTable = SyclHomogenNumericTable<algorithmFPType>::create(_xBlockBuff, p, _blockSize, &status);
