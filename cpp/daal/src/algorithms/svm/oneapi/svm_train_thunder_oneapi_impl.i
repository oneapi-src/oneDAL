--- conflicted
+++ resolved
@@ -72,54 +72,23 @@
 using namespace daal::services::internal;
 using namespace daal::services::internal::sycl;
 
-<<<<<<< HEAD
-template <typename algorithmFPType>
-services::Status SVMTrainOneAPI<algorithmFPType, thunder>::updateGrad(const services::Buffer<algorithmFPType> & kernelWS,
-                                                                      const services::Buffer<algorithmFPType> & deltaalpha,
-                                                                      services::Buffer<algorithmFPType> & grad, const size_t nVectors,
-                                                                      const size_t nWS)
-=======
-<<<<<<< HEAD
-template <typename algorithmFPType, typename ParameterType>
-services::Status SVMTrainOneAPI<algorithmFPType, ParameterType, thunder>::updateGrad(const services::Buffer<algorithmFPType> & kernelWS,
-                                                                                     const services::Buffer<algorithmFPType> & deltaalpha,
-                                                                                     services::Buffer<algorithmFPType> & grad, const size_t nVectors,
-                                                                                     const size_t nWS)
-=======
 template <typename algorithmFPType>
 services::Status SVMTrainOneAPI<algorithmFPType, thunder>::updateGrad(const services::internal::Buffer<algorithmFPType> & kernelWS,
                                                                       const services::internal::Buffer<algorithmFPType> & deltaalpha,
                                                                       services::internal::Buffer<algorithmFPType> & grad, const size_t nVectors,
                                                                       const size_t nWS)
->>>>>>> 9e658f481... Move SYCL-related functionality to internal (#1028)
->>>>>>> 56e73afe
 {
     DAAL_ITTNOTIFY_SCOPED_TASK(updateGrad);
     return BlasGpu<algorithmFPType>::xgemm(math::Layout::RowMajor, math::Transpose::Trans, math::Transpose::NoTrans, nVectors, 1, nWS,
                                            algorithmFPType(1), kernelWS, nVectors, 0, deltaalpha, 1, 0, algorithmFPType(1), grad, 1, 0);
 }
 
-<<<<<<< HEAD
 template <typename algorithmFPType>
 services::Status SVMTrainOneAPI<algorithmFPType, thunder>::smoKernel(
-=======
-<<<<<<< HEAD
-template <typename algorithmFPType, typename ParameterType>
-services::Status SVMTrainOneAPI<algorithmFPType, ParameterType, thunder>::smoKernel(
->>>>>>> 56e73afe
-    const services::Buffer<algorithmFPType> & y, const services::Buffer<algorithmFPType> & kernelWsRows, const services::Buffer<uint32_t> & wsIndices,
-    const size_t ldK, const services::Buffer<algorithmFPType> & f, const algorithmFPType C, const algorithmFPType eps, const algorithmFPType tau,
-    const size_t maxInnerIteration, services::Buffer<algorithmFPType> & alpha, services::Buffer<algorithmFPType> & deltaalpha,
-    services::Buffer<algorithmFPType> & resinfo, const size_t nWS)
-=======
-template <typename algorithmFPType>
-services::Status SVMTrainOneAPI<algorithmFPType, thunder>::smoKernel(
-    const services::internal::Buffer<algorithmFPType> & y, const services::internal::Buffer<algorithmFPType> & kernelWsRows,
-    const services::internal::Buffer<uint32_t> & wsIndices, const size_t ldK, const services::internal::Buffer<algorithmFPType> & f,
-    const algorithmFPType C, const algorithmFPType eps, const algorithmFPType tau, const size_t maxInnerIteration,
-    services::internal::Buffer<algorithmFPType> & alpha, services::internal::Buffer<algorithmFPType> & deltaalpha,
+    const services::internal::Buffer<algorithmFPType> & y, const services::internal::Buffer<algorithmFPType> & kernelWsRows, const services::internal::Buffer<uint32_t> & wsIndices,
+    const size_t ldK, const services::internal::Buffer<algorithmFPType> & f, const algorithmFPType C, const algorithmFPType eps, const algorithmFPType tau,
+    const size_t maxInnerIteration, services::internal::Buffer<algorithmFPType> & alpha, services::internal::Buffer<algorithmFPType> & deltaalpha,
     services::internal::Buffer<algorithmFPType> & resinfo, const size_t nWS)
->>>>>>> 9e658f481... Move SYCL-related functionality to internal (#1028)
 {
     DAAL_ITTNOTIFY_SCOPED_TASK(smoKernel);
 
