--- conflicted
+++ resolved
@@ -24,7 +24,6 @@
 #include "src/sycl/sorter.h"
 #include "src/services/service_data_utils.h"
 #include "services/daal_defines.h"
-#include "services/internal/sycl/daal_defines_sycl.h"
 
 #include "src/algorithms/k_nearest_neighbors/oneapi/bf_knn_classification_predict_kernel_ucapi.h"
 #include "src/algorithms/k_nearest_neighbors/oneapi/bf_knn_classification_model_ucapi_impl.h"
@@ -222,17 +221,14 @@
     auto kernel = kernelFactory.getKernel("copy_partial_selection", st);
     DAAL_CHECK_STATUS_VAR(st);
 
-<<<<<<< HEAD
-    KernelArguments args(7, st);
-    DAAL_CHECK_STATUS_VAR(st);
-=======
     DAAL_ASSERT_UNIVERSAL_BUFFER(distances, algorithmFpType, queryBlockRows * k);
     DAAL_ASSERT_UNIVERSAL_BUFFER(labels, int, queryBlockRows * k);
     DAAL_ASSERT_UNIVERSAL_BUFFER(partialDistances, algorithmFpType, queryBlockRows * k * totalNumberOfChunks);
     DAAL_ASSERT_UNIVERSAL_BUFFER(partialLabels, int, queryBlockRows * k * totalNumberOfChunks);
 
-    KernelArguments args(7);
->>>>>>> 8bb5b676
+    KernelArguments args(7, st);
+    DAAL_CHECK_STATUS_VAR(st);
+
     args.set(0, distances, AccessModeIds::read);
     args.set(1, labels, AccessModeIds::read);
     args.set(2, partialDistances, AccessModeIds::readwrite);
@@ -269,15 +265,11 @@
     auto kernel = kernelFactory.getKernel("scatter_row", st);
     DAAL_CHECK_STATUS_VAR(st);
 
-<<<<<<< HEAD
-    KernelArguments args(3, st);
-    DAAL_CHECK_STATUS_VAR(st);
-=======
     DAAL_ASSERT_UNIVERSAL_BUFFER(dataSumOfSquares, algorithmFpType, dataBlockRowCount);
     DAAL_ASSERT_UNIVERSAL_BUFFER(distances, algorithmFpType, dataBlockRowCount * queryBlockRowCount);
 
-    KernelArguments args(3);
->>>>>>> 8bb5b676
+    KernelArguments args(3, st);
+    DAAL_CHECK_STATUS_VAR(st);
     args.set(0, dataSumOfSquares, AccessModeIds::read);
     args.set(1, distances, AccessModeIds::write);
     args.set(2, static_cast<int32_t>(dataBlockRowCount));
@@ -318,15 +310,11 @@
     auto kernel = kernelFactory.getKernel("find_max_occurance", st);
     DAAL_CHECK_STATUS_VAR(st);
 
-<<<<<<< HEAD
-    KernelArguments args(3, st);
-    DAAL_CHECK_STATUS_VAR(st);
-=======
     DAAL_ASSERT_UNIVERSAL_BUFFER(labels, int, queryBlockRowCount * k);
     DAAL_ASSERT_UNIVERSAL_BUFFER(labelsOut, algorithmFpType, queryBlockRowCount);
 
-    KernelArguments args(3);
->>>>>>> 8bb5b676
+    KernelArguments args(3, st);
+    DAAL_CHECK_STATUS_VAR(st);
     args.set(0, labels, AccessModeIds::read);
     args.set(1, labelsOut, AccessModeIds::write);
     args.set(2, static_cast<int32_t>(k));
