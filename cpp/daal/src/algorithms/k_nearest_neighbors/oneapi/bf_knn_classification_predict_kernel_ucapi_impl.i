--- conflicted
+++ resolved
@@ -151,11 +151,7 @@
 
     SelectIndexed::Params params(k, TypeIds::id<algorithmFpType>(), maxDataBlockRowCount, parameter->engine);
     SelectIndexedFactory factory;
-<<<<<<< HEAD
-    services::SharedPtr<SelectIndexed> selector(factory.create(k, params, st));
-=======
     SharedPtr<SelectIndexed> selector(factory.create(k, params, st));
->>>>>>> 568c6740
     DAAL_CHECK_STATUS_VAR(st);
 
     for (uint32_t qblock = 0; qblock < nQueryBlockCount; qblock++)
@@ -185,13 +181,8 @@
                 DAAL_CHECK_STATUS_VAR(
                     computeDistances(context, dataRows.getBuffer(), curQuery, distances, curDataRange.count, curQueryRange.count, nFeatures));
                 // Select k smallest distances and their labels from every row of the [curQueryRange.count]x[curDataRange.count] block
-<<<<<<< HEAD
                 DAAL_CHECK_STATUS_VAR(selector->selectNearestDistancesAndLabels(distances, labelRows.getBuffer(), k, curQueryRange.count,
                                                                                 curDataRange.count, curDataRange.count, 0, selectResult));
-=======
-                selector->selectNearestDistancesAndLabels(distances, labelRows.getBuffer(), k, curQueryRange.count, curDataRange.count,
-                                                          curDataRange.count, 0, selectResult, st);
->>>>>>> 568c6740
                 DAAL_CHECK_STATUS_VAR(st);
                 // copy block results to buffer in order to get merged with the same selection algorithm (up to selectionMaxNumberOfChunks of partial results)
                 // and keep the first part containing previously merged result if exists
@@ -203,15 +194,9 @@
                 selectionChunkCount++;
             }
             // merge partial data by one more K-selection
-<<<<<<< HEAD
             DAAL_CHECK_STATUS_VAR(selector->selectNearestDistancesAndLabels(partialDistances, partialLabels, k, curQueryRange.count,
                                                                             k * curDataBlockRange.count, k * selectionMaxNumberOfChunks,
                                                                             k * selectionMaxNumberOfChunks, selectResult));
-=======
-            selector->selectNearestDistancesAndLabels(partialDistances, partialLabels, k, curQueryRange.count, k * curDataBlockRange.count,
-                                                      k * selectionMaxNumberOfChunks, k * selectionMaxNumberOfChunks, selectResult, st);
-            DAAL_CHECK_STATUS_VAR(st);
->>>>>>> 568c6740
         }
         // sort labels of closest neighbors
         st |= RadixSort::sort(selectResult.indices, sortedLabels, radixBuffer, curQueryRange.count, k, k);
@@ -232,17 +217,10 @@
 {
     DAAL_ITTNOTIFY_SCOPED_TASK(compute.copyPartialSelections);
 
-<<<<<<< HEAD
     services::Status st;
     auto & kernelFactory = context.getClKernelFactory();
     DAAL_CHECK_STATUS_VAR(buildProgram(kernelFactory));
-    auto kernel = kernelFactory.getKernel("copy_partial_selection", &st);
-=======
-    Status st;
-    auto & kernel_factory = context.getClKernelFactory();
-    DAAL_CHECK_STATUS_VAR(buildProgram(kernel_factory));
-    auto kernel_gather_selection = kernel_factory.getKernel("copy_partial_selection", st);
->>>>>>> 568c6740
+    auto kernel = kernelFactory.getKernel("copy_partial_selection", st);
     DAAL_CHECK_STATUS_VAR(st);
 
     DAAL_ASSERT_UNIVERSAL_BUFFER(distances, algorithmFpType, queryBlockRows * k);
@@ -263,20 +241,12 @@
     KernelRange globalRange(queryBlockRows, k);
 
     KernelNDRange range(2);
-<<<<<<< HEAD
-    range.global(globalRange, &st);
-    DAAL_CHECK_STATUS_VAR(st);
-    range.local(localRange, &st);
-    DAAL_CHECK_STATUS_VAR(st);
-    context.run(range, kernel, args, &st);
-    DAAL_CHECK_STATUS_VAR(st);
-=======
-    range.global(global_range, st);
-    DAAL_CHECK_STATUS_VAR(st);
-    range.local(local_range, st);
-    DAAL_CHECK_STATUS_VAR(st);
-    context.run(range, kernel_gather_selection, args, st);
->>>>>>> 568c6740
+    range.global(globalRange, st);
+    DAAL_CHECK_STATUS_VAR(st);
+    range.local(localRange, st);
+    DAAL_CHECK_STATUS_VAR(st);
+    context.run(range, kernel, args, st);
+    DAAL_CHECK_STATUS_VAR(st);
     return st;
 }
 
@@ -287,23 +257,12 @@
                                                                                            UniversalBuffer & distances)
 {
     DAAL_ITTNOTIFY_SCOPED_TASK(compute.scatterSumOfSquares);
-<<<<<<< HEAD
     DAAL_CHECK(dataBlockRowCount <= maxInt32AsUint32T, services::ErrorBufferSizeIntegerOverflow);
 
     services::Status st;
     auto & kernelFactory = context.getClKernelFactory();
     DAAL_CHECK_STATUS_VAR(buildProgram(kernelFactory));
-    auto kernel = kernelFactory.getKernel("scatter_row", &st);
-=======
-    if (dataBlockRowCount > static_cast<uint32_t>(INT_MAX))
-    {
-        return services::Status(services::ErrorBufferSizeIntegerOverflow);
-    }
-    Status st;
-    auto & kernel_factory = context.getClKernelFactory();
-    DAAL_CHECK_STATUS_VAR(buildProgram(kernel_factory));
-    auto kernel_init_distances = kernel_factory.getKernel("scatter_row", st);
->>>>>>> 568c6740
+    auto kernel = kernelFactory.getKernel("scatter_row", st);
     DAAL_CHECK_STATUS_VAR(st);
 
     DAAL_ASSERT_UNIVERSAL_BUFFER(dataSumOfSquares, algorithmFpType, dataBlockRowCount);
@@ -314,14 +273,9 @@
     args.set(1, distances, AccessModeIds::write);
     args.set(2, static_cast<int32_t>(dataBlockRowCount));
 
-<<<<<<< HEAD
     KernelRange globalRange(dataBlockRowCount, queryBlockRowCount);
-    context.run(globalRange, kernel, args, &st);
-    DAAL_CHECK_STATUS_VAR(st);
-=======
-    KernelRange global_range(dataBlockRowCount, queryBlockRowCount);
-    context.run(global_range, kernel_init_distances, args, st);
->>>>>>> 568c6740
+    context.run(globalRange, kernel, args, st);
+    DAAL_CHECK_STATUS_VAR(st);
     return st;
 }
 
@@ -345,22 +299,11 @@
                                                                                       UniversalBuffer labelsOut)
 {
     DAAL_ITTNOTIFY_SCOPED_TASK(compute.computeWinners);
-<<<<<<< HEAD
 
     services::Status st;
     auto & kernelFactory = context.getClKernelFactory();
     DAAL_CHECK_STATUS_VAR(buildProgram(kernelFactory));
-    auto kernel = kernelFactory.getKernel("find_max_occurance", &st);
-=======
-    if (k > static_cast<uint32_t>(INT_MAX))
-    {
-        return services::Status(services::ErrorBufferSizeIntegerOverflow);
-    }
-    Status st;
-    auto & kernel_factory = context.getClKernelFactory();
-    DAAL_CHECK_STATUS_VAR(buildProgram(kernel_factory));
-    auto kernel_compute_winners = kernel_factory.getKernel("find_max_occurance", st);
->>>>>>> 568c6740
+    auto kernel = kernelFactory.getKernel("find_max_occurance", st);
     DAAL_CHECK_STATUS_VAR(st);
 
     DAAL_ASSERT_UNIVERSAL_BUFFER(labels, int, queryBlockRowCount * k);
@@ -375,41 +318,30 @@
     KernelRange globalRange(queryBlockRowCount);
 
     KernelNDRange range(1);
-<<<<<<< HEAD
-    range.global(globalRange, &st);
-    DAAL_CHECK_STATUS_VAR(st);
-    range.local(localRange, &st);
-    DAAL_CHECK_STATUS_VAR(st);
-    context.run(range, kernel, args, &st);
-    DAAL_CHECK_STATUS_VAR(st);
-=======
-    range.global(global_range, st);
-    DAAL_CHECK_STATUS_VAR(st);
-    range.local(local_range, st);
-    DAAL_CHECK_STATUS_VAR(st);
-    context.run(range, kernel_compute_winners, args, st);
->>>>>>> 568c6740
+    range.global(globalRange, st);
+    DAAL_CHECK_STATUS_VAR(st);
+    range.local(localRange, st);
+    DAAL_CHECK_STATUS_VAR(st);
+    context.run(range, kernel, args, st);
+    DAAL_CHECK_STATUS_VAR(st);
     return st;
 }
 
 template <typename algorithmFpType>
 services::Status KNNClassificationPredictKernelUCAPI<algorithmFpType>::buildProgram(ClKernelFactoryIface & kernelFactory)
 {
-    auto fptype_name   = services::internal::sycl::getKeyFPType<algorithmFpType>();
-    auto build_options = fptype_name;
-    build_options.add(" -D sortedType=int -D NumParts=16 ");
+    auto fptypeName   = services::internal::sycl::getKeyFPType<algorithmFpType>();
+    auto buildOptions = fptypeName;
+    buildOptions.add(" -D sortedType=int -D NumParts=16 ");
 
     services::String cachekey("__daal_algorithms_bf_knn_block_");
-    cachekey.add(fptype_name);
+    cachekey.add(fptypeName);
+    cachekey.add(buildOptions);
 
     services::Status st;
     {
         DAAL_ITTNOTIFY_SCOPED_TASK(compute.buildProgram);
-<<<<<<< HEAD
-        kernelFactory.build(ExecutionTargetIds::device, cachekey.c_str(), bf_knn_cl_kernels, build_options.c_str(), &st);
-=======
-        kernel_factory.build(ExecutionTargetIds::device, cachekey.c_str(), bf_knn_cl_kernels, build_options.c_str(), st);
->>>>>>> 568c6740
+        kernelFactory.build(ExecutionTargetIds::device, cachekey.c_str(), bf_knn_cl_kernels, buildOptions.c_str(), st);
         DAAL_CHECK_STATUS_VAR(st);
     }
     return st;
