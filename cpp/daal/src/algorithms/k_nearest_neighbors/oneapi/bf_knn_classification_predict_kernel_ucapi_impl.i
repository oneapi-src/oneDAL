--- conflicted
+++ resolved
@@ -46,20 +46,12 @@
 {
 namespace internal
 {
-<<<<<<< HEAD
 using namespace daal::oneapi::internal;
 using services::Buffer;
 using oneapi::internal::sort::RadixSort;
 using oneapi::internal::selection::SelectIndexed;
 using oneapi::internal::selection::SelectIndexedFactory;
-=======
-using namespace daal::services::internal::sycl;
-using namespace services;
-using sort::RadixSort;
-using selection::QuickSelectIndexed;
-using selection::SelectIndexed;
-using selection::SelectIndexedFactory;
->>>>>>> 9e658f48
+
 
 class Range
 {
@@ -276,19 +268,12 @@
 }
 
 template <typename algorithmFpType>
-<<<<<<< HEAD
 services::Status KNNClassificationPredictKernelUCAPI<algorithmFpType>::computeDistances(ExecutionContextIface & context,
                                                                                         const Buffer<algorithmFpType> & data,
                                                                                         const Buffer<algorithmFpType> & query,
                                                                                         UniversalBuffer & distances, uint32_t dataBlockRowCount,
                                                                                         uint32_t queryBlockRowCount, uint32_t nFeatures)
-=======
-Status KNNClassificationPredictKernelUCAPI<algorithmFpType>::computeDistances(ExecutionContextIface & context,
-                                                                              const services::internal::Buffer<algorithmFpType> & data,
-                                                                              const services::internal::Buffer<algorithmFpType> & query,
-                                                                              UniversalBuffer & distances, uint32_t dataBlockRowCount,
-                                                                              uint32_t queryBlockRowCount, uint32_t nFeatures)
->>>>>>> 9e658f48
+
 {
     DAAL_ITTNOTIFY_SCOPED_TASK(compute.GEMM);
     return BlasGpu<algorithmFpType>::xgemm(math::Layout::RowMajor, math::Transpose::NoTrans, math::Transpose::Trans, queryBlockRowCount,
