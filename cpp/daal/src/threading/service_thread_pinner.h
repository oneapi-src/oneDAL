/* file: service_thread_pinner.h */
/*******************************************************************************
* Copyright 2014 Intel Corporation
*
* Licensed under the Apache License, Version 2.0 (the "License");
* you may not use this file except in compliance with the License.
* You may obtain a copy of the License at
*
*     http://www.apache.org/licenses/LICENSE-2.0
*
* Unless required by applicable law or agreed to in writing, software
* distributed under the License is distributed on an "AS IS" BASIS,
* WITHOUT WARRANTIES OR CONDITIONS OF ANY KIND, either express or implied.
* See the License for the specific language governing permissions and
* limitations under the License.
*******************************************************************************/

/*
//++
//  Implementation of thread pinner class
//--
*/

#ifndef __SERVICE_THREAD_PINNER_H__
#define __SERVICE_THREAD_PINNER_H__

#include "services/daal_defines.h"
#include "tbb/tbb.h"
#if !defined(DAAL_THREAD_PINNING_DISABLED)

    #include <cstdlib>
    #include <stdio.h>
    #include <stdlib.h>
    #include <stdint.h>

    #ifdef __FreeBSD__
        #ifndef _GNU_SOURCE
            #define _GNU_SOURCE
        #endif
        #include <sched.h>

        #include <sys/param.h>
        #include <sys/cpuset.h>

typedef cpuset_t cpu_set_t;

typedef long int __cpu_mask;
        #define __NCPUBITS              (8 * sizeof(__cpu_mask))
        #define __CPUELT(cpu)           ((cpu) / __NCPUBITS)
        #define __CPUMASK(cpu)          ((__cpu_mask)1 << ((cpu) % __NCPUBITS))
        #define __CPU_ALLOC_SIZE(count) ((((count) + __NCPUBITS - 1) / __NCPUBITS) * sizeof(__cpu_mask))
        #define __CPU_ALLOC(count)      __sched_cpualloc(count)
        #define __CPU_FREE(cpuset)      __sched_cpufree(cpuset)
        #define __CPU_ZERO_S(setsize, cpusetp)                        \
            do                                                        \
            {                                                         \
                size_t __i;                                           \
                size_t __imax       = (setsize) / sizeof(__cpu_mask); \
                __cpu_mask * __bits = (cpusetp)->__bits;              \
                for (__i = 0; __i < __imax; ++__i) __bits[__i] = 0;   \
            } while (0)
        #define __CPU_SET_S(cpu, setsize, cpusetp)                                                                      \
            (__extension__({                                                                                            \
                size_t __cpu = (cpu);                                                                                   \
                __cpu / 8 < (setsize) ? (((__cpu_mask *)((cpusetp)->__bits))[__CPUELT(__cpu)] |= __CPUMASK(__cpu)) : 0; \
            }))
        #define CPU_ALLOC(count)                 __CPU_ALLOC(count)
        #define CPU_FREE(cpuset)                 __CPU_FREE(cpuset)
        #define CPU_ALLOC_SIZE(count)            __CPU_ALLOC_SIZE(count)
        #define CPU_ZERO_S(setsize, cpusetp)     __CPU_ZERO_S(setsize, cpusetp)
        #define CPU_SET_S(cpu, setsize, cpusetp) __CPU_SET_S(cpu, setsize, cpusetp)
    #endif

namespace daal
{
namespace services
{
namespace internal
{
class thread_pinner_task_t
{
public:
    virtual void operator()() = 0;
};

} // namespace internal
} // namespace services
} // namespace daal

extern "C"
{
    DAAL_EXPORT void _thread_pinner_thread_pinner_init(void(int &, int &, int &, int **), void (*deleter)(void *));
<<<<<<< HEAD
    DAAL_EXPORT void _thread_pinner_init_with_task_arena(void(int &, int &, int &, int **), void (*deleter)(void *), tbb::task_arena& task_arena);
=======
    DAAL_EXPORT void _thread_pinner_init_with_task_arena(void(int &, int &, int &, int **), void (*deleter)(void *), tbb::task_arena & task_arena);
>>>>>>> 64e741bdc38679f544c98a830a68cb7c5646d131
    DAAL_EXPORT void _thread_pinner_read_topology();
    DAAL_EXPORT void _thread_pinner_on_scheduler_entry(bool);
    DAAL_EXPORT void _thread_pinner_on_scheduler_exit(bool);
    DAAL_EXPORT void _thread_pinner_execute(daal::services::internal::thread_pinner_task_t & task);

    DAAL_EXPORT int _thread_pinner_get_status();
    DAAL_EXPORT bool _thread_pinner_get_pinning();
    DAAL_EXPORT bool _thread_pinner_set_pinning(bool p);

<<<<<<< HEAD
    DAAL_EXPORT tbb::task_arena* _thread_pinner_get_task_arena();

    DAAL_EXPORT void * _getThreadPinner(bool create_pinner, void(int &, int &, int &, int **), void (*deleter)(void *));
    DAAL_EXPORT void * _getThreadPinnerFromTaskArena(bool create_pinner, void(int &, int &, int &, int **), void (*deleter)(void *), tbb::task_arena& task_arena);
=======
    DAAL_EXPORT tbb::task_arena * _thread_pinner_get_task_arena();

    DAAL_EXPORT void * _getThreadPinner(bool create_pinner, void(int &, int &, int &, int **), void (*deleter)(void *));
    DAAL_EXPORT void * _getThreadPinnerFromTaskArena(bool create_pinner, void(int &, int &, int &, int **), void (*deleter)(void *),
                                                     tbb::task_arena & task_arena);
>>>>>>> 64e741bdc38679f544c98a830a68cb7c5646d131
}

namespace daal
{
namespace services
{
namespace internal
{
class thread_pinner_t
{
public:
    thread_pinner_t(void (*f)(int &, int &, int &, int **), void (*deleter)(void *)) { _thread_pinner_thread_pinner_init(f, deleter); }
    thread_pinner_t(void (*f)(int &, int &, int &, int **), void (*deleter)(void *), tbb::task_arena & task_arena)
    {
        _thread_pinner_init_with_task_arena(f, deleter, task_arena);
    }
    void read_topology() { _thread_pinner_read_topology(); }
    void on_scheduler_entry(bool p) { _thread_pinner_on_scheduler_entry(p); }
    void on_scheduler_exit(bool p) { _thread_pinner_on_scheduler_exit(p); }
    void execute(thread_pinner_task_t & task) { _thread_pinner_execute(task); }
    int get_status() { return _thread_pinner_get_status(); }
    bool get_pinning() { return _thread_pinner_get_pinning(); }
    bool set_pinning(bool p) { return _thread_pinner_set_pinning(p); }
    tbb::task_arena * get_task_arena() { return _thread_pinner_get_task_arena(); }
};

inline thread_pinner_t * getThreadPinner(bool create_pinner, void (*read_topo)(int &, int &, int &, int **), void (*deleter)(void *))
{
    return (thread_pinner_t *)_getThreadPinner(create_pinner, read_topo, deleter);
}

inline thread_pinner_t * getThreadPinnerFromTaskArena(bool create_pinner, void (*read_topo)(int &, int &, int &, int **), void (*deleter)(void *),
                                                      tbb::task_arena & task_arena)
{
    return (thread_pinner_t *)_getThreadPinnerFromTaskArena(create_pinner, read_topo, deleter, task_arena);
}

class thread_pinner_impl_t;

} // namespace internal
} // namespace services
} // namespace daal

#endif /* #if !defined (DAAL_THREAD_PINNING_DISABLED) */
#endif /* #ifndef __SERVICE_THREAD_PINNER_H__ */<|MERGE_RESOLUTION|>--- conflicted
+++ resolved
@@ -90,11 +90,7 @@
 extern "C"
 {
     DAAL_EXPORT void _thread_pinner_thread_pinner_init(void(int &, int &, int &, int **), void (*deleter)(void *));
-<<<<<<< HEAD
-    DAAL_EXPORT void _thread_pinner_init_with_task_arena(void(int &, int &, int &, int **), void (*deleter)(void *), tbb::task_arena& task_arena);
-=======
     DAAL_EXPORT void _thread_pinner_init_with_task_arena(void(int &, int &, int &, int **), void (*deleter)(void *), tbb::task_arena & task_arena);
->>>>>>> 64e741bdc38679f544c98a830a68cb7c5646d131
     DAAL_EXPORT void _thread_pinner_read_topology();
     DAAL_EXPORT void _thread_pinner_on_scheduler_entry(bool);
     DAAL_EXPORT void _thread_pinner_on_scheduler_exit(bool);
@@ -104,18 +100,11 @@
     DAAL_EXPORT bool _thread_pinner_get_pinning();
     DAAL_EXPORT bool _thread_pinner_set_pinning(bool p);
 
-<<<<<<< HEAD
-    DAAL_EXPORT tbb::task_arena* _thread_pinner_get_task_arena();
-
-    DAAL_EXPORT void * _getThreadPinner(bool create_pinner, void(int &, int &, int &, int **), void (*deleter)(void *));
-    DAAL_EXPORT void * _getThreadPinnerFromTaskArena(bool create_pinner, void(int &, int &, int &, int **), void (*deleter)(void *), tbb::task_arena& task_arena);
-=======
     DAAL_EXPORT tbb::task_arena * _thread_pinner_get_task_arena();
 
     DAAL_EXPORT void * _getThreadPinner(bool create_pinner, void(int &, int &, int &, int **), void (*deleter)(void *));
     DAAL_EXPORT void * _getThreadPinnerFromTaskArena(bool create_pinner, void(int &, int &, int &, int **), void (*deleter)(void *),
                                                      tbb::task_arena & task_arena);
->>>>>>> 64e741bdc38679f544c98a830a68cb7c5646d131
 }
 
 namespace daal
