--- conflicted
+++ resolved
@@ -164,13 +164,7 @@
             lastBlockSizeB = blockSizeB;
         }
 
-<<<<<<< HEAD
-        // const bool isSOARes = false;
         const bool isSOARes = tc->getDataLayout() & NumericTableIface::soa;
-
-=======
-        const bool isSOARes = tc->getDataLayout() & NumericTableIface::soa;
->>>>>>> 2983894f
         TlsMem<fpType, cpu> tlsMklBuff(blockSizeA * blockSizeB);
 
         /* Threaded loop by whole number of blocks */
