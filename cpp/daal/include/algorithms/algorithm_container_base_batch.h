/* file: algorithm_container_base_batch.h */
/*******************************************************************************
* Copyright 2014 Intel Corporation
* Copyright contributors to the oneDAL project
*
* Licensed under the Apache License, Version 2.0 (the "License");
* you may not use this file except in compliance with the License.
* You may obtain a copy of the License at
*
*     http://www.apache.org/licenses/LICENSE-2.0
*
* Unless required by applicable law or agreed to in writing, software
* distributed under the License is distributed on an "AS IS" BASIS,
* WITHOUT WARRANTIES OR CONDITIONS OF ANY KIND, either express or implied.
* See the License for the specific language governing permissions and
* limitations under the License.
*******************************************************************************/

/*
//++
//  Implementation of base classes defining algorithm interface for batch processing mode.
//--
*/

#ifndef __ALGORITHM_CONTAINER_BASE_BATCH_H__
#define __ALGORITHM_CONTAINER_BASE_BATCH_H__

#include "services/daal_memory.h"
#include "services/internal/daal_kernel_defines.h"
#include "services/internal/gpu_support_checker.h"
#include "services/internal/execution_context.h"

namespace daal
{
namespace algorithms
{
/**
 * \brief Contains version 1.0 of Intel(R) oneAPI Data Analytics Library interface.
 */
namespace interface1
{
/**
 * @addtogroup base_algorithms
 * @{
 */

/**
 * <a name="DAAL-CLASS-ALGORITHMS__ALGORITHMCONTAINER"></a>
 * \brief Abstract interface class that provides virtual methods to access and run implementations
 *        of the algorithms in %batch mode. It is associated with the Algorithm<batch> class
 *        and supports the methods for computation of the algorithm results.
 *        The methods of the container are defined in derivative containers defined for each algorithm.
 */
template <>
class AlgorithmContainer<batch> : public AlgorithmContainerIfaceImpl
{
public:
    /**
     * Default constructor
     * \param[in] daalEnv   Pointer to the structure that contains information about the environment
     */
    AlgorithmContainer(daal::services::Environment::env * daalEnv) : AlgorithmContainerIfaceImpl(daalEnv) {}

    virtual ~AlgorithmContainer() DAAL_C11_OVERRIDE {}

    /**
     * Computes final results of the algorithm.
     * This method behaves similarly to compute method of the Algorithm<batch> class.
     */
    virtual services::Status compute() = 0;

    /**
     * Setups internal datastructures for compute function.
     */
    virtual services::Status setupCompute() = 0;

    /**
     * Resets internal datastructures for compute function.
     */
    virtual services::Status resetCompute() = 0;
};

/**
 * <a name="DAAL-CLASS-ALGORITHMS__ALGORITHMCONTAINERIMPL"></a>
 * \brief Abstract interface class that provides virtual methods to access and run implementations
 *        of the algorithms in %batch mode. It is associated with the Algorithm<batch> class
 *        and supports the methods for computation of the algorithm results.
 *        The methods of the container are defined in derivative containers defined for each algorithm.
 */
template <>
class AlgorithmContainerImpl<batch> : public AlgorithmContainer<batch>
{
public:
    DAAL_NEW_DELETE();

    /**
     * Default constructor
     * \param[in] daalEnv   Pointer to the structure that contains information about the environment
     */
    AlgorithmContainerImpl(daal::services::Environment::env * daalEnv = 0) : AlgorithmContainer<batch>(daalEnv), _par(0), _in(0), _res(0) {};

    virtual ~AlgorithmContainerImpl() {}

    /**
     * Sets arguments of the algorithm
     * \param[in] in    Pointer to the input arguments of the algorithm
     * \param[in] res   Pointer to the final results of the algorithm
     * \param[in] par   Pointer to the parameters of the algorithm
     * \param[in] hpar  Pointer to the hyperparameters of the algorithm
     */
    void setArguments(Input * in, Result * res, Parameter * par, const Hyperparameter * hpar)
    {
        _in   = in;
        _par  = par;
        _res  = res;
        _hpar = hpar;
    }

    /**
     * Retrieves final results of the algorithm
     * \return   Pointer to the final results of the algorithm
     */
    Result * getResult() { return _res; }

    virtual services::Status setupCompute() DAAL_C11_OVERRIDE { return services::Status(); }

    virtual services::Status resetCompute() DAAL_C11_OVERRIDE { return services::Status(); }

protected:
    const Hyperparameter * _hpar;
    Parameter * _par;
    Input * _in;
    Result * _res;
};

/**
 * <a name="DAAL-CLASS-ALGORITHMS__ALGORITHMDISPATCHCONTAINER"></a>
 * \brief Implements a container to dispatch batch processing algorithms to CPU-specific implementations.
 *
 *
 * \tparam mode                 Computation mode of the algorithm, \ref ComputeMode
 * \tparam sse2Container        Implementation for Intel(R) Streaming SIMD Extensions 2 (Intel(R) SSE2)
 * \tparam sse42Container       Implementation for Intel(R) Streaming SIMD Extensions 4.2 (Intel(R) SSE4.2)
 * \tparam avx2Container        Implementation for Intel(R) Advanced Vector Extensions 2 (Intel(R) AVX2)
 * \tparam avx512Container      Implementation for Intel(R) Xeon(R) processors based on Intel AVX-512
 * \tparam sve                  Implementation for ARM processors based on Arm Scalable Vector Extension
 */

#if defined(TARGET_X86_64)
template <typename sse2Container DAAL_KERNEL_SSE42_ONLY(typename sse42Container) DAAL_KERNEL_AVX2_ONLY(typename avx2Container)
              DAAL_KERNEL_AVX512_ONLY(typename avx512Container)>
class AlgorithmDispatchContainer<batch, sse2Container DAAL_KERNEL_SSE42_ONLY(sse42Container) DAAL_KERNEL_AVX2_ONLY(avx2Container)
                                            DAAL_KERNEL_AVX512_ONLY(avx512Container)> : public AlgorithmContainerImpl<batch>
#elif defined(TARGET_ARM)
template <typename SVEContainer DAAL_KERNEL_SVE_ONLY(typename sveContainer)>
<<<<<<< HEAD
class AlgorithmDispatchContainer<batch, SVEContainer DAAL_KERNEL_SVE_ONLY(sveContainer)> : public AlgorithmContainerImpl<batch>
=======
class DAAL_EXPORT AlgorithmDispatchContainer<batch, SVEContainer DAAL_KERNEL_SVE_ONLY(sveContainer)> : public AlgorithmContainerImpl<batch>
#elif defined(TARGET_RISCV64)
template <typename RV64Container DAAL_KERNEL_RV64_ONLY(typename rv64Container)>
class DAAL_EXPORT AlgorithmDispatchContainer<batch, RV64Container DAAL_KERNEL_RV64_ONLY(rv64Container)> : public AlgorithmContainerImpl<batch>
>>>>>>> 37459364
#endif
{
public:
    /**
     * Default constructor
     * \param[in] daalEnv   Pointer to the structure that contains information about the environment
     */
    AlgorithmDispatchContainer(daal::services::Environment::env * daalEnv);

    virtual ~AlgorithmDispatchContainer()
    {
        delete _cntr;
        _cntr = 0;
    }

    virtual services::Status compute() DAAL_C11_OVERRIDE
    {
        services::internal::sycl::ExecutionContextIface & context = services::internal::getDefaultContext();
        services::internal::sycl::InfoDevice & deviceInfo         = context.getInfoDevice();
        if (!daal::services::internal::isImplementedForDevice(deviceInfo, _cntr)) return services::Status(services::ErrorDeviceSupportNotImplemented);
        _cntr->setArguments(this->_in, this->_res, this->_par, this->_hpar);
        return _cntr->compute();
    }

    virtual services::Status setupCompute() DAAL_C11_OVERRIDE
    {
        _cntr->setArguments(this->_in, this->_res, this->_par, this->_hpar);
        return _cntr->setupCompute();
    }

    virtual services::Status resetCompute() DAAL_C11_OVERRIDE { return _cntr->resetCompute(); }

protected:
    AlgorithmContainerImpl<batch> * _cntr;

private:
    AlgorithmDispatchContainer(const AlgorithmDispatchContainer &);
    AlgorithmDispatchContainer & operator=(const AlgorithmDispatchContainer &);
};

/** @} */
} // namespace interface1

} // namespace algorithms
} // namespace daal

#endif<|MERGE_RESOLUTION|>--- conflicted
+++ resolved
@@ -153,14 +153,10 @@
                                             DAAL_KERNEL_AVX512_ONLY(avx512Container)> : public AlgorithmContainerImpl<batch>
 #elif defined(TARGET_ARM)
 template <typename SVEContainer DAAL_KERNEL_SVE_ONLY(typename sveContainer)>
-<<<<<<< HEAD
 class AlgorithmDispatchContainer<batch, SVEContainer DAAL_KERNEL_SVE_ONLY(sveContainer)> : public AlgorithmContainerImpl<batch>
-=======
-class DAAL_EXPORT AlgorithmDispatchContainer<batch, SVEContainer DAAL_KERNEL_SVE_ONLY(sveContainer)> : public AlgorithmContainerImpl<batch>
 #elif defined(TARGET_RISCV64)
 template <typename RV64Container DAAL_KERNEL_RV64_ONLY(typename rv64Container)>
-class DAAL_EXPORT AlgorithmDispatchContainer<batch, RV64Container DAAL_KERNEL_RV64_ONLY(rv64Container)> : public AlgorithmContainerImpl<batch>
->>>>>>> 37459364
+class AlgorithmDispatchContainer<batch, RV64Container DAAL_KERNEL_RV64_ONLY(rv64Container)> : public AlgorithmContainerImpl<batch>
 #endif
 {
 public:
