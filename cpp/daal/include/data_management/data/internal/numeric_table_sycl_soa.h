--- conflicted
+++ resolved
@@ -425,16 +425,9 @@
                 NumericTableFeature f = (*_ddict)[i];
 
                 BufferHostReinterpreter<char> reinterpreter(_arrays[i], rwMode, nrows);
-<<<<<<< HEAD
-                TypeDispatcher::dispatch(_arrays[i].type(), reinterpreter);
-
-                auto charPtr = reinterpreter.getResult(status);
-                if (!status) return services::throwIfPossible(status);
-=======
                 TypeDispatcher::dispatch(_arrays[i].type(), reinterpreter, st);
                 services::throwIfPossible(st);
                 DAAL_CHECK_STATUS_VAR(st);
->>>>>>> d3f16fdc
 
                 auto charPtr = reinterpreter.getResult();
                 arch->set(charPtr.get(), nrows * f.typeSize);
@@ -505,26 +498,16 @@
             services::Status st;
             auto featureUniBuffer = _arrays[j];
             BufferConverterTo<T> converter(featureUniBuffer, idx, nrows);
-<<<<<<< HEAD
-            TypeDispatcher::dispatch(featureUniBuffer.type(), converter);
-
-            auto buffer = converter.getResult(status);
-            if (!status) return services::throwIfPossible(status);
-            DAAL_ASSERT(buffer.size() == nrows);
-
-            auto colSharedPtr = buffer.toHost(readOnly, status);
-            if (!status) return services::throwIfPossible(status);
-
-=======
             TypeDispatcher::dispatch(featureUniBuffer.type(), converter, st);
             services::throwIfPossible(st);
             DAAL_CHECK_STATUS_VAR(st);
 
             auto buffer       = converter.getResult();
+            DAAL_ASSERT(buffer.size() == nrows);
+
             auto colSharedPtr = buffer.toHost(readOnly, st);
             services::throwIfPossible(st);
             DAAL_CHECK_STATUS_VAR(st);
->>>>>>> d3f16fdc
             T * colPtr = colSharedPtr.get();
 
             for (size_t i = 0; i < nrows; i++)
@@ -584,18 +567,11 @@
 
                 auto uniBuffer = _arrays[j];
                 BufferConverterFrom<T> converter(tempColumn, uniBuffer, 0, nrows);
-<<<<<<< HEAD
-                TypeDispatcher::dispatch(uniBuffer.type(), converter);
-
-                _arrays[j] = converter.getResult(st);
-                if (!st) return services::throwIfPossible(st);
-=======
                 TypeDispatcher::dispatch(uniBuffer.type(), converter, st);
                 services::throwIfPossible(st);
                 DAAL_CHECK_STATUS_VAR(st);
 
                 _arrays[j] = converter.getResult();
->>>>>>> d3f16fdc
             }
         }
         block.reset();
@@ -643,17 +619,6 @@
             }
             return services::Status();
         }
-
-<<<<<<< HEAD
-        auto uniBuffer = _arrays[feat_idx];
-        BufferConverterTo<T> converter(uniBuffer, idx, nrows);
-        TypeDispatcher::dispatch(uniBuffer.type(), converter);
-
-        auto buffer = converter.getResult(st);
-        if (!st) return services::throwIfPossible(st);
-
-=======
-        nrows = (idx + nrows < nobs) ? nrows : nobs - idx;
 
         services::Status st;
         auto uniBuffer = _arrays[feat_idx];
@@ -663,7 +628,6 @@
         DAAL_CHECK_STATUS_VAR(st);
 
         auto buffer = converter.getResult();
->>>>>>> d3f16fdc
         block.setBuffer(buffer, 1, nrows);
 
         return st;
@@ -694,14 +658,6 @@
             auto blockBuffer = block.getBuffer();
             if ((features::internal::getIndexNumType<T>() != f.indexType) || (uniBuffer.get<T>() != blockBuffer))
             {
-<<<<<<< HEAD
-                BufferConverterFrom<T> converter(blockBuffer, uniBuffer, block.getRowsOffset(), block.getNumberOfRows());
-                TypeDispatcher::dispatch(uniBuffer.type(), converter);
-
-                services::Status st;
-                _arrays[feat_idx] = converter.getResult(st);
-                if (!st) return services::throwIfPossible(st);
-=======
                 services::Status st;
 
                 auto uniBuffer = _arrays[feat_idx];
@@ -711,7 +667,6 @@
                 DAAL_CHECK_STATUS_VAR(st);
 
                 _arrays[feat_idx] = converter.getResult();
->>>>>>> d3f16fdc
             }
         }
         block.reset();
