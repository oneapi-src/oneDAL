/* file: numeric_table_sycl_homogen.h */
/*******************************************************************************
* Copyright 2014-2020 Intel Corporation
*
* Licensed under the Apache License, Version 2.0 (the "License");
* you may not use this file except in compliance with the License.
* You may obtain a copy of the License at
*
*     http://www.apache.org/licenses/LICENSE-2.0
*
* Unless required by applicable law or agreed to in writing, software
* distributed under the License is distributed on an "AS IS" BASIS,
* WITHOUT WARRANTIES OR CONDITIONS OF ANY KIND, either express or implied.
* See the License for the specific language governing permissions and
* limitations under the License.
*******************************************************************************/

#ifndef __SYCL_HOMOGEN_NUMERIC_TABLE_H__
#define __SYCL_HOMOGEN_NUMERIC_TABLE_H__

#ifdef DAAL_SYCL_INTERFACE
    #include <CL/sycl.hpp>
#endif

#include "data_management/data/internal/numeric_table_sycl.h"
#include "data_management/data/internal/conversion.h"
#include "data_management/data/homogen_numeric_table.h"
#include "services/internal/execution_context.h"

namespace daal
{
namespace data_management
{
namespace internal
{
namespace interface1
{
/**
 * @ingroup sycl
 * @{
 */

/**
 *  <a name="DAAL-CLASS-DATA_MANAGEMENT__SYCLHOMOGENNUMERICTABLE"></a>
 *  \brief Class that provides methods to access data stored as a one-dimentional SYCL* buffer.
 *  Table rows contain feature vectors, and columns contain values of individual features.
 *  \tparam DataType Defines the underlying data type that describes a Numeric Table
 */
template <typename DataType = DAAL_DATA_TYPE>
class DAAL_EXPORT SyclHomogenNumericTable : public SyclNumericTable
{
public:
    DECLARE_SERIALIZABLE_TAG()
    DECLARE_SERIALIZABLE_IMPL()

    DAAL_CAST_OPERATOR(SyclHomogenNumericTable)

public:
    /**
     *  Constructs a Numeric Table with buffer object
     *  \param[in]  buffer         Buffer with a homogeneous data set
     *  \param[in]  nColumns       Number of columns in the table
     *  \param[in]  nRows          Number of rows in the table
     *  \param[out] stat           Status of the numeric table construction
     *  \return     Numeric table with user-allocated memory
     */
    static services::SharedPtr<SyclHomogenNumericTable<DataType> > create(const services::internal::Buffer<DataType> & buffer, size_t nColumns = 0,
                                                                          size_t nRows = 0, services::Status * stat = NULL)
    {
        DAAL_DEFAULT_CREATE_TEMPLATE_IMPL_EX(SyclHomogenNumericTable, DataType, DictionaryIface::notEqual, buffer, nColumns, nRows);
    }

#ifdef DAAL_SYCL_INTERFACE_USM
    static services::SharedPtr<SyclHomogenNumericTable<DataType> > create(const services::SharedPtr<DataType> & usmData, size_t nColumns,
                                                                          size_t nRows, const cl::sycl::usm::alloc & usmAllocType,
                                                                          services::Status * stat = NULL)
    {
        const size_t bufferSize = nColumns * nRows;
<<<<<<< HEAD
        // multiplication overflow check is done in the constructor.
        // its not a safety problem to postpone this check since services::internal::Buffer() constructor
        // do not perform any data allocations in case of input usm data - we can create it even with wrong bufferSize
        return create(services::internal::Buffer<DataType>(usmData, bufferSize, usmAllocType), nColumns, nRows, stat);
=======

        services::Status localStatus;
        services::internal::Buffer<DataType> buffer(usmData, bufferSize, usmAllocType, localStatus);
        services::internal::tryAssignStatusAndThrow(stat, localStatus);
        DAAL_CHECK_STATUS_RETURN_IF_FAIL(localStatus, services::SharedPtr<SyclHomogenNumericTable<DataType> >());

        return create(buffer, nColumns, nRows, stat);
>>>>>>> d3f16fdc
    }
#endif

#ifdef DAAL_SYCL_INTERFACE_USM
    static services::SharedPtr<SyclHomogenNumericTable<DataType> > create(DataType * usmData, size_t nColumns, size_t nRows,
                                                                          const cl::sycl::usm::alloc & usmAllocType, services::Status * stat = NULL)
    {
        const auto overflow_status = checkSizeOverflow(nRows, nColumns);
        if (!overflow_status)
        {
            services::throwIfPossible(overflow_status);
            DAAL_CHECK_COND_ERROR(stat, *stat, overflow_status);
            return services::SharedPtr<SyclHomogenNumericTable<DataType> >();
        }
        const size_t bufferSize = nColumns * nRows;

        services::Status localStatus;
        services::internal::Buffer<DataType> buffer(usmData, bufferSize, usmAllocType, localStatus);
        services::internal::tryAssignStatusAndThrow(stat, localStatus);
        DAAL_CHECK_STATUS_RETURN_IF_FAIL(localStatus, services::SharedPtr<SyclHomogenNumericTable<DataType> >());

        return create(buffer, nColumns, nRows, stat);
    }
#endif

    /**
     *  Constructs a Numeric Table
     *  \param[in]  nColumns              Number of columns in the table
     *  \param[in]  nRows                 Number of rows in the table
     *  \param[in]  memoryAllocationFlag  Flag that controls internal memory allocation for data in the numeric table
     *  \param[out] stat                  Status of the numeric table construction
     *  \return     Numeric table with user-allocated memory
     */
    static services::SharedPtr<SyclHomogenNumericTable<DataType> > create(size_t nColumns, size_t nRows, AllocationFlag memoryAllocationFlag,
                                                                          services::Status * stat = NULL)
    {
        DAAL_DEFAULT_CREATE_TEMPLATE_IMPL_EX(SyclHomogenNumericTable, DataType, DictionaryIface::notEqual, nColumns, nRows, memoryAllocationFlag);
    }

    /**
     *  Constructs a Numeric Table with memory allocation controlled via a flag and fills the table with a constant
     *  \param[in]  nColumns                Number of columns in the table
     *  \param[in]  nRows                   Number of rows in the table
     *  \param[in]  memoryAllocationFlag    Flag that controls internal memory allocation for data in the numeric table
     *  \param[in]  constValue              Constant to initialize entries of the homogeneous numeric table
     *  \param[out] stat                    Status of the numeric table construction
     *  \return     Numeric table initialized with a constant
     */
    static services::SharedPtr<SyclHomogenNumericTable<DataType> > create(size_t nColumns, size_t nRows, AllocationFlag memoryAllocationFlag,
                                                                          const DataType & constValue, services::Status * stat = NULL)
    {
        DAAL_DEFAULT_CREATE_TEMPLATE_IMPL_EX(SyclHomogenNumericTable, DataType, DictionaryIface::notEqual, nColumns, nRows, memoryAllocationFlag,
                                             constValue);
    }

    SyclHomogenNumericTable() : SyclNumericTable(0, 0, DictionaryIface::notEqual) {}

    ~SyclHomogenNumericTable() DAAL_C11_OVERRIDE { freeDataMemoryImpl(); }

    services::Status getBlockOfRows(size_t vector_idx, size_t vector_num, ReadWriteMode rwflag, BlockDescriptor<double> & block) DAAL_C11_OVERRIDE
    {
        return getTBlock<double>(vector_idx, vector_num, rwflag, block);
    }

    services::Status getBlockOfRows(size_t vector_idx, size_t vector_num, ReadWriteMode rwflag, BlockDescriptor<float> & block) DAAL_C11_OVERRIDE
    {
        return getTBlock<float>(vector_idx, vector_num, rwflag, block);
    }

    services::Status getBlockOfRows(size_t vector_idx, size_t vector_num, ReadWriteMode rwflag, BlockDescriptor<int> & block) DAAL_C11_OVERRIDE
    {
        return getTBlock<int>(vector_idx, vector_num, rwflag, block);
    }

    services::Status releaseBlockOfRows(BlockDescriptor<double> & block) DAAL_C11_OVERRIDE { return releaseTBlock<double>(block); }

    services::Status releaseBlockOfRows(BlockDescriptor<float> & block) DAAL_C11_OVERRIDE { return releaseTBlock<float>(block); }

    services::Status releaseBlockOfRows(BlockDescriptor<int> & block) DAAL_C11_OVERRIDE { return releaseTBlock<int>(block); }

    services::Status getBlockOfColumnValues(size_t feature_idx, size_t vector_idx, size_t value_num, ReadWriteMode rwflag,
                                            BlockDescriptor<double> & block) DAAL_C11_OVERRIDE
    {
        return getTFeature<double>(feature_idx, vector_idx, value_num, rwflag, block);
    }

    services::Status getBlockOfColumnValues(size_t feature_idx, size_t vector_idx, size_t value_num, ReadWriteMode rwflag,
                                            BlockDescriptor<float> & block) DAAL_C11_OVERRIDE
    {
        return getTFeature<float>(feature_idx, vector_idx, value_num, rwflag, block);
    }

    services::Status getBlockOfColumnValues(size_t feature_idx, size_t vector_idx, size_t value_num, ReadWriteMode rwflag,
                                            BlockDescriptor<int> & block) DAAL_C11_OVERRIDE
    {
        return getTFeature<int>(feature_idx, vector_idx, value_num, rwflag, block);
    }

    services::Status releaseBlockOfColumnValues(BlockDescriptor<double> & block) DAAL_C11_OVERRIDE { return releaseTFeature<double>(block); }

    services::Status releaseBlockOfColumnValues(BlockDescriptor<float> & block) DAAL_C11_OVERRIDE { return releaseTFeature<float>(block); }

    services::Status releaseBlockOfColumnValues(BlockDescriptor<int> & block) DAAL_C11_OVERRIDE { return releaseTFeature<int>(block); }

    services::Status assign(float value) DAAL_C11_OVERRIDE { return assignImpl<float>(value); }

    services::Status assign(double value) DAAL_C11_OVERRIDE { return assignImpl<double>(value); }

    services::Status assign(int value) DAAL_C11_OVERRIDE { return assignImpl<int>(value); }

protected:
    SyclHomogenNumericTable(DictionaryIface::FeaturesEqual featuresEqual, size_t nColumns, size_t nRows, services::Status & st)
        : SyclNumericTable(nColumns, nRows, featuresEqual, st)
    {
        _layout = NumericTableIface::aos;

        NumericTableFeature df;
        df.setType<DataType>();
        st |= _ddict->setAllFeatures(df);
        services::throwIfPossible(st);
    }

    SyclHomogenNumericTable(DictionaryIface::FeaturesEqual featuresEqual, const services::internal::Buffer<DataType> & buffer, size_t nColumns,
                            size_t nRows, services::Status & st)
        : SyclHomogenNumericTable(featuresEqual, nColumns, nRows, st)
    {
        st |= checkSizeOverflow(nRows, nColumns);
        services::throwIfPossible(st);

        if (nColumns * nRows > buffer.size())
        {
            st |= services::Error::create(services::ErrorIncorrectSizeOfArray, services::Row, "Buffer size is not enough to represent the table");
            services::throwIfPossible(st);
        }

        if (st)
        {
            _buffer    = buffer;
            _memStatus = userAllocated;
        }
    }

    SyclHomogenNumericTable(DictionaryIface::FeaturesEqual featuresEqual, size_t nColumns, size_t nRows,
                            NumericTable::AllocationFlag memoryAllocationFlag, services::Status & st)
        : SyclHomogenNumericTable(featuresEqual, nColumns, nRows, st)
    {
        if (memoryAllocationFlag == NumericTableIface::doAllocate)
        {
            st |= allocateDataMemoryImpl();
        }
    }

    SyclHomogenNumericTable(DictionaryIface::FeaturesEqual featuresEqual, size_t nColumns, size_t nRows,
                            NumericTable::AllocationFlag memoryAllocationFlag, const DataType & constValue, services::Status & st)
        : SyclHomogenNumericTable(featuresEqual, nColumns, nRows, memoryAllocationFlag, st)
    {
        st |= assignImpl<DataType>(constValue);
    }

    services::Status allocateDataMemoryImpl(daal::MemType type = daal::dram) DAAL_C11_OVERRIDE
    {
        if (type != daal::dram)
        {
            return services::throwIfPossible(services::ErrorIncorrectParameter);
        }

        services::Status status;

        freeDataMemoryImpl();

        if (!getNumberOfRows() || !getNumberOfColumns())
        {
            return status;
        }

        if (isCpuContext())
        {
            status |= allocateDataMemoryOnCpu();
            DAAL_CHECK_STATUS_VAR(status);
        }
        else
        {
            status |= checkSizeOverflow(getNumberOfColumns(), getNumberOfRows());
            if (!status) return services::throwIfPossible(status);

            const size_t size = getNumberOfColumns() * getNumberOfRows();
            const auto universalBuffer =
                services::internal::getDefaultContext().allocate(services::internal::sycl::TypeIds::id<DataType>(), size, status);

            if (!status) return services::throwIfPossible(status);

            _buffer = universalBuffer.template get<DataType>();
        }

        _memStatus = internallyAllocated;
        return status;
    }

    void freeDataMemoryImpl() DAAL_C11_OVERRIDE
    {
        _buffer.reset();
        _cpuTable.reset();
        _memStatus = notAllocated;
    }

    services::Status setNumberOfColumnsImpl(size_t ncol) DAAL_C11_OVERRIDE
    {
        services::Status status;

        if (isCpuTable())
        {
            status |= _cpuTable->setNumberOfColumns(ncol);
            if (!status) return services::throwIfPossible(status);
        }

        if (_ddict->getNumberOfFeatures() != ncol)
        {
            status |= _ddict->resetDictionary();
            if (!status) return services::throwIfPossible(status);

            status |= _ddict->setNumberOfFeatures(ncol);
            if (!status) return services::throwIfPossible(status);

            NumericTableFeature df;
            df.setType<DataType>();
            status |= _ddict->setAllFeatures(df);
            if (!status) return services::throwIfPossible(status);
        }

        return status;
    }

    template <typename Archive, bool onDeserialize>
    services::Status serialImpl(Archive * archive)
    {
        auto st = NumericTable::serialImpl<Archive, onDeserialize>(archive);
        DAAL_CHECK_STATUS_VAR(st);

        if (onDeserialize)
        {
            st |= allocateDataMemoryImpl();
            DAAL_CHECK_STATUS_VAR(st);
        }

        const size_t size = getNumberOfColumns() * getNumberOfRows();
        // overflow checks done in constructors and allocateDataMemoryImpl() method

        if (isCpuTable())
        {
            archive->set(_cpuTable->getArray(), size);
        }
        else
        {
            const auto hostData = _buffer.toHost(data_management::readOnly, st);
            if (!st) return services::throwIfPossible(st);

            archive->set(hostData.get(), size);
        }

        return st;
    }

    template <typename T>
    services::Status assignImpl(T value)
    {
        services::Status status;

        if (_memStatus == notAllocated)
        {
            status |= services::Status(services::ErrorEmptyHomogenNumericTable);
            return services::throwIfPossible(status);
        }

        if (isCpuTable())
        {
            return _cpuTable->assign(value);
        }

        services::internal::getDefaultContext().fill(_buffer, (double)value, status);
        return services::throwIfPossible(status);
    }

private:
    static services::Status checkSizeOverflow(size_t nRows, size_t nCols)
    {
        DAAL_OVERFLOW_CHECK_BY_MULTIPLICATION(size_t, nRows, nCols);
        return services::Status();
    }

    static services::Status checkOffsetOverflow(size_t size, size_t offset)
    {
        DAAL_OVERFLOW_CHECK_BY_ADDING(size_t, size, offset);
        return services::Status();
    }

    template <typename T, typename U>
    struct BufferIO
    {
        static services::Status read(const services::internal::Buffer<U> & buffer, BlockDescriptor<T> & block, size_t nRows, size_t nCols)
        {
            DAAL_ASSERT(buffer.size() == nRows * nCols);
            services::Status status;

            if (!block.resizeBuffer(nCols, nRows))
            {
                return services::throwIfPossible(services::ErrorMemoryAllocationFailed);
            }

            auto hostPtr = buffer.toHost(data_management::readOnly, status);
            if (!status) return services::throwIfPossible(status);

            internal::VectorUpCast<U, T>()(nRows * nCols, hostPtr.get(), block.getBlockPtr());

            return status;
        }

        static services::Status write(services::internal::Buffer<U> buffer, const BlockDescriptor<T> & block, size_t nRows, size_t nCols)
        {
            services::Status status;

            DAAL_ASSERT(block.getNumberOfRows() == nRows);
            DAAL_ASSERT(block.getNumberOfColumns() == nCols);
            DAAL_ASSERT(buffer.size() == nRows * nCols);

            auto hostPtr = buffer.toHost(data_management::writeOnly, status);
            if (!status) return services::throwIfPossible(status);

            if (!block.getBlockPtr())
            {
                return services::throwIfPossible(services::ErrorNullPtr);
            }

            internal::VectorDownCast<T, U>()(nRows * nCols, block.getBlockPtr(), hostPtr.get());

            return status;
        }
    };

    template <typename T>
    struct BufferIO<T, T>
    {
        static services::Status read(const services::internal::Buffer<T> & buffer, BlockDescriptor<T> & block, size_t nRows, size_t nCols)
        {
            DAAL_ASSERT(buffer.size() == nRows * nCols);

            block.setBuffer(buffer, nCols, nRows);
            return services::Status();
        }

        static services::Status write(services::internal::Buffer<T> buffer, const BlockDescriptor<T> & block, size_t nRows, size_t nCols)
        {
            DAAL_ASSERT(buffer == block.getBuffer());

            // TODO: Support case when block.getBuffer() != buffer
            // It means that user calls block.setBuffer on their side
            return services::Status();
        }
    };

    services::internal::Buffer<DataType> getSubBuffer(size_t rowOffset, size_t nRows, services::Status & st)
    {
        DAAL_ASSERT(rowOffset < getNumberOfRows());
        DAAL_ASSERT(nRows <= getNumberOfRows());

        const size_t nCols  = getNumberOfColumns();
        const size_t offset = rowOffset * nCols;
        const size_t size   = nRows * nCols;

        // Checks on offset+size correctness are done in getTBlock(), releaseTBlock() functions

        if (size == _buffer.size())
        {
            return _buffer;
        }
        services::internal::Buffer<DataType> subBuffer = _buffer.getSubBuffer(offset, size, st);
        services::throwIfPossible(st);

        return subBuffer;
    }

    template <typename T>
    services::Status getTBlock(size_t rowOffset, size_t nRowsBlockDesired, ReadWriteMode rwFlag, BlockDescriptor<T> & block)
    {
        if (isCpuTable())
        {
            return _cpuTable->getBlockOfRows(rowOffset, nRowsBlockDesired, rwFlag, block);
        }

        services::Status status;

        const size_t nRows = getNumberOfRows();
        const size_t nCols = getNumberOfColumns();
        block.setDetails(0, rowOffset, rwFlag);

        if (rowOffset >= nRows)
        {
            block.reset();
            return services::Status();
        }

        auto st = checkOffsetOverflow(nRowsBlockDesired, rowOffset);
        if (!st) return services::throwIfPossible(st);

        const size_t nRowsBlock = (rowOffset + nRowsBlockDesired < nRows) ? nRowsBlockDesired : nRows - rowOffset;

        auto subbuffer = getSubBuffer(rowOffset, nRowsBlock, st);
        DAAL_CHECK_STATUS_VAR(st);

        st |= BufferIO<T, DataType>::read(subbuffer, block, nRowsBlock, nCols);
        return st;
    }

    template <typename T>
    services::Status releaseTBlock(BlockDescriptor<T> & block)
    {
        if (isCpuTable())
        {
            return _cpuTable->releaseBlockOfRows(block);
        }

        services::Status status;

        if (block.getRWFlag() & (int)writeOnly)
        {
            const size_t nCols      = getNumberOfColumns();
            const size_t nRows      = getNumberOfRows();
            const size_t nRowsBlock = block.getNumberOfRows();
            const size_t rowOffset  = block.getRowsOffset();

            status |= checkOffsetOverflow(nRowsBlock, rowOffset);
            if (!status) return throwIfPossible(status);

            if ((nRowsBlock + rowOffset) > nRows || nCols != block.getNumberOfColumns())
            {
                return services::throwIfPossible(services::ErrorIncorrectParameter);
            }
            auto subbuffer = getSubBuffer(rowOffset, nRowsBlock, status);
            DAAL_CHECK_STATUS_VAR(status);

            status |= BufferIO<T, DataType>::write(subbuffer, block, nRowsBlock, nCols);
        }

        block.reset();
        return status;
    }

    template <typename T>
    services::Status getTFeature(size_t columnIndex, size_t rowOffset, size_t nRowsBlockDesired, ReadWriteMode rwFlag, BlockDescriptor<T> & block)
    {
        if (isCpuTable())
        {
            return _cpuTable->getBlockOfColumnValues(columnIndex, rowOffset, nRowsBlockDesired, rwFlag, block);
        }

        return services::throwIfPossible(services::ErrorMethodNotImplemented);
    }

    template <typename T>
    services::Status releaseTFeature(BlockDescriptor<T> & block)
    {
        if (isCpuTable())
        {
            return _cpuTable->releaseBlockOfColumnValues(block);
        }

        return services::throwIfPossible(services::ErrorMethodNotImplemented);
    }

    services::Status allocateDataMemoryOnCpu()
    {
        services::Status status;

        _cpuTable = HomogenNumericTable<DataType>::create(getNumberOfColumns(), getNumberOfRows(), NumericTableIface::doAllocate, &status);

        return status;
    }

    inline bool isCpuTable() const { return (bool)_cpuTable; }

    static bool isCpuContext() { return services::internal::getDefaultContext().getInfoDevice().isCpu; }

    services::internal::Buffer<DataType> _buffer;
    services::SharedPtr<HomogenNumericTable<DataType> > _cpuTable;
};
/** @} */

} // namespace interface1

using interface1::SyclHomogenNumericTable;

} // namespace internal
} // namespace data_management
} // namespace daal

#endif<|MERGE_RESOLUTION|>--- conflicted
+++ resolved
@@ -76,12 +76,10 @@
                                                                           services::Status * stat = NULL)
     {
         const size_t bufferSize = nColumns * nRows;
-<<<<<<< HEAD
+
         // multiplication overflow check is done in the constructor.
         // its not a safety problem to postpone this check since services::internal::Buffer() constructor
         // do not perform any data allocations in case of input usm data - we can create it even with wrong bufferSize
-        return create(services::internal::Buffer<DataType>(usmData, bufferSize, usmAllocType), nColumns, nRows, stat);
-=======
 
         services::Status localStatus;
         services::internal::Buffer<DataType> buffer(usmData, bufferSize, usmAllocType, localStatus);
@@ -89,7 +87,6 @@
         DAAL_CHECK_STATUS_RETURN_IF_FAIL(localStatus, services::SharedPtr<SyclHomogenNumericTable<DataType> >());
 
         return create(buffer, nColumns, nRows, stat);
->>>>>>> d3f16fdc
     }
 #endif
 
