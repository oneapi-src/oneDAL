--- conflicted
+++ resolved
@@ -76,16 +76,10 @@
                                                                           services::Status * stat = NULL)
     {
         const size_t bufferSize = nColumns * nRows;
-<<<<<<< HEAD
-<<<<<<< HEAD
-        return create(services::internal::Buffer<DataType>(usmData, bufferSize, usmAllocType), nColumns, nRows, stat);
-=======
 
         // multiplication overflow check is done in the constructor.
         // its not a safety problem to postpone this check since services::internal::Buffer() constructor
         // do not perform any data allocations in case of input usm data - we can create it even with wrong bufferSize
-=======
->>>>>>> e9c44aa1
 
         services::Status localStatus;
         services::internal::Buffer<DataType> buffer(usmData, bufferSize, usmAllocType, localStatus);
@@ -93,10 +87,6 @@
         DAAL_CHECK_STATUS_RETURN_IF_FAIL(localStatus, services::SharedPtr<SyclHomogenNumericTable<DataType> >());
 
         return create(buffer, nColumns, nRows, stat);
-<<<<<<< HEAD
->>>>>>> e8c023e8f... Safety checks: SyclHomogenNumericTable (#1092)
-=======
->>>>>>> e9c44aa1
     }
 #endif
 
