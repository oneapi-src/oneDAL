--- conflicted
+++ resolved
@@ -115,17 +115,13 @@
     {
         if (_rawPtr)
         {
-<<<<<<< HEAD
+            const size_t size = _ncols * _nrows;
+            DAAL_ASSERT((size / _ncols) == _nrows);
+
             services::Status status;
-            services::internal::Buffer<DataType> buffer((DataType *)_rawPtr, _ncols * _nrows, status);
+            services::internal::Buffer<DataType> buffer((DataType *)_rawPtr, size, status);
             services::throwIfPossible(status);
             return buffer;
-=======
-            const size_t size = _ncols * _nrows;
-            DAAL_ASSERT((size / _ncols) == _nrows);
-
-            return daal::services::internal::Buffer<DataType>((DataType *)_rawPtr, size);
->>>>>>> 7ac5206c
         }
         else if (_xBuffer)
         {
@@ -133,18 +129,14 @@
         }
         else
         {
-<<<<<<< HEAD
-            services::Status status;
-            services::internal::Buffer<DataType> buffer(_ptr, _ncols * _nrows, status);
-            services::throwIfPossible(status);
-            return buffer;
-=======
             const size_t size = _ncols * _nrows;
             DAAL_ASSERT((size / _ncols) == _nrows);
             DAAL_ASSERT(_ptr.get() != nullptr);
 
-            return daal::services::internal::Buffer<DataType>(_ptr, size);
->>>>>>> 7ac5206c
+            services::Status status;
+            services::internal::Buffer<DataType> buffer(_ptr, size, status);
+            services::throwIfPossible(status);
+            return buffer;
         }
     }
 
