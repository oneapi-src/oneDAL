/* file: buffer_utils.h */
/*******************************************************************************
* Copyright 2014-2020 Intel Corporation
*
* Licensed under the Apache License, Version 2.0 (the "License");
* you may not use this file except in compliance with the License.
* You may obtain a copy of the License at
*
*     http://www.apache.org/licenses/LICENSE-2.0
*
* Unless required by applicable law or agreed to in writing, software
* distributed under the License is distributed on an "AS IS" BASIS,
* WITHOUT WARRANTIES OR CONDITIONS OF ANY KIND, either express or implied.
* See the License for the specific language governing permissions and
* limitations under the License.
*******************************************************************************/

#ifndef __DAAL_SERVICES_INTERNAL_SYCL_BUFFER_UTILS_H__
#define __DAAL_SERVICES_INTERNAL_SYCL_BUFFER_UTILS_H__

#include "services/internal/execution_context.h"
#include "services/internal/sycl/types_utils.h"
#include "data_management/data/internal/conversion.h"

/// \cond INTERNAL
namespace daal
{
namespace services
{
namespace internal
{
namespace sycl
{
namespace interface1
{
template <typename DataType>
class BufferConverterFrom
{
public:
    BufferConverterFrom(const UniversalBuffer & src, UniversalBuffer & dest, size_t offset, size_t size)
        : _src(src), _dest(dest), _offset(offset), _size(size)
    {}

    UniversalBuffer getResult() { return _dest; }

    template <typename T>
    void operator()(Typelist<T>, Status & st)
    {
        using namespace daal::data_management;
        using namespace daal::data_management::internal;

        DAAL_ASSERT(!_src.empty());
        DAAL_ASSERT(!_dest.empty());
        DAAL_ASSERT_UNIVERSAL_BUFFER(_src, DataType, _size);
        DAAL_ASSERT_UNIVERSAL_BUFFER_TYPE(_dest, T);

        auto srcBuffer  = _src.template get<DataType>();
        auto srcHostPtr = srcBuffer.toHost(readOnly, st);
        DAAL_CHECK_STATUS_RETURN_VOID_IF_FAIL(st);

        auto destBuffer    = _dest.template get<T>();
        auto destSubBuffer = destBuffer.getSubBuffer(_offset, _size, st);
        DAAL_CHECK_STATUS_RETURN_VOID_IF_FAIL(st);

        auto destHostPtr = destSubBuffer.toHost(readWrite, st);
        DAAL_CHECK_STATUS_RETURN_VOID_IF_FAIL(st);

        VectorDownCast<DataType, T>()(_size, srcHostPtr.get(), destHostPtr.get());
    }

private:
    UniversalBuffer _src;
    UniversalBuffer _dest;
    size_t _offset;
    size_t _size;
};

/**
 *  <a name="DAAL-CLASS-ONEAPI-INTERNAL__BUFFERCONVERTERTO"></a>
 *  \brief Converts UniversalBuffer to compile-time known type from
 *  runtime-known type
 */
template <typename DataType>
class BufferConverterTo
{
public:
    BufferConverterTo(const UniversalBuffer & src, size_t offset, size_t size) : _src(src), _offset(offset), _size(size) {}

    Buffer<DataType> getResult() { return _dest; }

    template <typename T>
    void operator()(Typelist<T>, Status & st)
    {
        using namespace daal::data_management;
        using namespace daal::data_management::internal;

        DAAL_ASSERT(!_src.empty());
        DAAL_ASSERT_UNIVERSAL_BUFFER_TYPE(_src, T);

        DAAL_ASSERT(_src.type() == TypeIds::id<T>());

        auto buffer = _src.template get<T>();

        auto subbuffer = buffer.getSubBuffer(_offset, _size, st);
        DAAL_CHECK_STATUS_RETURN_VOID_IF_FAIL(st);

        auto memoryBlock = subbuffer.toHost(readOnly, st);
        DAAL_CHECK_STATUS_RETURN_VOID_IF_FAIL(st);

        auto & context      = getDefaultContext();
        auto uniBufferBlock = context.allocate(TypeIds::id<DataType>(), _size, st);
        DAAL_CHECK_STATUS_RETURN_VOID_IF_FAIL(st);

        auto bufferBlock = uniBufferBlock.template get<DataType>();
        {
            auto bufferHostPtr = bufferBlock.toHost(readWrite, st);
            DAAL_CHECK_STATUS_RETURN_VOID_IF_FAIL(st);
            VectorUpCast<T, DataType>()(_size, memoryBlock.get(), bufferHostPtr.get());
        }
        _dest = bufferBlock;
    }

    void operator()(Typelist<DataType>, Status & st)
    {
<<<<<<< HEAD
        printf("BufferConverterTo:Typelist<DataType>\n");
        _st = services::Status();

        auto buffer = _src.template get<DataType>();

        auto subbuffer = buffer.getSubBuffer(_offset, _size, _st);
        DAAL_CHECK_STATUS_RETURN_VOID_IF_FAIL(_st);
=======
        DAAL_ASSERT_UNIVERSAL_BUFFER_TYPE(_src, DataType);

        auto buffer    = _src.template get<DataType>();
        auto subbuffer = buffer.getSubBuffer(_offset, _size, st);
        DAAL_CHECK_STATUS_RETURN_VOID_IF_FAIL(st);
>>>>>>> 89fb3922

        _dest = subbuffer;
    }

private:
    UniversalBuffer _src;
    size_t _offset;
    size_t _size;

    Buffer<DataType> _dest;
};

/**
 *  <a name="DAAL-CLASS-ONEAPI-INTERNAL__BUFFERHOSTREINTERPRETER"></a>
 *  \brief Reinterprets UniversalBuffer to host array of compile-time known type
 */
template <typename DataType>
class BufferHostReinterpreter
{
public:
    BufferHostReinterpreter(const UniversalBuffer & src, const data_management::ReadWriteMode & mode, size_t size)
        : _src(src), _mode(mode), _size(size)
    {}

    SharedPtr<DataType> getResult() { return _reinterpretedPtr; }

    template <typename T>
    void operator()(Typelist<T>, Status & st)
    {
        DAAL_ASSERT_UNIVERSAL_BUFFER(_src, T, _size);

        auto buffer = _src.template get<T>();
        auto ptr    = buffer.toHost(_mode, st);
        DAAL_CHECK_STATUS_RETURN_VOID_IF_FAIL(st);

        _reinterpretedPtr = reinterpretPointerCast<DataType, T>(ptr);
    }

private:
    UniversalBuffer _src;
    data_management::ReadWriteMode _mode;
    size_t _size;
    SharedPtr<DataType> _reinterpretedPtr;
};

inline UniversalBuffer allocateByNumericTableFeature(const data_management::NumericTableFeature & feature, const size_t size,
                                                     services::Status & status)
{
    using namespace data_management;
    auto & context = services::internal::getDefaultContext();
    UniversalBuffer buffer;
    switch (feature.indexType)
    {
    case features::DAAL_INT8_U:
    {
        buffer = context.allocate(TypeId::uint8, size, status);
        break;
    }
    case features::DAAL_INT16_U:
    {
        buffer = context.allocate(TypeId::uint16, size, status);
        break;
    }
    case features::DAAL_INT32_U:
    {
        buffer = context.allocate(TypeId::uint32, size, status);
        break;
    }
    case features::DAAL_INT64_U:
    {
        buffer = context.allocate(TypeId::uint64, size, status);
        break;
    }

    case features::DAAL_INT8_S:
    {
        buffer = context.allocate(TypeId::int8, size, status);
        break;
    }
    case features::DAAL_INT16_S:
    {
        buffer = context.allocate(TypeId::int16, size, status);
        break;
    }
    case features::DAAL_INT32_S:
    {
        buffer = context.allocate(TypeId::int32, size, status);
        break;
    }
    case features::DAAL_INT64_S:
    {
        buffer = context.allocate(TypeId::int64, size, status);
        break;
    }

    case features::DAAL_FLOAT32:
    {
        buffer = context.allocate(TypeId::float32, size, status);
        break;
    }
    case features::DAAL_FLOAT64:
    {
        buffer = context.allocate(TypeId::float64, size, status);
        break;
    }

    default: status = services::Status(services::ErrorIncorrectParameter);
    }
    return buffer;
}

/** @} */
} // namespace interface1

using interface1::BufferConverterFrom;
using interface1::BufferConverterTo;
using interface1::BufferHostReinterpreter;
using interface1::allocateByNumericTableFeature;

} // namespace sycl
} // namespace internal
} // namespace services
} // namespace daal
/// \endcond

#endif<|MERGE_RESOLUTION|>--- conflicted
+++ resolved
@@ -122,22 +122,11 @@
 
     void operator()(Typelist<DataType>, Status & st)
     {
-<<<<<<< HEAD
-        printf("BufferConverterTo:Typelist<DataType>\n");
-        _st = services::Status();
-
-        auto buffer = _src.template get<DataType>();
-
-        auto subbuffer = buffer.getSubBuffer(_offset, _size, _st);
-        DAAL_CHECK_STATUS_RETURN_VOID_IF_FAIL(_st);
-=======
         DAAL_ASSERT_UNIVERSAL_BUFFER_TYPE(_src, DataType);
 
         auto buffer    = _src.template get<DataType>();
         auto subbuffer = buffer.getSubBuffer(_offset, _size, st);
         DAAL_CHECK_STATUS_RETURN_VOID_IF_FAIL(st);
->>>>>>> 89fb3922
-
         _dest = subbuffer;
     }
 
