--- conflicted
+++ resolved
@@ -124,19 +124,9 @@
         uses: actions/upload-artifact@v4.4.0
         with:
           name: __release_win
-<<<<<<< HEAD
           path: .\__release_win.tar.gz
       - name: Archive Intel BaseKit
         uses: actions/upload-artifact@v4
-=======
-          path: .\__release_win_vc
-      - name: Compress DPC++
-        shell: cmd
-        run: |
-          tar -cvzf icx.zip .\oneapi
-      - name: Archive DPC++
-        uses: actions/upload-artifact@v4.4.0
->>>>>>> f4b1386b
         with:
           name: intel_oneapi_basekit
           path: .\oneapi.tar.gz
