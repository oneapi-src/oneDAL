#===============================================================================
# Copyright 2014-2021 Intel Corporation
#
# Licensed under the Apache License, Version 2.0 (the "License");
# you may not use this file except in compliance with the License.
# You may obtain a copy of the License at
#
#     http://www.apache.org/licenses/LICENSE-2.0
#
# Unless required by applicable law or agreed to in writing, software
# distributed under the License is distributed on an "AS IS" BASIS,
# WITHOUT WARRANTIES OR CONDITIONS OF ANY KIND, either express or implied.
# See the License for the specific language governing permissions and
# limitations under the License.
#===============================================================================

##  Content:
##     Intel(R) oneAPI Data Analytics Library algorithms list
##******************************************************************************

CORE.ALGORITHMS.CUSTOM.AVAILABLE := low_order_moments quantiles covariance cosdistance cordistance kmeans pca cholesky \
                svd assocrules qr em outlierdetection_bacon outlierdetection_multivariate outlierdetection_univariate  \
                kernel_function sorting normalization optimization_solver objective_function decision_tree             \
                dtrees/gbt dtrees/forest linear_regression ridge_regression naivebayes stump adaboost brownboost       \
                logitboost svm multiclassclassifier k_nearest_neighbors logistic_regression implicit_als               \
                coordinate_descent jaccard triangle_counting subgraph_isomorphism

low_order_moments +=
quantiles +=
covariance +=
cosdistance +=
cordistance += covariance
elastic_net += linear_model regression optimization_solver objective_function engines
kmeans += kmeans/inner engines distributions
pca += pca/inner pca/metrics pca/transform svd covariance low_order_moments normalization
cholesky +=
svd +=
assocrules +=
qr +=
em += covariance engines distributions
outlierdetection_bacon +=
outlierdetection_multivariate +=
outlierdetection_univariate +=
kernel_function += kernel_function/polynomial
sorting +=
normalization += normalization/minmax normalization/zscore normalization/zscore/inner low_order_moments
optimization_solver += optimization_solver/adagrad optimization_solver/adagrad/inner optimization_solver/lbfgs optimization_solver/lbfgs/inner optimization_solver/sgd optimization_solver/sgd/inner optimization_solver/saga optimization_solver/saga/inner optimization_solver/inner optimization_solver/coordinate_descent objective_function engines distributions
coordinate_descent += optimization_solver/coordinate_descent objective_function engines distributions
objective_function += objective_function/inner objective_function/cross_entropy_loss objective_function/cross_entropy_loss/inner objective_function/logistic_loss objective_function/logistic_loss/inner objective_function/mse objective_function/mse/inner
decision_tree += decision_tree/inner regression classifier classifier/inner
dtrees/gbt += dtrees dtrees/gbt/classification dtrees/gbt/classification/inner dtrees/gbt/regression engines classifier classifier/inner regression objective_function
dtrees/forest += dtrees dtrees/regression dtrees/forest/classification dtrees/forest/classification/inner dtrees/forest/regression dtrees/forest/regression/inner engines classifier classifier/inner regression distributions
linear_regression += linear_model regression
lasso_regression += linear_model regression optimization_solver objective_function engines
ridge_regression += linear_model regression
naivebayes += classifier classifier/inner
stump += stump/inner classifier classifier/inner weak_learner/inner
adaboost += adaboost/inner classifier classifier/inner decision_tree decision_tree/inner stump stump/inner boosting/inner weak_learner/inner
brownboost += brownboost/inner boosting/inner weak_learner/inner classifier classifier/inner decision_tree decision_tree/inner stump stump/inner
logitboost += logitboost/inner boosting/inner weak_learner/inner classifier classifier/inner regression decision_tree decision_tree/inner stump stump/inner
svm += classifier kernel_function multiclassclassifier
multiclassclassifier += classifier classifier/inner
k_nearest_neighbors += k_nearest_neighbors/inner engines classifier classifier/inner
logistic_regression += logistic_regression/inner classifier classifier/inner optimization_solver objective_function engines
implicit_als += engines distributions
engines += engines/mt19937 engines/mcg59 engines/mt2203
distributions += distributions/bernoulli distributions/normal distributions/uniform

CORE.ALGORITHMS.FULL :=                                                       \
    adaboost                                                                  \
    adaboost/inner                                                            \
    assocrules                                                                \
    boosting/inner                                                            \
    brownboost                                                                \
    brownboost/inner                                                          \
    cholesky                                                                  \
    classifier                                                                \
    classifier/inner                                                          \
    cordistance                                                               \
    cosdistance                                                               \
    covariance                                                                \
    decision_tree                                                             \
    decision_tree/inner                                                       \
    distributions                                                             \
    distributions/bernoulli                                                   \
    distributions/normal                                                      \
    distributions/uniform                                                     \
    dtrees                                                                    \
    dtrees/forest                                                             \
    dtrees/forest/classification                                              \
    dtrees/forest/classification/inner                                        \
    dtrees/forest/regression                                                  \
    dtrees/forest/regression/inner                                            \
    dtrees/gbt                                                                \
    dtrees/gbt/regression                                                     \
    dtrees/gbt/classification                                                 \
    dtrees/regression                                                         \
    dbscan                                                                    \
    elastic_net                                                               \
    engines                                                                   \
    engines/mcg59                                                             \
    engines/mt19937                                                           \
    engines/mt2203                                                            \
    em                                                                        \
    implicit_als                                                              \
    kernel_function                                                           \
    kernel_function/polynomial                                                \
    kmeans/inner                                                              \
    kmeans                                                                    \
    k_nearest_neighbors                                                       \
    k_nearest_neighbors/inner                                                 \
    lbfgs                                                                     \
    linear_model                                                              \
    lasso_regression                                                          \
    linear_regression                                                         \
    logistic_regression                                                       \
    logistic_regression/inner                                                 \
    logitboost                                                                \
    logitboos/inner                                                           \
    low_order_moments                                                         \
    multiclassclassifier                                                      \
    naivebayes                                                                \
    normalization/minmax                                                      \
    normalization/zscore                                                      \
    normalization/zscore/inner                                                \
    objective_function                                                        \
    objective_function/inner                                                  \
    objective_function/cross_entropy_loss                                     \
    objective_function/cross_entropy_loss/inner                               \
    objective_function/logistic_loss                                          \
    objective_function/logistic_loss/inner                                    \
    objective_function/mse                                                    \
    objective_function/mse/inner                                              \
    optimization_solver                                                       \
    optimization_solver/inner                                                 \
    optimization_solver/sgd                                                   \
    optimization_solver/sgd/inner                                             \
    optimization_solver/lbfgs                                                 \
    optimization_solver/lbfgs/inner                                           \
    optimization_solver/adagrad                                               \
    optimization_solver/adagrad/inner                                         \
    optimization_solver/saga                                                  \
    optimization_solver/saga/inner                                            \
    optimization_solver/coordinate_descent                                    \
    outlierdetection_multivariate                                             \
    outlierdetection_bacon                                                    \
    outlierdetection_univariate                                               \
    pca                                                                       \
    pca/inner                                                                 \
    pca/metrics                                                               \
    pca/transform                                                             \
    pivoted_qr                                                                \
    qr                                                                        \
    quantiles                                                                 \
    regression                                                                \
    ridge_regression                                                          \
    sgd                                                                       \
    sorting                                                                   \
    stump                                                                     \
    stump/inner                                                               \
    svd                                                                       \
    svm                                                                       \
    weak_learner/inner


CORE.ALGORITHMS := $(if $(CORE.ALGORITHMS.CUSTOM), $(CORE.ALGORITHMS.CUSTOM), $(CORE.ALGORITHMS.FULL))
CORE.ALGORITHMS := $(sort $(foreach alg,$(CORE.ALGORITHMS),$(foreach alg1,$($(alg)),$(foreach alg2,$($(alg1)),$($(alg2)) $(alg2)) $(alg1)) $(alg)))

CORE.ALGORITHMS.INC :=                                                        \
    association_rules                                                         \
    boosting                                                                  \
    cholesky                                                                  \
    classifier                                                                \
    covariance                                                                \
    decision_forest                                                           \
    decision_tree                                                             \
    distance                                                                  \
    distributions                                                             \
    dbscan                                                                    \
    elastic_net                                                               \
    engines                                                                   \
    em                                                                        \
    gradient_boosted_trees                                                    \
    implicit_als                                                              \
    kernel_function                                                           \
    kmeans                                                                    \
    k_nearest_neighbors                                                       \
    lasso_regression                                                          \
    linear_model                                                              \
    linear_regression                                                         \
    logistic_regression                                                       \
    moments                                                                   \
    multi_class_classifier                                                    \
    naive_bayes                                                               \
    normalization                                                             \
    optimization_solver                                                       \
    optimization_solver/adagrad                                               \
    optimization_solver/iterative_solver                                      \
    optimization_solver/lbfgs                                                 \
    optimization_solver/objective_function                                    \
    optimization_solver/precomputed                                           \
    optimization_solver/sgd                                                   \
    optimization_solver/saga                                                  \
    optimization_solver/coordinate_descent                                    \
    outlier_detection                                                         \
    pca                                                                       \
    pca/metrics                                                               \
    pca/transform                                                             \
    pivoted_qr                                                                \
    qr                                                                        \
    quantiles                                                                 \
    regression                                                                \
    ridge_regression                                                          \
    sorting                                                                   \
    stump                                                                     \
    svd                                                                       \
    svm                                                                       \
    tree_utils                                                                \
    weak_learner


CORE.SERVICES       := compression            \
                       data_management

# Dependencies between oneAPI and core (CPU-only) algorithms
ONEAPI.ALGOS.decision_forest := CORE.decision_forest decision_tree
ONEAPI.ALGOS.kmeans := CORE.kmeans
ONEAPI.ALGOS.kmeans_init := CORE.kmeans
ONEAPI.ALGOS.knn := CORE.k_nearest_neighbors
ONEAPI.ALGOS.linear_kernel := CORE.kernel_function
ONEAPI.ALGOS.pca           := CORE.pca
ONEAPI.ALGOS.polynomial_kernel := CORE.kernel_function
ONEAPI.ALGOS.rbf_kernel    := CORE.kernel_function
ONEAPI.ALGOS.svm           := CORE.svm

# List of algorithms in oneAPI part
<<<<<<< HEAD
ONEAPI.ALGOS :=        \
    chebychev_distance \
    decision_forest    \
    decision_tree      \
    kmeans             \
    kmeans_init        \
    knn                \
    linear_kernel      \
    minkowski_distance \
    pca                \
    polynomial_kernel  \
    rbf_kernel         \
    svm                \
    jaccard            \
    triangle_counting
=======
ONEAPI.ALGOS :=          \
    decision_forest      \
    decision_tree        \
    kmeans               \
    kmeans_init          \
    knn                  \
    linear_kernel        \
    pca                  \
    polynomial_kernel    \
    rbf_kernel           \
    svm                  \
    jaccard              \
    triangle_counting    \
    subgraph_isomorphism
>>>>>>> 59f1c00f


ONEAPI.IO :=     \
    csv

JJ.ALGORITHMS       := adaboost                                                  \
                       adaboost/prediction                                       \
                       adaboost/quality_metric_set                               \
                       adaboost/training                                         \
                       association_rules                                         \
                       bacon_outlier_detection                                   \
                       bf_knn_classification                                     \
                       bf_knn_classification/prediction                          \
                       bf_knn_classification/training                            \
                       binary_adaboost                                           \
                       binary_adaboost/prediction                                \
                       binary_adaboost/quality_metric_set                        \
                       binary_adaboost/training                                  \
                       boosting                                                  \
                       boosting/prediction                                       \
                       boosting/training                                         \
                       brownboost                                                \
                       brownboost/prediction                                     \
                       brownboost/quality_metric_set                             \
                       brownboost/training                                       \
                       cholesky                                                  \
                       classifier                                                \
                       classifier/prediction                                     \
                       classifier/quality_metric                                 \
                       classifier/quality_metric/binary_confusion_matrix         \
                       classifier/quality_metric/multi_class_confusion_matrix    \
                       classifier/training                                       \
                       cordistance                                               \
                       cosdistance                                               \
                       covariance                                                \
                       dbscan                                                    \
                       decision_forest                                           \
                       decision_forest/classification                            \
                       decision_forest/classification/prediction                 \
                       decision_forest/classification/training                   \
                       decision_forest/regression                                \
                       decision_forest/regression/prediction                     \
                       decision_forest/regression/training                       \
                       decision_tree                                             \
                       decision_tree/classification                              \
                       decision_tree/classification/prediction                   \
                       decision_tree/classification/training                     \
                       decision_tree/regression                                  \
                       decision_tree/regression/prediction                       \
                       decision_tree/regression/training                         \
                       distributions                                             \
                       distributions/bernoulli                                   \
                       distributions/normal                                      \
                       distributions/uniform                                     \
                       elastic_net                                               \
                       elastic_net/training                                      \
                       elastic_net/prediction                                    \
                       engines                                                   \
                       engines/mcg59                                             \
                       engines/mt19937                                           \
                       engines/mt2203                                            \
                       em_gmm                                                    \
                       em_gmm/init                                               \
                       gbt                                                       \
                       gbt/classification                                        \
                       gbt/classification/prediction                             \
                       gbt/classification/training                               \
                       gbt/regression                                            \
                       gbt/regression/prediction                                 \
                       gbt/regression/training                                   \
                       gbt/training                                              \
                       implicit_als                                              \
                       implicit_als/prediction                                   \
                       implicit_als/prediction/ratings                           \
                       implicit_als/training                                     \
                       implicit_als/training/init                                \
                       kernel_function                                           \
                       kernel_function/linear                                    \
                       kernel_function/rbf                                       \
                       kdtree_knn_classification                                 \
                       kdtree_knn_classification/prediction                      \
                       kdtree_knn_classification/training                        \
                       kmeans                                                    \
                       kmeans/init                                               \
                       lasso_regression                                          \
                       lasso_regression/training                                 \
                       lasso_regression/prediction                               \
                       linear_regression                                         \
                       linear_regression/prediction                              \
                       linear_regression/quality_metric                          \
                       linear_regression/quality_metric_set                      \
                       linear_regression/training                                \
                       logistic_regression                                       \
                       logistic_regression/prediction                            \
                       logistic_regression/training                              \
                       logitboost                                                \
                       logitboost/prediction                                     \
                       logitboost/quality_metric_set                             \
                       logitboost/training                                       \
                       low_order_moments                                         \
                       multi_class_classifier                                    \
                       multi_class_classifier/prediction                         \
                       multi_class_classifier/quality_metric_set                 \
                       multi_class_classifier/training                           \
                       multinomial_naive_bayes                                   \
                       multinomial_naive_bayes/prediction                        \
                       multinomial_naive_bayes/quality_metric_set                \
                       multinomial_naive_bayes/training                          \
                       multivariate_outlier_detection                            \
                       multivariate_outlier_detection/defaultdense               \
                       multivariate_outlier_detection/bacondense                 \
                       normalization/minmax                                      \
                       normalization/zscore                                      \
                       optimization_solver                                       \
                       optimization_solver/cross_entropy_loss                    \
                       optimization_solver/logistic_loss                         \
                       optimization_solver/objective_function                    \
                       optimization_solver/sum_of_functions                      \
                       optimization_solver/mse                                   \
                       optimization_solver/precomputed                           \
                       optimization_solver/iterative_solver                      \
                       optimization_solver/sgd                                   \
                       optimization_solver/saga                                  \
                       optimization_solver/coordinate_descent                    \
                       optimization_solver/lbfgs                                 \
                       optimization_solver/adagrad                               \
                       pca                                                       \
                       pca/quality_metric                                        \
                       pca/quality_metric_set                                    \
                       pca/transform                                             \
                       pivoted_qr                                                \
                       qr                                                        \
                       quality_metric                                            \
                       quality_metric_set                                        \
                       quantiles                                                 \
                       ridge_regression                                          \
                       ridge_regression/prediction                               \
                       ridge_regression/training                                 \
                       regression                                                \
                       regression/training                                       \
                       regression/prediction                                     \
                       sorting                                                   \
                       stump                                                     \
                       stump/prediction                                          \
                       stump/training                                            \
                       stump/classification                                      \
                       stump/classification/training                             \
                       stump/classification/prediction                           \
                       stump/regression                                          \
                       stump/regression/training                                 \
                       stump/regression/prediction                               \
                       svd                                                       \
                       svm                                                       \
                       svm/prediction                                            \
                       svm/quality_metric_set                                    \
                       svm/training                                              \
                       tree_utils                                                \
                       tree_utils/classification                                 \
                       tree_utils/regression                                     \
                       univariate_outlier_detection                              \
                       weak_learner                                              \
                       weak_learner/prediction                                   \
                       weak_learner/training

JJ.DATA_MANAGEMENT  := data                                                      \
                       data_source                                               \
                       compression                                               \
                       compression/bzip2                                         \
                       compression/lzo                                           \
                       compression/rle                                           \
                       compression/zlib<|MERGE_RESOLUTION|>--- conflicted
+++ resolved
@@ -234,30 +234,15 @@
 ONEAPI.ALGOS.svm           := CORE.svm
 
 # List of algorithms in oneAPI part
-<<<<<<< HEAD
-ONEAPI.ALGOS :=        \
-    chebychev_distance \
-    decision_forest    \
-    decision_tree      \
-    kmeans             \
-    kmeans_init        \
-    knn                \
-    linear_kernel      \
-    minkowski_distance \
-    pca                \
-    polynomial_kernel  \
-    rbf_kernel         \
-    svm                \
-    jaccard            \
-    triangle_counting
-=======
 ONEAPI.ALGOS :=          \
+    chebychev_distance   \
     decision_forest      \
     decision_tree        \
     kmeans               \
     kmeans_init          \
     knn                  \
     linear_kernel        \
+    minkowski_distance   \
     pca                  \
     polynomial_kernel    \
     rbf_kernel           \
@@ -265,7 +250,6 @@
     jaccard              \
     triangle_counting    \
     subgraph_isomorphism
->>>>>>> 59f1c00f
 
 
 ONEAPI.IO :=     \
