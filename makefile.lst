#===============================================================================
# Copyright 2014-2021 Intel Corporation
#
# Licensed under the Apache License, Version 2.0 (the "License");
# you may not use this file except in compliance with the License.
# You may obtain a copy of the License at
#
#     http://www.apache.org/licenses/LICENSE-2.0
#
# Unless required by applicable law or agreed to in writing, software
# distributed under the License is distributed on an "AS IS" BASIS,
# WITHOUT WARRANTIES OR CONDITIONS OF ANY KIND, either express or implied.
# See the License for the specific language governing permissions and
# limitations under the License.
#===============================================================================

##  Content:
##     Intel(R) oneAPI Data Analytics Library algorithms list
##******************************************************************************

CORE.ALGORITHMS.CUSTOM.AVAILABLE := low_order_moments quantiles covariance cosdistance cordistance kmeans pca cholesky \
                svd assocrules qr em outlierdetection_bacon outlierdetection_multivariate outlierdetection_univariate  \
                kernel_function sorting normalization optimization_solver objective_function decision_tree             \
                dtrees/gbt dtrees/forest linear_regression ridge_regression naivebayes stump adaboost brownboost       \
                logitboost svm multiclassclassifier k_nearest_neighbors logistic_regression implicit_als               \
                coordinate_descent jaccard triangle_counting shortest_paths subgraph_isomorphism

low_order_moments +=
quantiles +=
covariance +=
cosdistance +=
cordistance += covariance
elastic_net += linear_model regression optimization_solver objective_function engines
kmeans += kmeans/inner engines distributions
pca += pca/inner pca/metrics pca/transform svd covariance low_order_moments normalization
cholesky +=
svd +=
assocrules +=
qr +=
em += covariance engines distributions
outlierdetection_bacon +=
outlierdetection_multivariate +=
outlierdetection_univariate +=
kernel_function += kernel_function/polynomial
sorting +=
normalization += normalization/minmax normalization/zscore normalization/zscore/inner low_order_moments
optimization_solver += optimization_solver/adagrad optimization_solver/adagrad/inner optimization_solver/lbfgs optimization_solver/lbfgs/inner optimization_solver/sgd optimization_solver/sgd/inner optimization_solver/saga optimization_solver/saga/inner optimization_solver/inner optimization_solver/coordinate_descent objective_function engines distributions
coordinate_descent += optimization_solver/coordinate_descent objective_function engines distributions
objective_function += objective_function/inner objective_function/cross_entropy_loss objective_function/cross_entropy_loss/inner objective_function/logistic_loss objective_function/logistic_loss/inner objective_function/mse objective_function/mse/inner
decision_tree += decision_tree/inner regression classifier classifier/inner
dtrees/gbt += dtrees dtrees/gbt/classification dtrees/gbt/classification/inner dtrees/gbt/regression engines classifier classifier/inner regression objective_function
dtrees/forest += dtrees dtrees/regression dtrees/forest/classification dtrees/forest/classification/inner dtrees/forest/regression dtrees/forest/regression/inner engines classifier classifier/inner regression distributions
linear_regression += linear_model regression
lasso_regression += linear_model regression optimization_solver objective_function engines
ridge_regression += linear_model regression
naivebayes += classifier classifier/inner
stump += stump/inner classifier classifier/inner weak_learner/inner
adaboost += adaboost/inner classifier classifier/inner decision_tree decision_tree/inner stump stump/inner boosting/inner weak_learner/inner
brownboost += brownboost/inner boosting/inner weak_learner/inner classifier classifier/inner decision_tree decision_tree/inner stump stump/inner
logitboost += logitboost/inner boosting/inner weak_learner/inner classifier classifier/inner regression decision_tree decision_tree/inner stump stump/inner
svm += classifier kernel_function multiclassclassifier
multiclassclassifier += classifier classifier/inner
k_nearest_neighbors += k_nearest_neighbors/inner engines classifier classifier/inner
logistic_regression += logistic_regression/inner classifier classifier/inner optimization_solver objective_function engines
implicit_als += engines distributions
engines += engines/mt19937 engines/mcg59 engines/mt2203
distributions += distributions/bernoulli distributions/normal distributions/uniform

CORE.ALGORITHMS.FULL :=                                                       \
    adaboost                                                                  \
    adaboost/inner                                                            \
    assocrules                                                                \
    boosting/inner                                                            \
    brownboost                                                                \
    brownboost/inner                                                          \
    cholesky                                                                  \
    classifier                                                                \
    classifier/inner                                                          \
    cordistance                                                               \
    cosdistance                                                               \
    covariance                                                                \
    decision_tree                                                             \
    decision_tree/inner                                                       \
    distributions                                                             \
    distributions/bernoulli                                                   \
    distributions/normal                                                      \
    distributions/uniform                                                     \
    dtrees                                                                    \
    dtrees/forest                                                             \
    dtrees/forest/classification                                              \
    dtrees/forest/classification/inner                                        \
    dtrees/forest/regression                                                  \
    dtrees/forest/regression/inner                                            \
    dtrees/gbt                                                                \
    dtrees/gbt/regression                                                     \
    dtrees/gbt/classification                                                 \
    dtrees/regression                                                         \
    dbscan                                                                    \
    elastic_net                                                               \
    engines                                                                   \
    engines/mcg59                                                             \
    engines/mt19937                                                           \
    engines/mt2203                                                            \
    em                                                                        \
    implicit_als                                                              \
    kernel_function                                                           \
    kernel_function/polynomial                                                \
    kmeans/inner                                                              \
    kmeans                                                                    \
    k_nearest_neighbors                                                       \
    k_nearest_neighbors/inner                                                 \
    lbfgs                                                                     \
    linear_model                                                              \
    lasso_regression                                                          \
    linear_regression                                                         \
    logistic_regression                                                       \
    logistic_regression/inner                                                 \
    logitboost                                                                \
    logitboos/inner                                                           \
    low_order_moments                                                         \
    multiclassclassifier                                                      \
    naivebayes                                                                \
    normalization/minmax                                                      \
    normalization/zscore                                                      \
    normalization/zscore/inner                                                \
    objective_function                                                        \
    objective_function/inner                                                  \
    objective_function/cross_entropy_loss                                     \
    objective_function/cross_entropy_loss/inner                               \
    objective_function/logistic_loss                                          \
    objective_function/logistic_loss/inner                                    \
    objective_function/mse                                                    \
    objective_function/mse/inner                                              \
    optimization_solver                                                       \
    optimization_solver/inner                                                 \
    optimization_solver/sgd                                                   \
    optimization_solver/sgd/inner                                             \
    optimization_solver/lbfgs                                                 \
    optimization_solver/lbfgs/inner                                           \
    optimization_solver/adagrad                                               \
    optimization_solver/adagrad/inner                                         \
    optimization_solver/saga                                                  \
    optimization_solver/saga/inner                                            \
    optimization_solver/coordinate_descent                                    \
    outlierdetection_multivariate                                             \
    outlierdetection_bacon                                                    \
    outlierdetection_univariate                                               \
    pca                                                                       \
    pca/inner                                                                 \
    pca/metrics                                                               \
    pca/transform                                                             \
    pivoted_qr                                                                \
    qr                                                                        \
    quantiles                                                                 \
    regression                                                                \
    ridge_regression                                                          \
    sgd                                                                       \
    sorting                                                                   \
    stump                                                                     \
    stump/inner                                                               \
    svd                                                                       \
    svm                                                                       \
    weak_learner/inner


CORE.ALGORITHMS := $(if $(CORE.ALGORITHMS.CUSTOM), $(CORE.ALGORITHMS.CUSTOM), $(CORE.ALGORITHMS.FULL))
CORE.ALGORITHMS := $(sort $(foreach alg,$(CORE.ALGORITHMS),$(foreach alg1,$($(alg)),$(foreach alg2,$($(alg1)),$($(alg2)) $(alg2)) $(alg1)) $(alg)))

CORE.ALGORITHMS.INC :=                                                        \
    association_rules                                                         \
    boosting                                                                  \
    cholesky                                                                  \
    classifier                                                                \
    covariance                                                                \
    decision_forest                                                           \
    decision_tree                                                             \
    distance                                                                  \
    distributions                                                             \
    dbscan                                                                    \
    elastic_net                                                               \
    engines                                                                   \
    em                                                                        \
    gradient_boosted_trees                                                    \
    implicit_als                                                              \
    kernel_function                                                           \
    kmeans                                                                    \
    k_nearest_neighbors                                                       \
    lasso_regression                                                          \
    linear_model                                                              \
    linear_regression                                                         \
    logistic_regression                                                       \
    moments                                                                   \
    multi_class_classifier                                                    \
    naive_bayes                                                               \
    normalization                                                             \
    optimization_solver                                                       \
    optimization_solver/adagrad                                               \
    optimization_solver/iterative_solver                                      \
    optimization_solver/lbfgs                                                 \
    optimization_solver/objective_function                                    \
    optimization_solver/precomputed                                           \
    optimization_solver/sgd                                                   \
    optimization_solver/saga                                                  \
    optimization_solver/coordinate_descent                                    \
    outlier_detection                                                         \
    pca                                                                       \
    pca/metrics                                                               \
    pca/transform                                                             \
    pivoted_qr                                                                \
    qr                                                                        \
    quantiles                                                                 \
    regression                                                                \
    ridge_regression                                                          \
    sorting                                                                   \
    stump                                                                     \
    svd                                                                       \
    svm                                                                       \
    tree_utils                                                                \
    weak_learner


CORE.SERVICES       := compression            \
                       data_management

# Dependencies between oneAPI and core (CPU-only) algorithms
ONEAPI.ALGOS.decision_forest := CORE.decision_forest decision_tree
ONEAPI.ALGOS.kmeans := CORE.kmeans
ONEAPI.ALGOS.kmeans_init := CORE.kmeans
ONEAPI.ALGOS.knn := CORE.k_nearest_neighbors
ONEAPI.ALGOS.linear_kernel := CORE.kernel_function
ONEAPI.ALGOS.pca           := CORE.pca
ONEAPI.ALGOS.polynomial_kernel := CORE.kernel_function
ONEAPI.ALGOS.rbf_kernel    := CORE.kernel_function
ONEAPI.ALGOS.svm           := CORE.svm

# List of algorithms in oneAPI part
<<<<<<< HEAD

ONEAPI.ALGOS :=       \
    decision_forest   \
    decision_tree     \
    kmeans            \
    kmeans_init       \
    knn               \
    linear_kernel     \
    pca               \
    polynomial_kernel \
    rbf_kernel        \
    svm               \
    jaccard           \
    triangle_counting \
    shortest_paths    \
=======
ONEAPI.ALGOS :=          \
    chebychev_distance   \
    decision_forest      \
    decision_tree        \
    kmeans               \
    kmeans_init          \
    knn                  \
    linear_kernel        \
    minkowski_distance   \
    pca                  \
    polynomial_kernel    \
    rbf_kernel           \
    svm                  \
    jaccard              \
    triangle_counting    \
>>>>>>> f233ef14
    subgraph_isomorphism


ONEAPI.IO :=     \
    csv

JJ.ALGORITHMS       := adaboost                                                  \
                       adaboost/prediction                                       \
                       adaboost/quality_metric_set                               \
                       adaboost/training                                         \
                       association_rules                                         \
                       bacon_outlier_detection                                   \
                       bf_knn_classification                                     \
                       bf_knn_classification/prediction                          \
                       bf_knn_classification/training                            \
                       binary_adaboost                                           \
                       binary_adaboost/prediction                                \
                       binary_adaboost/quality_metric_set                        \
                       binary_adaboost/training                                  \
                       boosting                                                  \
                       boosting/prediction                                       \
                       boosting/training                                         \
                       brownboost                                                \
                       brownboost/prediction                                     \
                       brownboost/quality_metric_set                             \
                       brownboost/training                                       \
                       cholesky                                                  \
                       classifier                                                \
                       classifier/prediction                                     \
                       classifier/quality_metric                                 \
                       classifier/quality_metric/binary_confusion_matrix         \
                       classifier/quality_metric/multi_class_confusion_matrix    \
                       classifier/training                                       \
                       cordistance                                               \
                       cosdistance                                               \
                       covariance                                                \
                       dbscan                                                    \
                       decision_forest                                           \
                       decision_forest/classification                            \
                       decision_forest/classification/prediction                 \
                       decision_forest/classification/training                   \
                       decision_forest/regression                                \
                       decision_forest/regression/prediction                     \
                       decision_forest/regression/training                       \
                       decision_tree                                             \
                       decision_tree/classification                              \
                       decision_tree/classification/prediction                   \
                       decision_tree/classification/training                     \
                       decision_tree/regression                                  \
                       decision_tree/regression/prediction                       \
                       decision_tree/regression/training                         \
                       distributions                                             \
                       distributions/bernoulli                                   \
                       distributions/normal                                      \
                       distributions/uniform                                     \
                       elastic_net                                               \
                       elastic_net/training                                      \
                       elastic_net/prediction                                    \
                       engines                                                   \
                       engines/mcg59                                             \
                       engines/mt19937                                           \
                       engines/mt2203                                            \
                       em_gmm                                                    \
                       em_gmm/init                                               \
                       gbt                                                       \
                       gbt/classification                                        \
                       gbt/classification/prediction                             \
                       gbt/classification/training                               \
                       gbt/regression                                            \
                       gbt/regression/prediction                                 \
                       gbt/regression/training                                   \
                       gbt/training                                              \
                       implicit_als                                              \
                       implicit_als/prediction                                   \
                       implicit_als/prediction/ratings                           \
                       implicit_als/training                                     \
                       implicit_als/training/init                                \
                       kernel_function                                           \
                       kernel_function/linear                                    \
                       kernel_function/rbf                                       \
                       kdtree_knn_classification                                 \
                       kdtree_knn_classification/prediction                      \
                       kdtree_knn_classification/training                        \
                       kmeans                                                    \
                       kmeans/init                                               \
                       lasso_regression                                          \
                       lasso_regression/training                                 \
                       lasso_regression/prediction                               \
                       linear_regression                                         \
                       linear_regression/prediction                              \
                       linear_regression/quality_metric                          \
                       linear_regression/quality_metric_set                      \
                       linear_regression/training                                \
                       logistic_regression                                       \
                       logistic_regression/prediction                            \
                       logistic_regression/training                              \
                       logitboost                                                \
                       logitboost/prediction                                     \
                       logitboost/quality_metric_set                             \
                       logitboost/training                                       \
                       low_order_moments                                         \
                       multi_class_classifier                                    \
                       multi_class_classifier/prediction                         \
                       multi_class_classifier/quality_metric_set                 \
                       multi_class_classifier/training                           \
                       multinomial_naive_bayes                                   \
                       multinomial_naive_bayes/prediction                        \
                       multinomial_naive_bayes/quality_metric_set                \
                       multinomial_naive_bayes/training                          \
                       multivariate_outlier_detection                            \
                       multivariate_outlier_detection/defaultdense               \
                       multivariate_outlier_detection/bacondense                 \
                       normalization/minmax                                      \
                       normalization/zscore                                      \
                       optimization_solver                                       \
                       optimization_solver/cross_entropy_loss                    \
                       optimization_solver/logistic_loss                         \
                       optimization_solver/objective_function                    \
                       optimization_solver/sum_of_functions                      \
                       optimization_solver/mse                                   \
                       optimization_solver/precomputed                           \
                       optimization_solver/iterative_solver                      \
                       optimization_solver/sgd                                   \
                       optimization_solver/saga                                  \
                       optimization_solver/coordinate_descent                    \
                       optimization_solver/lbfgs                                 \
                       optimization_solver/adagrad                               \
                       pca                                                       \
                       pca/quality_metric                                        \
                       pca/quality_metric_set                                    \
                       pca/transform                                             \
                       pivoted_qr                                                \
                       qr                                                        \
                       quality_metric                                            \
                       quality_metric_set                                        \
                       quantiles                                                 \
                       ridge_regression                                          \
                       ridge_regression/prediction                               \
                       ridge_regression/training                                 \
                       regression                                                \
                       regression/training                                       \
                       regression/prediction                                     \
                       sorting                                                   \
                       stump                                                     \
                       stump/prediction                                          \
                       stump/training                                            \
                       stump/classification                                      \
                       stump/classification/training                             \
                       stump/classification/prediction                           \
                       stump/regression                                          \
                       stump/regression/training                                 \
                       stump/regression/prediction                               \
                       svd                                                       \
                       svm                                                       \
                       svm/prediction                                            \
                       svm/quality_metric_set                                    \
                       svm/training                                              \
                       tree_utils                                                \
                       tree_utils/classification                                 \
                       tree_utils/regression                                     \
                       univariate_outlier_detection                              \
                       weak_learner                                              \
                       weak_learner/prediction                                   \
                       weak_learner/training

JJ.DATA_MANAGEMENT  := data                                                      \
                       data_source                                               \
                       compression                                               \
                       compression/bzip2                                         \
                       compression/lzo                                           \
                       compression/rle                                           \
                       compression/zlib<|MERGE_RESOLUTION|>--- conflicted
+++ resolved
@@ -234,23 +234,7 @@
 ONEAPI.ALGOS.svm           := CORE.svm
 
 # List of algorithms in oneAPI part
-<<<<<<< HEAD
-
-ONEAPI.ALGOS :=       \
-    decision_forest   \
-    decision_tree     \
-    kmeans            \
-    kmeans_init       \
-    knn               \
-    linear_kernel     \
-    pca               \
-    polynomial_kernel \
-    rbf_kernel        \
-    svm               \
-    jaccard           \
-    triangle_counting \
-    shortest_paths    \
-=======
+
 ONEAPI.ALGOS :=          \
     chebychev_distance   \
     decision_forest      \
@@ -266,7 +250,7 @@
     svm                  \
     jaccard              \
     triangle_counting    \
->>>>>>> f233ef14
+    shortest_paths       \
     subgraph_isomorphism
 
 
