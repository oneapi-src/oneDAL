#===============================================================================
# Copyright 2014-2020 Intel Corporation
#
# Licensed under the Apache License, Version 2.0 (the "License");
# you may not use this file except in compliance with the License.
# You may obtain a copy of the License at
#
#     http://www.apache.org/licenses/LICENSE-2.0
#
# Unless required by applicable law or agreed to in writing, software
# distributed under the License is distributed on an "AS IS" BASIS,
# WITHOUT WARRANTIES OR CONDITIONS OF ANY KIND, either express or implied.
# See the License for the specific language governing permissions and
# limitations under the License.
#===============================================================================

##  Content:
##     Intel(R) Data Analytics Acceleration Library algorithms list
##******************************************************************************

CORE.ALGORITHMS.CUSTOM.AVAILABLE := low_order_moments quantiles covariance cosdistance cordistance kmeans pca cholesky \
                svd assocrules qr em outlierdetection_bacon outlierdetection_multivariate outlierdetection_univariate  \
                kernel_function sorting normalization optimization_solver objective_function decision_tree             \
                dtrees/gbt dtrees/forest linear_regression ridge_regression naivebayes stump adaboost brownboost       \
                logitboost svm multiclassclassifier k_nearest_neighbors logistic_regression implicit_als               \
                coordinate_descent

low_order_moments +=
quantiles +=
covariance +=
cosdistance +=
cordistance += covariance
elastic_net += linear_model regression optimization_solver objective_function engines
kmeans += kmeans/inner engines distributions
pca += pca/inner pca/metrics pca/transform svd covariance low_order_moments normalization
cholesky +=
svd +=
assocrules +=
qr +=
em += covariance engines distributions
outlierdetection_bacon +=
outlierdetection_multivariate +=
outlierdetection_univariate +=
kernel_function +=
sorting +=
normalization += normalization/minmax normalization/zscore normalization/zscore/inner low_order_moments
optimization_solver += optimization_solver/adagrad optimization_solver/adagrad/inner optimization_solver/lbfgs optimization_solver/lbfgs/inner optimization_solver/sgd optimization_solver/sgd/inner optimization_solver/saga optimization_solver/saga/inner optimization_solver/inner optimization_solver/coordinate_descent objective_function engines distributions
coordinate_descent += optimization_solver/coordinate_descent objective_function engines distributions
objective_function += objective_function/inner objective_function/cross_entropy_loss objective_function/cross_entropy_loss/inner objective_function/logistic_loss objective_function/logistic_loss/inner objective_function/mse objective_function/mse/inner
decision_tree += decision_tree/inner regression classifier classifier/inner
dtrees/gbt += dtrees dtrees/gbt/classification dtrees/gbt/classification/inner dtrees/gbt/regression engines classifier classifier/inner regression objective_function
dtrees/forest += dtrees dtrees/regression dtrees/forest/classification dtrees/forest/classification/inner dtrees/forest/regression dtrees/forest/regression/inner engines classifier classifier/inner regression distributions
linear_regression += linear_model regression
lasso_regression += linear_model regression optimization_solver objective_function engines
ridge_regression += linear_model regression
naivebayes += classifier classifier/inner
stump += stump/inner classifier classifier/inner weak_learner/inner
adaboost += adaboost/inner classifier classifier/inner decision_tree decision_tree/inner stump stump/inner boosting/inner weak_learner/inner
brownboost += brownboost/inner boosting/inner weak_learner/inner classifier classifier/inner decision_tree decision_tree/inner stump stump/inner
logitboost += logitboost/inner boosting/inner weak_learner/inner classifier classifier/inner regression decision_tree decision_tree/inner stump stump/inner
svm +=  svm/inner classifier classifier/inner kernel_function multiclassclassifier multiclassclassifier/inner
multiclassclassifier += multiclassclassifier/inner classifier classifier/inner
k_nearest_neighbors += k_nearest_neighbors/inner engines classifier classifier/inner
logistic_regression += logistic_regression/inner classifier classifier/inner optimization_solver objective_function engines
implicit_als += engines distributions
engines += engines/mt19937 engines/mcg59 engines/mt2203
distributions += distributions/bernoulli distributions/normal distributions/uniform

CORE.ALGORITHMS.FULL :=                                                       \
    adaboost                                                                  \
    adaboost/inner                                                            \
    assocrules                                                                \
    boosting/inner                                                            \
    brownboost                                                                \
    brownboost/inner                                                          \
    cholesky                                                                  \
    classifier                                                                \
    classifier/inner                                                          \
    cordistance                                                               \
    cosdistance                                                               \
    covariance                                                                \
    decision_tree                                                             \
    decision_tree/inner                                                       \
    distributions                                                             \
    distributions/bernoulli                                                   \
    distributions/normal                                                      \
    distributions/uniform                                                     \
    dtrees                                                                    \
    dtrees/forest                                                             \
    dtrees/forest/classification                                              \
    dtrees/forest/classification/inner                                        \
    dtrees/forest/regression                                                  \
    dtrees/forest/regression/inner                                            \
    dtrees/gbt                                                                \
    dtrees/gbt/regression                                                     \
    dtrees/gbt/classification                                                 \
    dtrees/regression                                                         \
    dbscan                                                                    \
    elastic_net                                                               \
    engines                                                                   \
    engines/mcg59                                                             \
    engines/mt19937                                                           \
    engines/mt2203                                                            \
    em                                                                        \
    implicit_als                                                              \
    kernel_function                                                           \
    kmeans/inner                                                              \
    kmeans                                                                    \
    k_nearest_neighbors                                                       \
    k_nearest_neighbors/inner                                                 \
    lbfgs                                                                     \
    linear_model                                                              \
    lasso_regression                                                          \
    linear_regression                                                         \
    logistic_regression                                                       \
    logistic_regression/inner                                                 \
    logitboost                                                                \
    logitboos/inner                                                           \
    low_order_moments                                                         \
    multiclassclassifier                                                      \
    multiclassclassifier/inner                                                \
    naivebayes                                                                \
    normalization/minmax                                                      \
    normalization/zscore                                                      \
    normalization/zscore/inner                                                \
    objective_function                                                        \
    objective_function/inner                                                  \
    objective_function/cross_entropy_loss                                     \
    objective_function/cross_entropy_loss/inner                               \
    objective_function/logistic_loss                                          \
    objective_function/logistic_loss/inner                                    \
    objective_function/mse                                                    \
    objective_function/mse/inner                                              \
    optimization_solver                                                       \
    optimization_solver/inner                                                 \
    optimization_solver/sgd                                                   \
    optimization_solver/sgd/inner                                             \
    optimization_solver/lbfgs                                                 \
    optimization_solver/lbfgs/inner                                           \
    optimization_solver/adagrad                                               \
    optimization_solver/adagrad/inner                                         \
    optimization_solver/saga                                                  \
    optimization_solver/saga/inner                                            \
    optimization_solver/coordinate_descent                                    \
    outlierdetection_multivariate                                             \
    outlierdetection_bacon                                                    \
    outlierdetection_univariate                                               \
    pca                                                                       \
    pca/inner                                                                 \
    pca/metrics                                                               \
    pca/transform                                                             \
    pivoted_qr                                                                \
    qr                                                                        \
    quantiles                                                                 \
    regression                                                                \
    ridge_regression                                                          \
    sgd                                                                       \
    sorting                                                                   \
    stump                                                                     \
    stump/inner                                                               \
    svd                                                                       \
    svm                                                                       \
    svm/inner                                                                 \
    weak_learner/inner


CORE.ALGORITHMS := $(if $(CORE.ALGORITHMS.CUSTOM), $(CORE.ALGORITHMS.CUSTOM), $(CORE.ALGORITHMS.FULL))
CORE.ALGORITHMS := $(sort $(foreach alg,$(CORE.ALGORITHMS),$(foreach alg1,$($(alg)),$(foreach alg2,$($(alg1)),$($(alg2)) $(alg2)) $(alg1)) $(alg)))

CORE.ALGORITHMS.INC :=                                                        \
    association_rules                                                         \
    boosting                                                                  \
    cholesky                                                                  \
    classifier                                                                \
    covariance                                                                \
    decision_forest                                                           \
    decision_tree                                                             \
    distance                                                                  \
    distributions                                                             \
    dbscan                                                                    \
    elastic_net                                                               \
    engines                                                                   \
    em                                                                        \
    gradient_boosted_trees                                                    \
    implicit_als                                                              \
    kernel_function                                                           \
    kmeans                                                                    \
    k_nearest_neighbors                                                       \
    lasso_regression                                                          \
    linear_model                                                              \
    linear_regression                                                         \
    logistic_regression                                                       \
    moments                                                                   \
    multi_class_classifier                                                    \
    naive_bayes                                                               \
    normalization                                                             \
    optimization_solver                                                       \
    optimization_solver/adagrad                                               \
    optimization_solver/iterative_solver                                      \
    optimization_solver/lbfgs                                                 \
    optimization_solver/objective_function                                    \
    optimization_solver/precomputed                                           \
    optimization_solver/sgd                                                   \
    optimization_solver/saga                                                  \
    optimization_solver/coordinate_descent                                    \
    outlier_detection                                                         \
    pca                                                                       \
    pca/metrics                                                               \
    pca/transform                                                             \
    pivoted_qr                                                                \
    qr                                                                        \
    quantiles                                                                 \
    regression                                                                \
    ridge_regression                                                          \
    sorting                                                                   \
    stump                                                                     \
    svd                                                                       \
    svm                                                                       \
    tree_utils                                                                \
    weak_learner


CORE.SERVICES       := compression            \
                       data_management

# Dependencies between oneAPI and core (CPU-only) algorithms
<<<<<<< HEAD
ONEAPI.ALGOS.knn := CORE.k_nearest_neighbors
ONEAPI.ALGOS.pca := CORE.pca
ONEAPI.ALGOS.svm := CORE.svm

# List of algorithms in oneAPI part
ONEAPI.ALGOS := \
    knn         \
    pca         \
=======
ONEAPI.ALGOS.linear_kernel := CORE.kernel_function
ONEAPI.ALGOS.pca           := CORE.pca
ONEAPI.ALGOS.rbf_kernel    := CORE.kernel_function
ONEAPI.ALGOS.svm           := CORE.svm

# List of algorithms in oneAPI part
ONEAPI.ALGOS :=     \
    linear_kernel   \
    pca             \
    rbf_kernel      \
>>>>>>> a60fa3e6
    svm

JJ.ALGORITHMS       := adaboost                                                  \
                       adaboost/prediction                                       \
                       adaboost/quality_metric_set                               \
                       adaboost/training                                         \
                       association_rules                                         \
                       bacon_outlier_detection                                   \
                       binary_adaboost                                           \
                       binary_adaboost/prediction                                \
                       binary_adaboost/quality_metric_set                        \
                       binary_adaboost/training                                  \
                       boosting                                                  \
                       boosting/prediction                                       \
                       boosting/training                                         \
                       brownboost                                                \
                       brownboost/prediction                                     \
                       brownboost/quality_metric_set                             \
                       brownboost/training                                       \
                       cholesky                                                  \
                       classifier                                                \
                       classifier/prediction                                     \
                       classifier/quality_metric                                 \
                       classifier/quality_metric/binary_confusion_matrix         \
                       classifier/quality_metric/multi_class_confusion_matrix    \
                       classifier/training                                       \
                       cordistance                                               \
                       cosdistance                                               \
                       covariance                                                \
                       dbscan                                                    \
                       decision_forest                                           \
                       decision_forest/classification                            \
                       decision_forest/classification/prediction                 \
                       decision_forest/classification/training                   \
                       decision_forest/regression                                \
                       decision_forest/regression/prediction                     \
                       decision_forest/regression/training                       \
                       decision_tree                                             \
                       decision_tree/classification                              \
                       decision_tree/classification/prediction                   \
                       decision_tree/classification/training                     \
                       decision_tree/regression                                  \
                       decision_tree/regression/prediction                       \
                       decision_tree/regression/training                         \
                       distributions                                             \
                       distributions/bernoulli                                   \
                       distributions/normal                                      \
                       distributions/uniform                                     \
                       elastic_net                                               \
                       elastic_net/training                                      \
                       elastic_net/prediction                                    \
                       engines                                                   \
                       engines/mcg59                                             \
                       engines/mt19937                                           \
                       engines/mt2203                                            \
                       em_gmm                                                    \
                       em_gmm/init                                               \
                       gbt                                                       \
                       gbt/classification                                        \
                       gbt/classification/prediction                             \
                       gbt/classification/training                               \
                       gbt/regression                                            \
                       gbt/regression/prediction                                 \
                       gbt/regression/training                                   \
                       gbt/training                                              \
                       implicit_als                                              \
                       implicit_als/prediction                                   \
                       implicit_als/prediction/ratings                           \
                       implicit_als/training                                     \
                       implicit_als/training/init                                \
                       kernel_function                                           \
                       kernel_function/linear                                    \
                       kernel_function/rbf                                       \
                       kdtree_knn_classification                                 \
                       kdtree_knn_classification/prediction                      \
                       kdtree_knn_classification/training                        \
                       kmeans                                                    \
                       kmeans/init                                               \
                       lasso_regression                                          \
                       lasso_regression/training                                 \
                       lasso_regression/prediction                               \
                       linear_regression                                         \
                       linear_regression/prediction                              \
                       linear_regression/quality_metric                          \
                       linear_regression/quality_metric_set                      \
                       linear_regression/training                                \
                       logistic_regression                                       \
                       logistic_regression/prediction                            \
                       logistic_regression/training                              \
                       logitboost                                                \
                       logitboost/prediction                                     \
                       logitboost/quality_metric_set                             \
                       logitboost/training                                       \
                       low_order_moments                                         \
                       multi_class_classifier                                    \
                       multi_class_classifier/prediction                         \
                       multi_class_classifier/quality_metric_set                 \
                       multi_class_classifier/training                           \
                       multinomial_naive_bayes                                   \
                       multinomial_naive_bayes/prediction                        \
                       multinomial_naive_bayes/quality_metric_set                \
                       multinomial_naive_bayes/training                          \
                       multivariate_outlier_detection                            \
                       multivariate_outlier_detection/defaultdense               \
                       multivariate_outlier_detection/bacondense                 \
                       normalization/minmax                                      \
                       normalization/zscore                                      \
                       optimization_solver                                       \
                       optimization_solver/cross_entropy_loss                    \
                       optimization_solver/logistic_loss                         \
                       optimization_solver/objective_function                    \
                       optimization_solver/sum_of_functions                      \
                       optimization_solver/mse                                   \
                       optimization_solver/precomputed                           \
                       optimization_solver/iterative_solver                      \
                       optimization_solver/sgd                                   \
                       optimization_solver/saga                                  \
                       optimization_solver/coordinate_descent                    \
                       optimization_solver/lbfgs                                 \
                       optimization_solver/adagrad                               \
                       pca                                                       \
                       pca/quality_metric                                        \
                       pca/quality_metric_set                                    \
                       pca/transform                                             \
                       pivoted_qr                                                \
                       qr                                                        \
                       quality_metric                                            \
                       quality_metric_set                                        \
                       quantiles                                                 \
                       ridge_regression                                          \
                       ridge_regression/prediction                               \
                       ridge_regression/training                                 \
                       regression                                                \
                       regression/training                                       \
                       regression/prediction                                     \
                       sorting                                                   \
                       stump                                                     \
                       stump/prediction                                          \
                       stump/training                                            \
                       stump/classification                                      \
                       stump/classification/training                             \
                       stump/classification/prediction                           \
                       stump/regression                                          \
                       stump/regression/training                                 \
                       stump/regression/prediction                               \
                       svd                                                       \
                       svm                                                       \
                       svm/prediction                                            \
                       svm/quality_metric_set                                    \
                       svm/training                                              \
                       tree_utils                                                \
                       tree_utils/classification                                 \
                       tree_utils/regression                                     \
                       univariate_outlier_detection                              \
                       weak_learner                                              \
                       weak_learner/prediction                                   \
                       weak_learner/training

JJ.DATA_MANAGEMENT  := data                                                      \
                       data_source                                               \
                       compression                                               \
                       compression/bzip2                                         \
                       compression/lzo                                           \
                       compression/rle                                           \
                       compression/zlib<|MERGE_RESOLUTION|>--- conflicted
+++ resolved
@@ -224,16 +224,7 @@
                        data_management
 
 # Dependencies between oneAPI and core (CPU-only) algorithms
-<<<<<<< HEAD
 ONEAPI.ALGOS.knn := CORE.k_nearest_neighbors
-ONEAPI.ALGOS.pca := CORE.pca
-ONEAPI.ALGOS.svm := CORE.svm
-
-# List of algorithms in oneAPI part
-ONEAPI.ALGOS := \
-    knn         \
-    pca         \
-=======
 ONEAPI.ALGOS.linear_kernel := CORE.kernel_function
 ONEAPI.ALGOS.pca           := CORE.pca
 ONEAPI.ALGOS.rbf_kernel    := CORE.kernel_function
@@ -241,10 +232,10 @@
 
 # List of algorithms in oneAPI part
 ONEAPI.ALGOS :=     \
+    knn             \
     linear_kernel   \
     pca             \
     rbf_kernel      \
->>>>>>> a60fa3e6
     svm
 
 JJ.ALGORITHMS       := adaboost                                                  \
