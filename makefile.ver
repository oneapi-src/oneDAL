#===============================================================================
# Copyright 2014 Intel Corporation
#
# Licensed under the Apache License, Version 2.0 (the "License");
# you may not use this file except in compliance with the License.
# You may obtain a copy of the License at
#
#     http://www.apache.org/licenses/LICENSE-2.0
#
# Unless required by applicable law or agreed to in writing, software
# distributed under the License is distributed on an "AS IS" BASIS,
# WITHOUT WARRANTIES OR CONDITIONS OF ANY KIND, either express or implied.
# See the License for the specific language governing permissions and
# limitations under the License.
#===============================================================================

MAJOR   =       2023
MINOR   =       0
<<<<<<< HEAD
UPDATE  =       0
=======
UPDATE  =       1
>>>>>>> b8fb3298
BUILD   =       $(shell date +'%Y%m%d')
STATUS  =       P
BUILDREV ?=     work

MAJORBINARY = 1
MINORBINARY = 1

#-------------------------------------------------------------------------------
# Declarations
#

# auto-generated include file to take version data from
VERSION_DATA_FILE = $(WORKDIR)/daal_version_gen.h

# content of version data file to be included in product
define DAAL_VERSION_DATA
// DO NOT EDIT: file is auto-generated on build time
// DO NOT PUT THIS FILE TO SVN: file is auto-generated on build time
// Product version is specified in src/makefile.ver file
#define MAJORVERSION $(MAJOR)
#define MINORVERSION $(MINOR)
#define UPDATEVERSION $(UPDATE)
#define BUILD "$(BUILD)"
#define BUILD_REV "$(BUILDREV)"
#define PRODUCT_STATUS '$(STATUS)'
endef
export DAAL_VERSION_DATA

#-------------------------------------------------------------------------------
# Targets
#

# check if version data has been changed and we need to rebuilt version data header file
ifneq ($(shell cat $(VERSION_DATA_FILE) 2>/dev/null), $(strip $(DAAL_VERSION_DATA)))
.PHONY: $(VERSION_DATA_FILE)
endif

# target generating version data include file
$(VERSION_DATA_FILE): | $(WORKDIR)/.
	@bash -c 'echo "$$DAAL_VERSION_DATA"' > $@

# update public headers in release directory with actual version data
update_headers_version:
	@file=$(RELEASEDIR.include)/services/library_version_info.h && mark="#define __INTEL_DAAL" && \
	sed $(sed.-b) $(sed.-i) -e "s/_DAAL_BUILD_DATE.*/_DAAL_BUILD_DATE $(BUILD)$(sed.eol)/" \
		-e "s/\($${mark}__\).*/\1 $(MAJOR)$(sed.eol)/;s/\($${mark}_MINOR__\).*/\1 $(MINOR)$(sed.eol)/" \
		-e "s/\($${mark}_MAJOR_BINARY__\).*/\1 $(MAJORBINARY)$(sed.eol)/;s/\($${mark}_MINOR_BINARY__\).*/\1 $(MINORBINARY)$(sed.eol)/" \
		-e "s/\($${mark}_UPDATE__\).*/\1 $(UPDATE)$(sed.eol)/" \
		-e "s/\($${mark}_STATUS__\).*/\1 \"$(STATUS)\"$(sed.eol)/" $$file && \
        rm -f $$file.bak<|MERGE_RESOLUTION|>--- conflicted
+++ resolved
@@ -16,11 +16,7 @@
 
 MAJOR   =       2023
 MINOR   =       0
-<<<<<<< HEAD
-UPDATE  =       0
-=======
 UPDATE  =       1
->>>>>>> b8fb3298
 BUILD   =       $(shell date +'%Y%m%d')
 STATUS  =       P
 BUILDREV ?=     work
