--- conflicted
+++ resolved
@@ -29,18 +29,14 @@
     #define TBB_PREVIEW_TASK_ARENA     1
 
     #include <stdlib.h> // malloc and free
-    #include <atomic>   // Temporary
     #include <tbb/tbb.h>
     #include <tbb/spin_mutex.h>
     #include "tbb/scalable_allocator.h"
-<<<<<<< HEAD
     #include <tbb/global_control.h>
     #include <tbb/task_arena.h>
-=======
     #include "services/daal_atomic_int.h"
 
 using namespace daal::services;
->>>>>>> 756009db
 #else
     #include "externals/service_service.h"
 #endif
@@ -587,12 +583,7 @@
 {
     struct shared_task
     {
-<<<<<<< HEAD
-        // typedef tbb::atomic<int> RefCounterType;
-        typedef std::atomic<int> RefCounterType; // Temporary
-=======
         typedef Atomic<int> RefCounterType;
->>>>>>> 756009db
 
         shared_task(daal::task & t) : _t(t), _nRefs(nullptr)
         {
