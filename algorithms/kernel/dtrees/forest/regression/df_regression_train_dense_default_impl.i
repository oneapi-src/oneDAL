/* file: df_regression_train_dense_default_impl.i */
/*******************************************************************************
* Copyright 2014-2020 Intel Corporation
*
* Licensed under the Apache License, Version 2.0 (the "License");
* you may not use this file except in compliance with the License.
* You may obtain a copy of the License at
*
*     http://www.apache.org/licenses/LICENSE-2.0
*
* Unless required by applicable law or agreed to in writing, software
* distributed under the License is distributed on an "AS IS" BASIS,
* WITHOUT WARRANTIES OR CONDITIONS OF ANY KIND, either express or implied.
* See the License for the specific language governing permissions and
* limitations under the License.
*******************************************************************************/

/*
//++
//  Implementation of auxiliary functions for decision forest regression
//  (defaultDense) method.
//--
*/

#ifndef __DF_REGRESSION_TRAIN_DENSE_DEFAULT_IMPL_I__
#define __DF_REGRESSION_TRAIN_DENSE_DEFAULT_IMPL_I__

#include "algorithms/kernel/dtrees/forest/df_train_dense_default_impl.i"
#include "algorithms/kernel/dtrees/forest/regression/df_regression_train_kernel.h"
#include "algorithms/kernel/dtrees/forest/regression/df_regression_model_impl.h"
#include "algorithms/kernel/dtrees/dtrees_predict_dense_default_impl.i"
#include "algorithms/kernel/dtrees/forest/regression/df_regression_training_types_result.h"

namespace daal
{
namespace algorithms
{
namespace decision_forest
{
namespace regression
{
namespace training
{
namespace internal
{
using namespace decision_forest::training::internal;
using namespace dtrees::internal;
using namespace dtrees::training::internal;

//computes mean2 and var2 as the mean and mse for the set of elements s2, s2 = s - s1
//where mean, var are mean and mse for s,
//where mean1, var1 are mean and mse for s1
template <typename algorithmFPType, CpuType cpu>
void subtractImpurity(algorithmFPType var, algorithmFPType mean, algorithmFPType var1, algorithmFPType mean1, algorithmFPType leftWeights,
                      algorithmFPType & var2, algorithmFPType & mean2, algorithmFPType rightWeights)
{
    mean2                   = mean + (leftWeights * (mean - mean1)) / rightWeights;
    const algorithmFPType b = leftWeights / rightWeights;
    //const algorithmFPType a1 = (var1 + mean1*mean1);
    //var2 = a + (a - a1)*b - mean2*mean2;
    //var2 = var + mean*mean - mean2*mean2 + (var - var1 + mean*mean - mean1*mean1)*b;
    var2 = var + (mean - mean2) * (mean + mean2) + (var - var1 + (mean - mean1) * (mean + mean1)) * b;
    if (var2 < 0) var2 = 0;
}

//////////////////////////////////////////////////////////////////////////////////////////
// Service structure, contains regression error data for OOB calculation
//////////////////////////////////////////////////////////////////////////////////////////
template <typename algorithmFPType, CpuType cpu>
struct RegErr
{
    algorithmFPType value = 0;
    size_t count          = 0;
    void add(const RegErr & o)
    {
        count += o.count;
        value += o.value;
    }
};

//////////////////////////////////////////////////////////////////////////////////////////
// OrderedRespHelper
//////////////////////////////////////////////////////////////////////////////////////////
template <typename algorithmFPType, CpuType cpu>
class OrderedRespHelper : public DataHelper<algorithmFPType, algorithmFPType, cpu>
{
public:
    typedef algorithmFPType TResponse;
    typedef DataHelper<algorithmFPType, algorithmFPType, cpu> super;
    typedef dtrees::internal::TreeImpRegression<> TreeType;
    typedef typename TreeType::NodeType NodeType;

    struct ImpurityData
    {
        algorithmFPType var; //impurity is a variance
        algorithmFPType mean;
        algorithmFPType value() const { return var; }
    };
    typedef SplitData<algorithmFPType, ImpurityData> TSplitData;

public:
    OrderedRespHelper(const dtrees::internal::IndexedFeatures * indexedFeatures, size_t dummy) : super(indexedFeatures) {}
    virtual bool init(const NumericTable * data, const NumericTable * resp, const IndexType * aSample,
                      const NumericTable * weights) DAAL_C11_OVERRIDE;
    void convertLeftImpToRight(size_t n, const ImpurityData & total, TSplitData & split)
    {
        subtractImpurity<algorithmFPType, cpu>(total.var, total.mean, split.left.var, split.left.mean, split.leftWeights, split.left.var,
                                               split.left.mean, split.totalWeights - split.leftWeights);
        split.nLeft       = n - split.nLeft;
        split.leftWeights = split.totalWeights - split.leftWeights;
    }

    void calcImpurity(const IndexType * aIdx, size_t n, ImpurityData & imp, algorithmFPType & totalweights) const;
    bool findBestSplitForFeature(const algorithmFPType * featureVal, const IndexType * aIdx, size_t n, size_t nMinSplitPart,
                                 const algorithmFPType accuracy, const ImpurityData & curImpurity, TSplitData & split,
                                 const algorithmFPType minWeightLeaf, const algorithmFPType totalWeights) const;
    int findBestSplitForFeatureSorted(algorithmFPType * featureBuf, IndexType iFeature, const IndexType * aIdx, size_t n, size_t nMinSplitPart,
                                      const ImpurityData & curImpurity, TSplitData & split, const algorithmFPType minWeightLeaf,
                                      const algorithmFPType totalWeights) const;

    typedef double intermSummFPType;
    void computeHistWithWeights(algorithmFPType * buf, IndexType iFeature, const IndexType * aIdx, size_t n, intermSummFPType & sumTotal) const;
    void computeHistWithoutWeights(algorithmFPType * buf, IndexType iFeature, const IndexType * aIdx, size_t n, intermSummFPType & sumTotal) const;

<<<<<<< HEAD
    template <bool noWeights, bool featureUnordered>
    int findBestSplitByHist(size_t nDiffFeatMax, intermSummFPType sumTotal, algorithmFPType * buf,
                            size_t n, size_t nMinSplitPart, const ImpurityData & curImpurity,
                            TSplitData & split, const algorithmFPType minWeightLeaf,
                            const algorithmFPType totalWeights) const;

=======
>>>>>>> 75c6463c
    void finalizeBestSplit(const IndexType * aIdx, size_t n, IndexType iFeature, size_t idxFeatureValueBestSplit, TSplitData & bestSplit,
                           IndexType * bestSplitIdx) const;
    void simpleSplit(const algorithmFPType * featureVal, const IndexType * aIdx, TSplitData & split) const;
    bool terminateCriteria(ImpurityData & imp, algorithmFPType impurityThreshold, size_t nSamples) const { return imp.value() < impurityThreshold; }

    TResponse predict(const dtrees::internal::Tree & t, const algorithmFPType * x) const
    {
        const typename TreeType::NodeType::Base * pNode = dtrees::prediction::internal::findNode<algorithmFPType, TreeType, cpu>(t, x);
        DAAL_ASSERT(pNode);
        return pNode ? TreeType::NodeType::castLeaf(pNode)->response : 0.;
    }

    algorithmFPType predictionError(TResponse prediction, TResponse response) const { return (prediction - response) * (prediction - response); }

    algorithmFPType predictionError(const dtrees::internal::Tree & t, const algorithmFPType * x, const NumericTable * resp, size_t iRow,
                                    byte * oobBuf) const
    {
        ReadRows<algorithmFPType, cpu> y(const_cast<NumericTable *>(resp), iRow, 1);
        const TResponse response(this->predict(t, x));
        algorithmFPType val = this->predictionError(response, *y.get());
        if (oobBuf)
        {
            ((RegErr<algorithmFPType, cpu> *)oobBuf)[iRow].value += response;
            ((RegErr<algorithmFPType, cpu> *)oobBuf)[iRow].count++;
        }
        return val;
    }

    void setLeafData(typename TreeType::NodeType::Leaf & node, const IndexType * idx, size_t n, ImpurityData & imp) const
    {
        DAAL_ASSERT(n > 0);
        node.response = imp.mean;
#ifdef DEBUG_CHECK_IMPURITY
        if (!this->_weights)
        {
            algorithmFPType response;
            algorithmFPType val = calcResponse(response, idx, n);
            node.response       = response;
            DAAL_ASSERT(fabs(val - imp.mean) < 0.001);
        }
#endif
        node.count    = n;
        node.impurity = imp.var;
    }

#ifdef DEBUG_CHECK_IMPURITY
    void checkImpurity(const IndexType * ptrIdx, size_t n, const ImpurityData & expected) const { checkImpurityInternal(ptrIdx, n, expected, false); }
    void checkImpurityInternal(const IndexType * ptrIdx, size_t n, const ImpurityData & expected, bool bInternal = true) const;
#endif

private:
#ifdef DEBUG_CHECK_IMPURITY
    algorithmFPType calcResponse(algorithmFPType & res, const IndexType * idx, size_t n) const;
#endif
    bool findBestSplitOrderedFeature(const algorithmFPType * featureVal, const IndexType * aIdx, size_t n, size_t nMinSplitPart,
                                     const algorithmFPType accuracy, const ImpurityData & curImpurity, TSplitData & split,
                                     const algorithmFPType minWeightLeaf, const algorithmFPType totalWeights) const;
    bool findBestSplitCategoricalFeature(const algorithmFPType * featureVal, const IndexType * aIdx, size_t n, size_t nMinSplitPart,
                                         const algorithmFPType accuracy, const ImpurityData & curImpurity, TSplitData & split,
                                         const algorithmFPType minWeightLeaf, const algorithmFPType totalWeights) const;

private:
    //buffer for the computation using indexed features
    mutable TVector<IndexType, cpu, DefaultAllocator<cpu> > _idxFeatureBuf;
    mutable TVector<algorithmFPType, cpu, DefaultAllocator<cpu> > _weightsFeatureBuf;
};

#ifdef DEBUG_CHECK_IMPURITY
template <typename algorithmFPType, CpuType cpu>
void OrderedRespHelper<algorithmFPType, cpu>::checkImpurityInternal(const IndexType * ptrIdx, size_t n, const ImpurityData & expected,
                                                                    bool bInternal) const
{
    if (!this->_weights)
    {
        algorithmFPType div = 1. / algorithmFPType(n);
        TResponse cMean     = this->_aResponse[ptrIdx[0]].val * div;
        for (size_t i = 1; i < n; ++i) cMean += this->_aResponse[ptrIdx[i]].val * div;
        algorithmFPType cVar = 0;
        for (size_t i = 0; i < n; ++i) cVar += (this->_aResponse[ptrIdx[i]].val - cMean) * (this->_aResponse[ptrIdx[i]].val - cMean);
        if (!bInternal) cVar *= div;
        DAAL_ASSERT(fabs(cMean - expected.mean) < 0.001);
        DAAL_ASSERT(fabs(cVar - expected.var) < 0.001);
    }
}
#endif

template <typename algorithmFPType, CpuType cpu>
bool OrderedRespHelper<algorithmFPType, cpu>::init(const NumericTable * data, const NumericTable * resp, const IndexType * aSample,
                                                   const NumericTable * weights)
{
    DAAL_CHECK_STATUS_VAR(super::init(data, resp, aSample, weights));
    if (this->_indexedFeatures)
    {
        //init work buffer for the computation using indexed features
        const auto nDiffFeatMax = this->indexedFeatures().maxNumIndices();
        _idxFeatureBuf.reset(nDiffFeatMax);
        _weightsFeatureBuf.reset(nDiffFeatMax);
        return _idxFeatureBuf.get() && _weightsFeatureBuf.get();
    }
    return true;
}

template <typename algorithmFPType, CpuType cpu>
void OrderedRespHelper<algorithmFPType, cpu>::calcImpurity(const IndexType * aIdx, size_t n, ImpurityData & imp, algorithmFPType & totalWeights) const
{
    imp.var      = 0;
    imp.mean     = this->_aResponse[aIdx[0]].val;
    totalWeights = this->_aWeights[aIdx[0]].val;
    PRAGMA_VECTOR_ALWAYS
    for (size_t i = 1; i < n; ++i)
    {
        const algorithmFPType weights = this->_aWeights[aIdx[i]].val;
        const algorithmFPType delta   = this->_aResponse[aIdx[i]].val - imp.mean; //x[i] - mean
        totalWeights += weights;
        imp.mean += weights * delta / totalWeights;
        imp.var += weights * delta * (this->_aResponse[aIdx[i]].val - imp.mean);
    }
    imp.var /= totalWeights; //impurity is MSE

#ifdef DEBUG_CHECK_IMPURITY
    if (!this->_weights)
    {
        TResponse mean1 = this->_aResponse[aIdx[0]].val / algorithmFPType(n);
        for (size_t i = 1; i < n; ++i) mean1 += this->_aResponse[aIdx[i]].val / algorithmFPType(n);
        algorithmFPType var1 = 0;
        for (size_t i = 0; i < n; ++i) var1 += (this->_aResponse[aIdx[i]].val - mean1) * (this->_aResponse[aIdx[i]].val - mean1);
        var1 /= algorithmFPType(n); //impurity is MSE
        DAAL_ASSERT(fabs(mean1 - imp.mean) < 0.001);
        DAAL_ASSERT(fabs(var1 - imp.var) < 0.001);
    }
#endif
}

#ifdef DEBUG_CHECK_IMPURITY
template <typename algorithmFPType, CpuType cpu>
algorithmFPType OrderedRespHelper<algorithmFPType, cpu>::calcResponse(algorithmFPType & res, const IndexType * idx, size_t n) const
{
    const algorithmFPType cDiv = 1. / algorithmFPType(n);
    res                        = this->_aResponse[idx[0]].val * cDiv;
    for (size_t i = 1; i < n; ++i) res += this->_aResponse[idx[i]].val * cDiv;
    return res;
}
#endif

//computes meanPrev as the mean of n-1 elements after removing of element x (based on mean of n elements passed as 'mean' argument)
//instead of impurity, computes the sum of (xi - meanPrev)(xi - meanPrev) for n-1 elements
//(based on the sum of (xi - mean)*(xi - mean) of n elements passed as 'var' argument)
template <typename algorithmFPType, CpuType cpu>
void calcPrevImpurity(algorithmFPType var, algorithmFPType mean, algorithmFPType & varPrev, algorithmFPType & meanPrev, algorithmFPType x,
                      algorithmFPType totalWeights, algorithmFPType weights)
{
    algorithmFPType residual = (isPositive<algorithmFPType, cpu>(totalWeights - weights) ? (totalWeights - weights) : 1.);
    algorithmFPType delta    = (x - mean) / residual;
    varPrev                  = var - delta * totalWeights * (x - mean) * weights;
    meanPrev                 = mean - delta * weights;
    if (varPrev < 0) varPrev = 0;
}

template <typename algorithmFPType, CpuType cpu>
void OrderedRespHelper<algorithmFPType, cpu>::simpleSplit(const algorithmFPType * featureVal, const IndexType * aIdx, TSplitData & split) const
{
    split.featureValue = featureVal[0];
    split.left.var     = 0;
    split.left.mean    = this->_aResponse[aIdx[0]].val;
    split.nLeft        = 1;
    split.iStart       = 0;
    split.totalWeights = this->_aWeights[aIdx[0]].val + this->_aWeights[aIdx[1]].val;
    split.leftWeights  = this->_aWeights[aIdx[0]].val;
}

template <typename algorithmFPType, CpuType cpu>
bool OrderedRespHelper<algorithmFPType, cpu>::findBestSplitForFeature(const algorithmFPType * featureVal, const IndexType * aIdx, size_t n,
                                                                      size_t nMinSplitPart, const algorithmFPType accuracy,
                                                                      const ImpurityData & curImpurity, TSplitData & split,
                                                                      const algorithmFPType minWeightLeaf, const algorithmFPType totalWeights) const
{
    return split.featureUnordered ?
               findBestSplitCategoricalFeature(featureVal, aIdx, n, nMinSplitPart, accuracy, curImpurity, split, minWeightLeaf, totalWeights) :
               findBestSplitOrderedFeature(featureVal, aIdx, n, nMinSplitPart, accuracy, curImpurity, split, minWeightLeaf, totalWeights);
}

template <typename algorithmFPType, CpuType cpu>
void OrderedRespHelper<algorithmFPType, cpu>::finalizeBestSplit(const IndexType * aIdx, size_t n, IndexType iFeature, size_t idxFeatureValueBestSplit,
                                                                TSplitData & bestSplit, IndexType * bestSplitIdx) const
{
    DAAL_ASSERT(bestSplit.nLeft > 0);
    DAAL_ASSERT(bestSplit.leftWeights > 0.);
    const algorithmFPType divL = algorithmFPType(1.) / bestSplit.leftWeights;
    bestSplit.left.mean *= divL;
    bestSplit.left.var                                      = 0;
    IndexType * bestSplitIdxRight                           = bestSplitIdx + bestSplit.nLeft;
    size_t iLeft                                            = 0;
    size_t iRight                                           = 0;
    int iRowSplitVal                                        = -1;
    const auto aResponse                                    = this->_aResponse.get();
    const auto aWeights                                     = this->_aWeights.get();
    const IndexedFeatures::IndexType * const indexedFeature = this->indexedFeatures().data(iFeature);
    for (size_t i = 0; i < n; ++i)
    {
        const auto iSample = aIdx[i];
        const auto idx     = indexedFeature[aResponse[iSample].idx];
        if ((bestSplit.featureUnordered && (idx != idxFeatureValueBestSplit)) || ((!bestSplit.featureUnordered) && (idx > idxFeatureValueBestSplit)))
        {
            DAAL_ASSERT(iRight < n - bestSplit.nLeft);
            bestSplitIdxRight[iRight++] = iSample;
        }
        else
        {
            if (idx == idxFeatureValueBestSplit) iRowSplitVal = aResponse[iSample].idx;
            DAAL_ASSERT(iLeft < bestSplit.nLeft);
            bestSplitIdx[iLeft++]   = iSample;
            const algorithmFPType y = aResponse[iSample].val;
            const algorithmFPType w = aWeights[iSample].val;
            bestSplit.left.var += w * (y - bestSplit.left.mean) * (y - bestSplit.left.mean);
        }
    }
    DAAL_ASSERT(iRight == n - bestSplit.nLeft);
    DAAL_ASSERT(iLeft == bestSplit.nLeft);
    bestSplit.left.var *= divL;
    bestSplit.iStart = 0;
    DAAL_ASSERT(iRowSplitVal >= 0);
    bestSplit.featureValue = this->getValue(iFeature, iRowSplitVal);
}

template <typename algorithmFPType, CpuType cpu>
void OrderedRespHelper<algorithmFPType, cpu>::computeHistWithoutWeights(algorithmFPType * buf, IndexType iFeature, const IndexType * aIdx, size_t n,
                                                                        intermSummFPType & sumTotal) const
{
<<<<<<< HEAD
    auto nFeatIdx                                           = _idxFeatureBuf.get(); //number of indexed feature values, array
    auto aResponse                                          = this->_aResponse.get();
    const IndexedFeatures::IndexType * const indexedFeature = this->indexedFeatures().data(iFeature);
    sumTotal                                                = 0; //total sum of responses in the set being split
    {
        for (size_t i = 0; i < n; ++i)
        {
            const IndexType iSample              = aIdx[i];
            const typename super::Response & r   = aResponse[aIdx[i]];
            const IndexedFeatures::IndexType idx = indexedFeature[r.idx];
            ++nFeatIdx[idx];
            buf[idx] += aResponse[iSample].val;
            sumTotal += aResponse[iSample].val;
        }
    }
}

template <typename algorithmFPType, CpuType cpu>
void OrderedRespHelper<algorithmFPType, cpu>::computeHistWithWeights(algorithmFPType * buf, IndexType iFeature, const IndexType * aIdx, size_t n,
                                                                     intermSummFPType & sumTotal) const
{
    auto nFeatIdx                                           = _idxFeatureBuf.get(); //number of indexed feature values, array
    auto featWeights                                        = _weightsFeatureBuf.get();
=======
    auto nFeatIdx                                           = _idxFeatureBuf.get(); //number of indexed feature values, array
    auto featWeights                                        = _weightsFeatureBuf.get();
    auto aResponse                                          = this->_aResponse.get();
    const IndexedFeatures::IndexType * const indexedFeature = this->indexedFeatures().data(iFeature);
    sumTotal                                                = 0; //total sum of responses in the set being split
    {
        for (size_t i = 0; i < n; ++i)
        {
            const IndexType iSample              = aIdx[i];
            const typename super::Response & r   = aResponse[aIdx[i]];
            const IndexedFeatures::IndexType idx = indexedFeature[r.idx];
            ++nFeatIdx[idx];
            buf[idx] += aResponse[iSample].val;
            sumTotal += aResponse[iSample].val;
        }
    }
}

template <typename algorithmFPType, CpuType cpu>
void OrderedRespHelper<algorithmFPType, cpu>::computeHistWithWeights(algorithmFPType * buf, IndexType iFeature, const IndexType * aIdx, size_t n,
                                                                     intermSummFPType & sumTotal) const
{
    auto nFeatIdx                                           = _idxFeatureBuf.get(); //number of indexed feature values, array
    auto featWeights                                        = _weightsFeatureBuf.get();
>>>>>>> 75c6463c
    auto aResponse                                          = this->_aResponse.get();
    auto aWeights                                           = this->_aWeights.get();
    const IndexedFeatures::IndexType * const indexedFeature = this->indexedFeatures().data(iFeature);
    sumTotal                                                = 0; //total sum of responses in the set being split
    {
        for (size_t i = 0; i < n; ++i)
        {
            const IndexType iSample              = aIdx[i];
            const typename super::Response & r   = aResponse[aIdx[i]];
            const IndexedFeatures::IndexType idx = indexedFeature[r.idx];
            const auto weights                   = aWeights[iSample].val;
            ++nFeatIdx[idx];
            featWeights[idx] += weights;
            buf[idx] += aResponse[iSample].val * weights;
            sumTotal += aResponse[iSample].val * weights;
        }
    }
}

template <typename algorithmFPType, CpuType cpu>
<<<<<<< HEAD
template <bool noWeights, bool featureUnordered>
int OrderedRespHelper<algorithmFPType, cpu>::findBestSplitByHist(size_t nDiffFeatMax, intermSummFPType sumTotal, algorithmFPType * buf,
                                                                 size_t n, size_t nMinSplitPart, const ImpurityData & curImpurity,
                                                                 TSplitData & split, const algorithmFPType minWeightLeaf,
                                                                 const algorithmFPType totalWeights) const
{
    auto featWeights          = _weightsFeatureBuf.get();
    auto nFeatIdx             = _idxFeatureBuf.get(); //number of indexed feature values, array

=======
int OrderedRespHelper<algorithmFPType, cpu>::findBestSplitForFeatureSorted(algorithmFPType * buf, IndexType iFeature, const IndexType * aIdx,
                                                                           size_t n, size_t nMinSplitPart, const ImpurityData & curImpurity,
                                                                           TSplitData & split, const algorithmFPType minWeightLeaf,
                                                                           const algorithmFPType totalWeights) const
{
    const auto nDiffFeatMax = this->indexedFeatures().numIndices(iFeature);
    _idxFeatureBuf.setValues(nDiffFeatMax, 0);
    _weightsFeatureBuf.setValues(nDiffFeatMax, algorithmFPType(0));

    //the buffer keeps sums of responses for each of unique feature values
    for (size_t i = 0; i < nDiffFeatMax; ++i) buf[i] = algorithmFPType(0);

    auto nFeatIdx             = _idxFeatureBuf.get(); //number of indexed feature values, array
    intermSummFPType sumTotal = 0;                    //total sum of responses in the set being split
    auto featWeights          = _weightsFeatureBuf.get();
    const bool noWeights      = !this->_weights;

    if (noWeights)
    {
        computeHistWithoutWeights(buf, iFeature, aIdx, n, sumTotal);
    }
    else
    {
        computeHistWithWeights(buf, iFeature, aIdx, n, sumTotal);
    }

    //below we calculate only part of the impurity decrease dependent on split itself
>>>>>>> 75c6463c
    intermSummFPType bestImpDecreasePart =
        split.impurityDecrease < 0 ? -1 : (split.impurityDecrease + curImpurity.mean * curImpurity.mean) * totalWeights;
    size_t nLeft                = 0;
    algorithmFPType leftWeights = 0.;
    intermSummFPType sumLeft    = 0;
    int idxFeatureBestSplit     = -1; //index of best feature value in the array of sorted feature values
    for (size_t i = 0; i < nDiffFeatMax; ++i)
    {
        if (!nFeatIdx[i]) continue;

<<<<<<< HEAD
        algorithmFPType thisFeatWeights = noWeights ? nFeatIdx[i] : featWeights[i];

        nLeft       = (featureUnordered ? nFeatIdx[i] : nLeft + nFeatIdx[i]);
        leftWeights = (featureUnordered ? thisFeatWeights : leftWeights + thisFeatWeights);
=======
        algorithmFPType thisFeatWeights = featWeights[i];
        if (noWeights)
        {
            thisFeatWeights = nFeatIdx[i];
        }

        nLeft       = (split.featureUnordered ? nFeatIdx[i] : nLeft + nFeatIdx[i]);
        leftWeights = (split.featureUnordered ? thisFeatWeights : leftWeights + thisFeatWeights);
>>>>>>> 75c6463c
        if ((nLeft == n) //last split
            || ((n - nLeft) < nMinSplitPart) || ((totalWeights - leftWeights) < minWeightLeaf))
            break;
        sumLeft = (featureUnordered ? buf[i] : sumLeft + buf[i]);
        if ((nLeft < nMinSplitPart) || (leftWeights < minWeightLeaf)) continue;
        intermSummFPType sumRight = sumTotal - sumLeft;
        //the part of the impurity decrease dependent on split itself
        const intermSummFPType impDecreasePart = sumLeft * sumLeft / leftWeights + sumRight * sumRight / (totalWeights - leftWeights);
        if (impDecreasePart > bestImpDecreasePart)
        {
            split.left.mean     = algorithmFPType(sumLeft);
            split.nLeft         = nLeft;
            split.leftWeights   = leftWeights;
            idxFeatureBestSplit = i;
            bestImpDecreasePart = impDecreasePart;
        }
    }
    if (idxFeatureBestSplit >= 0)
    {
        split.totalWeights     = totalWeights;
        split.impurityDecrease = (bestImpDecreasePart / totalWeights - curImpurity.mean * curImpurity.mean);
        //note, left.mean and right.mean are not actually the means but the sums
    }
    return idxFeatureBestSplit;
}

template <typename algorithmFPType, CpuType cpu>
int OrderedRespHelper<algorithmFPType, cpu>::findBestSplitForFeatureSorted(algorithmFPType * buf, IndexType iFeature, const IndexType * aIdx,
                                                                           size_t n, size_t nMinSplitPart, const ImpurityData & curImpurity,
                                                                           TSplitData & split, const algorithmFPType minWeightLeaf,
                                                                           const algorithmFPType totalWeights) const
{
    const auto nDiffFeatMax = this->indexedFeatures().numIndices(iFeature);
    _idxFeatureBuf.setValues(nDiffFeatMax, 0);

    //the buffer keeps sums of responses for each of unique feature values
    for (size_t i = 0; i < nDiffFeatMax; ++i) buf[i] = algorithmFPType(0);

    const bool noWeights      = !this->_weights;
    intermSummFPType sumTotal = 0; //total sum of responses in the set being split

    if (noWeights)
    {
        computeHistWithoutWeights(buf, iFeature, aIdx, n, sumTotal);

        if (split.featureUnordered)
        {
            return findBestSplitByHist<true, true>(nDiffFeatMax, sumTotal, buf, n, nMinSplitPart, curImpurity, split, minWeightLeaf, totalWeights);
        }
        else
        {
            return findBestSplitByHist<true, false>(nDiffFeatMax, sumTotal, buf, n, nMinSplitPart, curImpurity, split, minWeightLeaf, totalWeights);
        }
    }
    else
    {
        _weightsFeatureBuf.setValues(nDiffFeatMax, algorithmFPType(0));
        computeHistWithWeights(buf, iFeature, aIdx, n, sumTotal);

        if (split.featureUnordered)
        {
            return findBestSplitByHist<false, true>(nDiffFeatMax, sumTotal, buf, n, nMinSplitPart, curImpurity, split, minWeightLeaf, totalWeights);
        }
        else
        {
            return findBestSplitByHist<false, false>(nDiffFeatMax, sumTotal, buf, n, nMinSplitPart, curImpurity, split, minWeightLeaf, totalWeights);
        }
    }
}

template <typename algorithmFPType, CpuType cpu>
bool OrderedRespHelper<algorithmFPType, cpu>::findBestSplitOrderedFeature(const algorithmFPType * featureVal, const IndexType * aIdx, size_t n,
                                                                          size_t nMinSplitPart, const algorithmFPType accuracy,
                                                                          const ImpurityData & curImpurity, TSplitData & split,
                                                                          const algorithmFPType minWeightLeaf,
                                                                          const algorithmFPType totalWeights) const
{
    ImpurityData left;
    ImpurityData right;
    algorithmFPType xi = this->_aResponse[aIdx[0]].val;
    left.var           = 0;
    left.mean          = xi;
    IndexType iBest    = -1;
    algorithmFPType vBest;
    auto aResponse = this->_aResponse.get();
    auto aWeights  = this->_aWeights.get();
    auto weights0  = aWeights[aIdx[0]].val;
    auto weights   = aWeights[aIdx[n - 1]].val;
    calcPrevImpurity<algorithmFPType, cpu>(curImpurity.var * totalWeights, curImpurity.mean, right.var, right.mean, xi, totalWeights, weights);
#ifdef DEBUG_CHECK_IMPURITY
    checkImpurityInternal(aIdx + 1, n - 1, right);
#endif

    vBest = split.impurityDecrease < 0 ? daal::services::internal::MaxVal<algorithmFPType>::get() :
                                         (curImpurity.var - split.impurityDecrease) * totalWeights;
    algorithmFPType leftWeights = 0.;
    const algorithmFPType last  = featureVal[n - nMinSplitPart];
    for (size_t i = 1; i < (n - nMinSplitPart + 1); ++i)
    {
        weights = aWeights[aIdx[i]].val;
        leftWeights += weights;
        const bool bSameFeaturePrev(featureVal[i] <= featureVal[i - 1] + accuracy);

        if (!(bSameFeaturePrev || (i < nMinSplitPart) || (leftWeights < minWeightLeaf) || ((totalWeights - leftWeights) < minWeightLeaf)))
        {
            //can make a split
            //nLeft == i, nRight == n - i
            const algorithmFPType v = left.var + right.var;
            if (v < vBest)
            {
                vBest             = v;
                split.left.var    = left.var;
                split.left.mean   = left.mean;
                split.leftWeights = leftWeights;
                iBest             = i;
            }
        }

        //update impurity and continue
        xi                    = aResponse[aIdx[i]].val;
        algorithmFPType delta = xi - left.mean;
        left.mean += weights * delta / (isPositive<algorithmFPType, cpu>(leftWeights + weights0) ? leftWeights + weights0 : 1.);
        left.var += weights * delta * (xi - left.mean);
        if (left.var < 0) left.var = 0;
        calcPrevImpurity<algorithmFPType, cpu>(right.var, right.mean, right.var, right.mean, xi, totalWeights - leftWeights, weights);
#ifdef DEBUG_CHECK_IMPURITY
        checkImpurityInternal(aIdx, i + 1, left);
        checkImpurityInternal(aIdx + i + 1, n - i - 1, right);
#endif
    }
    if (iBest < 0) return false;

    split.impurityDecrease = curImpurity.var - vBest / totalWeights;
    split.nLeft            = iBest;
    split.totalWeights     = totalWeights;
    split.left.var /= (isPositive<algorithmFPType, cpu>(split.leftWeights) ? split.leftWeights : 1.);
    split.iStart       = 0;
    split.featureValue = featureVal[iBest - 1];
    return true;
}

template <typename algorithmFPType, CpuType cpu>
bool OrderedRespHelper<algorithmFPType, cpu>::findBestSplitCategoricalFeature(const algorithmFPType * featureVal, const IndexType * aIdx, size_t n,
                                                                              size_t nMinSplitPart, const algorithmFPType accuracy,
                                                                              const ImpurityData & curImpurity, TSplitData & split,
                                                                              const algorithmFPType minWeightLeaf,
                                                                              const algorithmFPType totalWeights) const
{
    DAAL_ASSERT(n >= 2 * nMinSplitPart);
    ImpurityData left;
    ImpurityData right;
    algorithmFPType vBest;
    bool bFound               = false;
    size_t nDiffFeatureValues = 0;
    auto aResponse            = this->_aResponse.get();
    auto aWeights             = this->_aWeights.get();

    for (size_t i = 0; i < n - nMinSplitPart;)
    {
        ++nDiffFeatureValues;
        size_t count                   = 1;
        const algorithmFPType firstVal = featureVal[i];
        const size_t iStart            = i;
        algorithmFPType leftWeights    = aWeights[aIdx[i]].val;
        for (++i; (i < n) && (featureVal[i] == firstVal); ++count, ++i)
        {
            leftWeights += aWeights[aIdx[i]].val;
        }
        if ((count < nMinSplitPart) || ((n - count) < nMinSplitPart) || (leftWeights < minWeightLeaf)
            || ((totalWeights - leftWeights) < minWeightLeaf))
            continue;

        if ((i == n) && (nDiffFeatureValues == 2) && bFound) break; //only 2 feature values, one possible split, already found

        algorithmFPType weights = 0.;
        calcImpurity(aIdx + iStart, count, left, weights);
        DAAL_ASSERT(fabs(weights - leftWeights) < 0.001);
        subtractImpurity<algorithmFPType, cpu>(curImpurity.var, curImpurity.mean, left.var, left.mean, leftWeights, right.var, right.mean,
                                               totalWeights - leftWeights);
        const algorithmFPType v = leftWeights * left.var + (totalWeights - leftWeights) * right.var;
        if (!bFound || v < vBest)
        {
            vBest              = v;
            split.left.var     = left.var;
            split.left.mean    = left.mean;
            split.nLeft        = count;
            split.leftWeights  = leftWeights;
            split.iStart       = iStart;
            split.featureValue = firstVal;
            bFound             = true;
        }
    }
    if (bFound)
    {
        const algorithmFPType impurityDecrease = curImpurity.var - vBest / (isPositive<algorithmFPType, cpu>(totalWeights) ? totalWeights : 1.);
        if (split.impurityDecrease < 0 || split.impurityDecrease < impurityDecrease)
        {
            split.impurityDecrease = impurityDecrease;
            split.totalWeights     = totalWeights;
            return true;
        }
    }
    return false;
}

//////////////////////////////////////////////////////////////////////////////////////////
// TreeThreadCtx class for regression
//////////////////////////////////////////////////////////////////////////////////////////
template <typename algorithmFPType, CpuType cpu>
class TreeThreadCtx : public TreeThreadCtxBase<algorithmFPType, cpu>
{
public:
    typedef TreeThreadCtxBase<algorithmFPType, cpu> super;
    TreeThreadCtx(algorithmFPType * _varImp = nullptr) : super(_varImp) {}
    bool init(const decision_forest::training::Parameter & par, const NumericTable * x, size_t /*dummy*/)
    {
        DAAL_CHECK_STATUS_VAR(super::init(par, x));
        using namespace decision_forest::training;
        if (par.resultsToCompute & (computeOutOfBagError | computeOutOfBagErrorPerObservation))
        {
            size_t sz    = sizeof(RegErr<algorithmFPType, cpu>) * x->getNumberOfRows();
            this->oobBuf = service_calloc<byte, cpu>(sz);
            DAAL_CHECK_STATUS_VAR(this->oobBuf);
        }
        return true;
    }

    void reduceTo(decision_forest::training::VariableImportanceMode mode, TreeThreadCtx & other, size_t nVars, size_t nSamples) const
    {
        super::reduceTo(mode, other, nVars, nSamples);
        if (this->oobBuf)
        {
            RegErr<algorithmFPType, cpu> * dst       = (RegErr<algorithmFPType, cpu> *)other.oobBuf;
            const RegErr<algorithmFPType, cpu> * src = (const RegErr<algorithmFPType, cpu> *)this->oobBuf;
            for (size_t i = 0; i < nSamples; ++i) dst[i].add(src[i]);
        }
    }

    Status finalizeOOBError(const NumericTable * resp, algorithmFPType * res, algorithmFPType * resPerObs) const
    {
        DAAL_ASSERT(this->oobBuf);
        const size_t nSamples = resp->getNumberOfRows();
        ReadRows<algorithmFPType, cpu> y(const_cast<NumericTable *>(resp), 0, nSamples);
        DAAL_CHECK_BLOCK_STATUS(y);
        const algorithmFPType * py         = y.get();
        size_t nPredicted                  = 0.;
        algorithmFPType _res               = 0;
        RegErr<algorithmFPType, cpu> * ptr = (RegErr<algorithmFPType, cpu> *)this->oobBuf;
        for (size_t i = 0; i < nSamples; ++i)
        {
            if (ptr[i].count)
            {
                ptr[i].value /= algorithmFPType(ptr[i].count);
                const algorithmFPType oobForObs = (ptr[i].value - py[i]) * (ptr[i].value - py[i]);
                if (resPerObs) resPerObs[i] = oobForObs;
                _res += oobForObs;
                ++nPredicted;
            }
            else if (resPerObs)
                resPerObs[i] = algorithmFPType(-1); //was not in OOB set of any tree and hence not predicted
        }
        if (res) *res = _res / algorithmFPType(nPredicted);
        return Status();
    }
};

//////////////////////////////////////////////////////////////////////////////////////////
// TrainBatchTask for regression
//////////////////////////////////////////////////////////////////////////////////////////
template <typename algorithmFPType, decision_forest::regression::training::Method method, CpuType cpu>
class TrainBatchTask : public TrainBatchTaskBase<algorithmFPType, OrderedRespHelper<algorithmFPType, cpu>, cpu>
{
    typedef TrainBatchTaskBase<algorithmFPType, OrderedRespHelper<algorithmFPType, cpu>, cpu> super;

public:
    typedef TreeThreadCtx<algorithmFPType, cpu> ThreadCtxType;
    TrainBatchTask(HostAppIface * hostApp, const NumericTable * x, const NumericTable * y, const NumericTable * w,
                   const decision_forest::training::Parameter & par, const dtrees::internal::FeatureTypes & featTypes,
                   const dtrees::internal::IndexedFeatures * indexedFeatures, typename super::ThreadCtxType & ctx, size_t dummy)
        : super(hostApp, x, y, w, par, featTypes, indexedFeatures, ctx, dummy)
    {
        if (!this->_nFeaturesPerNode)
        {
            size_t nF                                     = x->getNumberOfColumns() / 3;
            const_cast<size_t &>(this->_nFeaturesPerNode) = (nF < 1 ? 1 : nF);
        }
    }
};

//////////////////////////////////////////////////////////////////////////////////////////
// RegressionTrainBatchKernel
//////////////////////////////////////////////////////////////////////////////////////////
template <typename algorithmFPType, decision_forest::regression::training::Method method, CpuType cpu>
services::Status RegressionTrainBatchKernel<algorithmFPType, method, cpu>::compute(HostAppIface * pHostApp, const NumericTable * x,
                                                                                   const NumericTable * y, const NumericTable * w,
                                                                                   decision_forest::regression::Model & m, Result & res,
                                                                                   const Parameter & par)
{
    ResultData rd(par, res.get(variableImportance).get(), res.get(outOfBagError).get(), res.get(outOfBagErrorPerObservation).get());
    services::Status s = computeImpl<algorithmFPType, cpu, daal::algorithms::decision_forest::regression::internal::ModelImpl,
                                     TrainBatchTask<algorithmFPType, method, cpu> >(
        pHostApp, x, y, w, *static_cast<daal::algorithms::decision_forest::regression::internal::ModelImpl *>(&m), rd, par, 0);
    if (s.ok()) res.impl()->setEngine(rd.updatedEngine);
    return s;
}

} /* namespace internal */
} /* namespace training */
} /* namespace regression */
} /* namespace decision_forest */
} /* namespace algorithms */
} /* namespace daal */

#endif<|MERGE_RESOLUTION|>--- conflicted
+++ resolved
@@ -122,15 +122,12 @@
     void computeHistWithWeights(algorithmFPType * buf, IndexType iFeature, const IndexType * aIdx, size_t n, intermSummFPType & sumTotal) const;
     void computeHistWithoutWeights(algorithmFPType * buf, IndexType iFeature, const IndexType * aIdx, size_t n, intermSummFPType & sumTotal) const;
 
-<<<<<<< HEAD
     template <bool noWeights, bool featureUnordered>
     int findBestSplitByHist(size_t nDiffFeatMax, intermSummFPType sumTotal, algorithmFPType * buf,
                             size_t n, size_t nMinSplitPart, const ImpurityData & curImpurity,
                             TSplitData & split, const algorithmFPType minWeightLeaf,
                             const algorithmFPType totalWeights) const;
 
-=======
->>>>>>> 75c6463c
     void finalizeBestSplit(const IndexType * aIdx, size_t n, IndexType iFeature, size_t idxFeatureValueBestSplit, TSplitData & bestSplit,
                            IndexType * bestSplitIdx) const;
     void simpleSplit(const algorithmFPType * featureVal, const IndexType * aIdx, TSplitData & split) const;
@@ -359,7 +356,6 @@
 void OrderedRespHelper<algorithmFPType, cpu>::computeHistWithoutWeights(algorithmFPType * buf, IndexType iFeature, const IndexType * aIdx, size_t n,
                                                                         intermSummFPType & sumTotal) const
 {
-<<<<<<< HEAD
     auto nFeatIdx                                           = _idxFeatureBuf.get(); //number of indexed feature values, array
     auto aResponse                                          = this->_aResponse.get();
     const IndexedFeatures::IndexType * const indexedFeature = this->indexedFeatures().data(iFeature);
@@ -383,32 +379,6 @@
 {
     auto nFeatIdx                                           = _idxFeatureBuf.get(); //number of indexed feature values, array
     auto featWeights                                        = _weightsFeatureBuf.get();
-=======
-    auto nFeatIdx                                           = _idxFeatureBuf.get(); //number of indexed feature values, array
-    auto featWeights                                        = _weightsFeatureBuf.get();
-    auto aResponse                                          = this->_aResponse.get();
-    const IndexedFeatures::IndexType * const indexedFeature = this->indexedFeatures().data(iFeature);
-    sumTotal                                                = 0; //total sum of responses in the set being split
-    {
-        for (size_t i = 0; i < n; ++i)
-        {
-            const IndexType iSample              = aIdx[i];
-            const typename super::Response & r   = aResponse[aIdx[i]];
-            const IndexedFeatures::IndexType idx = indexedFeature[r.idx];
-            ++nFeatIdx[idx];
-            buf[idx] += aResponse[iSample].val;
-            sumTotal += aResponse[iSample].val;
-        }
-    }
-}
-
-template <typename algorithmFPType, CpuType cpu>
-void OrderedRespHelper<algorithmFPType, cpu>::computeHistWithWeights(algorithmFPType * buf, IndexType iFeature, const IndexType * aIdx, size_t n,
-                                                                     intermSummFPType & sumTotal) const
-{
-    auto nFeatIdx                                           = _idxFeatureBuf.get(); //number of indexed feature values, array
-    auto featWeights                                        = _weightsFeatureBuf.get();
->>>>>>> 75c6463c
     auto aResponse                                          = this->_aResponse.get();
     auto aWeights                                           = this->_aWeights.get();
     const IndexedFeatures::IndexType * const indexedFeature = this->indexedFeatures().data(iFeature);
@@ -429,7 +399,6 @@
 }
 
 template <typename algorithmFPType, CpuType cpu>
-<<<<<<< HEAD
 template <bool noWeights, bool featureUnordered>
 int OrderedRespHelper<algorithmFPType, cpu>::findBestSplitByHist(size_t nDiffFeatMax, intermSummFPType sumTotal, algorithmFPType * buf,
                                                                  size_t n, size_t nMinSplitPart, const ImpurityData & curImpurity,
@@ -439,35 +408,6 @@
     auto featWeights          = _weightsFeatureBuf.get();
     auto nFeatIdx             = _idxFeatureBuf.get(); //number of indexed feature values, array
 
-=======
-int OrderedRespHelper<algorithmFPType, cpu>::findBestSplitForFeatureSorted(algorithmFPType * buf, IndexType iFeature, const IndexType * aIdx,
-                                                                           size_t n, size_t nMinSplitPart, const ImpurityData & curImpurity,
-                                                                           TSplitData & split, const algorithmFPType minWeightLeaf,
-                                                                           const algorithmFPType totalWeights) const
-{
-    const auto nDiffFeatMax = this->indexedFeatures().numIndices(iFeature);
-    _idxFeatureBuf.setValues(nDiffFeatMax, 0);
-    _weightsFeatureBuf.setValues(nDiffFeatMax, algorithmFPType(0));
-
-    //the buffer keeps sums of responses for each of unique feature values
-    for (size_t i = 0; i < nDiffFeatMax; ++i) buf[i] = algorithmFPType(0);
-
-    auto nFeatIdx             = _idxFeatureBuf.get(); //number of indexed feature values, array
-    intermSummFPType sumTotal = 0;                    //total sum of responses in the set being split
-    auto featWeights          = _weightsFeatureBuf.get();
-    const bool noWeights      = !this->_weights;
-
-    if (noWeights)
-    {
-        computeHistWithoutWeights(buf, iFeature, aIdx, n, sumTotal);
-    }
-    else
-    {
-        computeHistWithWeights(buf, iFeature, aIdx, n, sumTotal);
-    }
-
-    //below we calculate only part of the impurity decrease dependent on split itself
->>>>>>> 75c6463c
     intermSummFPType bestImpDecreasePart =
         split.impurityDecrease < 0 ? -1 : (split.impurityDecrease + curImpurity.mean * curImpurity.mean) * totalWeights;
     size_t nLeft                = 0;
@@ -478,21 +418,10 @@
     {
         if (!nFeatIdx[i]) continue;
 
-<<<<<<< HEAD
         algorithmFPType thisFeatWeights = noWeights ? nFeatIdx[i] : featWeights[i];
 
         nLeft       = (featureUnordered ? nFeatIdx[i] : nLeft + nFeatIdx[i]);
         leftWeights = (featureUnordered ? thisFeatWeights : leftWeights + thisFeatWeights);
-=======
-        algorithmFPType thisFeatWeights = featWeights[i];
-        if (noWeights)
-        {
-            thisFeatWeights = nFeatIdx[i];
-        }
-
-        nLeft       = (split.featureUnordered ? nFeatIdx[i] : nLeft + nFeatIdx[i]);
-        leftWeights = (split.featureUnordered ? thisFeatWeights : leftWeights + thisFeatWeights);
->>>>>>> 75c6463c
         if ((nLeft == n) //last split
             || ((n - nLeft) < nMinSplitPart) || ((totalWeights - leftWeights) < minWeightLeaf))
             break;
@@ -687,7 +616,7 @@
     }
     if (bFound)
     {
-        const algorithmFPType impurityDecrease = curImpurity.var - vBest / (isPositive<algorithmFPType, cpu>(totalWeights) ? totalWeights : 1.);
+        const algorithmFPType impurityDecrease = curImpurity.var - vBest / isPositive<algorithmFPType, cpu>(totalWeights) ? totalWeights : 1.;
         if (split.impurityDecrease < 0 || split.impurityDecrease < impurityDecrease)
         {
             split.impurityDecrease = impurityDecrease;
