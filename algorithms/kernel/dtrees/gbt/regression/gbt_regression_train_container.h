--- conflicted
+++ resolved
@@ -79,16 +79,11 @@
 template <typename algorithmFPType, Method method, CpuType cpu>
 services::Status BatchContainer<algorithmFPType, method, cpu>::compute()
 {
-<<<<<<< HEAD
     auto& context = services::Environment::getInstance()->getDefaultExecutionContext();
     auto& deviceInfo = context.getInfoDevice();
 
     Input *input = static_cast<Input *>(_in);
     Result *result = static_cast<Result *>(_res);
-=======
-    Input * input   = static_cast<Input *>(_in);
-    Result * result = static_cast<Result *>(_res);
->>>>>>> 3517ac09
 
     const NumericTable * x = input->get(data).get();
     const NumericTable * y = input->get(dependentVariable).get();
@@ -100,7 +95,6 @@
     daal::algorithms::engines::internal::BatchBaseImpl * engine =
         dynamic_cast<daal::algorithms::engines::internal::BatchBaseImpl *>(par->engine.get());
 
-<<<<<<< HEAD
     if (deviceInfo.isCpu)
     {
         __DAAL_CALL_KERNEL(env, internal::RegressionTrainBatchKernel,
@@ -112,10 +106,6 @@
                                  __DAAL_KERNEL_ARGUMENTS(algorithmFPType, method),
                                  compute, daal::services::internal::hostApp(*input), x, y, *m, *result, *par, *engine);
     }
-=======
-    __DAAL_CALL_KERNEL(env, internal::RegressionTrainBatchKernel, __DAAL_KERNEL_ARGUMENTS(algorithmFPType, method), compute,
-                       daal::services::internal::hostApp(*input), x, y, *m, *result, *par, *engine);
->>>>>>> 3517ac09
 }
 
 template <typename algorithmFPType, Method method, CpuType cpu>
