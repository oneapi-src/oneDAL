/* file: svm_train_thunder_workset.h */
/*******************************************************************************
* Copyright 2020 Intel Corporation
*
* Licensed under the Apache License, Version 2.0 (the "License");
* you may not use this file except in compliance with the License.
* You may obtain a copy of the License at
*
*     http://www.apache.org/licenses/LICENSE-2.0
*
* Unless required by applicable law or agreed to in writing, software
* distributed under the License is distributed on an "AS IS" BASIS,
* WITHOUT WARRANTIES OR CONDITIONS OF ANY KIND, either express or implied.
* See the License for the specific language governing permissions and
* limitations under the License.
*******************************************************************************/

/*
//++
//  SVM workset structure implementation
//--
*/

#ifndef __SVM_TRAIN_THUNDER_WORKSET_H__
#define __SVM_TRAIN_THUNDER_WORKSET_H__

#include "service/kernel/service_utils.h"
#include "algorithms/kernel/service_sort.h"

namespace daal
{
namespace algorithms
{
namespace svm
{
namespace training
{
namespace internal
{
using namespace daal::services::internal;

template <typename algorithmFPType, CpuType cpu>
struct TaskWorkingSet
{
    using IndexType = uint32_t;

    TaskWorkingSet(const size_t nVectors, const size_t maxWS) : _nVectors(nVectors), _maxWS(maxWS) {}

    struct IdxValType
    {
        algorithmFPType key;
        IndexType val;
        static int compare(const void * a, const void * b)
        {
            if (static_cast<const IdxValType *>(a)->key < static_cast<const IdxValType *>(b)->key) return -1;
            return static_cast<const IdxValType *>(a)->key > static_cast<const IdxValType *>(b)->key;
        }
        bool operator<(const IdxValType & o) const { return key < o.key; }
    };

    services::Status init()
    {
        services::Status status;
        _sortedFIndices.reset(_nVectors);
        DAAL_CHECK_MALLOC(_sortedFIndices.get());

        _indicator.reset(_nVectors);
        DAAL_CHECK_MALLOC(_indicator.get());
        services::internal::service_memset_seq<bool, cpu>(_indicator.get(), false, _nVectors);

        _nWS       = services::internal::min<cpu, algorithmFPType>(maxPowTwo(_nVectors), _maxWS);
        _nSelected = 0;

        _wsIndices.reset(_nWS);
        DAAL_CHECK_MALLOC(_wsIndices.get());

        return status;
    }

    size_t getSize() const { return _nWS; }

    services::Status copyLastToFirst()
    {
        DAAL_ITTNOTIFY_SCOPED_TASK(select.copyLastToFirst);

        services::Status status;
        const size_t q = _nWS / 2;

        services::internal::daal_memcpy_s(_wsIndices.get(), q * sizeof(IndexType), _wsIndices.get() + _nWS - q, q * sizeof(IndexType));
        _nSelected = q;
        services::internal::service_memset_seq<bool, cpu>(_indicator.get(), false, _nVectors);
        for (size_t i = 0; i < q; ++i)
        {
            _indicator[_wsIndices[i]] = true;
        }

        return status;
    }

    services::Status select(const algorithmFPType * y, const algorithmFPType * alpha, const algorithmFPType * f, const algorithmFPType C)
    {
        DAAL_ITTNOTIFY_SCOPED_TASK(select);
        services::Status status;
        IdxValType * const sortedFIndices = _sortedFIndices.get();

        for (size_t i = 0; i < _nVectors; ++i)
        {
            _sortedFIndices[i].key = f[i];
            _sortedFIndices[i].val = i;
        }

        daal::algorithms::internal::qSortByKey<IdxValType, cpu>(_nVectors, sortedFIndices);

        IndexType pLeft  = 0;
        IndexType pRight = _nVectors - 1;
        while (_nSelected < _nWS)
        {
            if (pLeft < _nVectors)
            {
                IndexType i = sortedFIndices[pLeft].val;
                while (_indicator[i] || !HelperTrainSVM<algorithmFPType, cpu>::isUpper(y[i], alpha[i], C))
                {
                    pLeft++;
                    if (pLeft == _nVectors)
                    {
                        break;
                    }
                    i = sortedFIndices[pLeft].val;
                }
                if (pLeft < _nVectors)
                {
                    _wsIndices[_nSelected] = i;
                    _indicator[i]          = true;
                    ++_nSelected;
                }
            }

            if (pRight >= 0)
            {
                IndexType i = sortedFIndices[pRight].val;
                while (_indicator[i] || !HelperTrainSVM<algorithmFPType, cpu>::isLower(y[i], alpha[i], C))
                {
                    pRight--;
                    if (pRight == -1)
                    {
                        break;
                    }
                    i = sortedFIndices[pRight].val;
                }
                if (pRight >= 0)
                {
                    _wsIndices[_nSelected] = i;
                    _indicator[i]          = true;
                    ++_nSelected;
                }
            }
        }

        DAAL_ASSERT(_nSelected == _nWS);

        _nSelected = 0;
        return status;
    }

    const IndexType * getIndices() const { return _wsIndices.get(); }

protected:
<<<<<<< HEAD
    size_t maxpow2(size_t n)
=======
    size_t maxPowTwo(size_t n)
>>>>>>> 7e7ef3bd
    {
        if (!(n & (n - 1)))
        {
            return n;
        }

        size_t count = 0;
        while (n > 1)
        {
            n >>= 1;
            ++count;
        }
        return 1 << count;
    }

private:
    size_t _nVectors;
    size_t _maxWS;
    size_t _nSelected;
    size_t _nWS;

    TArray<IdxValType, cpu> _sortedFIndices;
    TArray<bool, cpu> _indicator;
    TArray<IndexType, cpu> _wsIndices;
};

} // namespace internal
} // namespace training
} // namespace svm
} // namespace algorithms
} // namespace daal

#endif<|MERGE_RESOLUTION|>--- conflicted
+++ resolved
@@ -165,11 +165,7 @@
     const IndexType * getIndices() const { return _wsIndices.get(); }
 
 protected:
-<<<<<<< HEAD
-    size_t maxpow2(size_t n)
-=======
     size_t maxPowTwo(size_t n)
->>>>>>> 7e7ef3bd
     {
         if (!(n & (n - 1)))
         {
