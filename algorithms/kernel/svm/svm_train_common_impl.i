--- conflicted
+++ resolved
@@ -144,33 +144,15 @@
 {
     DAAL_ITTNOTIFY_SCOPED_TASK(cache.copyDataByIndices.CSR);
     CSRNumericTableIface * csrIface = dynamic_cast<CSRNumericTableIface *>(const_cast<NumericTable *>(xTable.get()));
-<<<<<<< HEAD
-    _rowOffsets[0]                  = 1;
-    size_t dataIndex                = 0;
-    const size_t nRows              = this->_nSubsetVectors;
-    for (size_t i = 0; i < nRows; i++)
-=======
     DAAL_CHECK(!csrIface, services::ErrorEmptyCSRNumericTable);
 
     _rowOffsets[0]     = 1;
     const size_t nRows = this->_nSubsetVectors;
     for (size_t i = 0; i < nRows; ++i)
->>>>>>> 7e7ef3bd
     {
         size_t iRows = wsIndices[i];
         ReadRowsCSR<algorithmFPType, cpu> mtX(csrIface, iRows, 1);
         DAAL_CHECK_BLOCK_STATUS(mtX);
-<<<<<<< HEAD
-        const size_t nNonZeroValuesInRow = mtX.rows()[1] - mtX.rows()[0];
-        const size_t * colIndices        = mtX.cols();
-        const algorithmFPType * values   = mtX.values();
-        PRAGMA_IVDEP
-        PRAGMA_VECTOR_ALWAYS
-        for (size_t j = 0; j < nNonZeroValuesInRow; j++, dataIndex++)
-        {
-            this->_data[dataIndex] = values[j];
-            _colIndices[dataIndex] = colIndices[j];
-=======
         const size_t nNonZeroValuesInRow     = mtX.rows()[1] - mtX.rows()[0];
         const size_t * const colIndices      = mtX.cols();
         const algorithmFPType * const values = mtX.values();
@@ -190,7 +172,6 @@
             DAAL_CHECK(
                 !services::internal::daal_memcpy_s(dataOut, nNonZeroValuesInRow * sizeof(size_t), dataIn, nNonZeroValuesInRow * sizeof(size_t)),
                 services::ErrorMemoryCopyFailedInternal);
->>>>>>> 7e7ef3bd
         }
         _rowOffsets[i + 1] = _rowOffsets[i] + nNonZeroValuesInRow;
     }
