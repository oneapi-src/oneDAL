/* file: svm_train_common.h */
/*******************************************************************************
* Copyright 2020 Intel Corporation
*
* Licensed under the Apache License, Version 2.0 (the "License");
* you may not use this file except in compliance with the License.
* You may obtain a copy of the License at
*
*     http://www.apache.org/licenses/LICENSE-2.0
*
* Unless required by applicable law or agreed to in writing, software
* distributed under the License is distributed on an "AS IS" BASIS,
* WITHOUT WARRANTIES OR CONDITIONS OF ANY KIND, either express or implied.
* See the License for the specific language governing permissions and
* limitations under the License.
*******************************************************************************/

#ifndef __SVM_TRAIN_COMMON_H__
#define __SVM_TRAIN_COMMON_H__

#include "service/kernel/data_management/service_numeric_table.h"
#include "externals/service_ittnotify.h"
#include "service/kernel/service_utils.h"

namespace daal
{
namespace algorithms
{
namespace svm
{
namespace training
{
namespace internal
{
using namespace daal::services::internal;
using namespace daal::internal;

enum SVMVectorStatus
{
    free   = 0x0,
    up     = 0x1,
    low    = 0x2,
    shrink = 0x4
};

template <typename algorithmFPType, CpuType cpu>
struct HelperTrainSVM
{
    DAAL_FORCEINLINE static bool isUpper(const algorithmFPType y, const algorithmFPType alpha, const algorithmFPType C)
    {
        return (y > 0 && alpha < C) || (y < 0 && alpha > 0);
    }
    DAAL_FORCEINLINE static bool isLower(const algorithmFPType y, const algorithmFPType alpha, const algorithmFPType C)
    {
        return (y > 0 && alpha > 0) || (y < 0 && alpha < C);
    }

    DAAL_FORCEINLINE static algorithmFPType WSSi(size_t nActiveVectors, const algorithmFPType * grad, const char * I, int & Bi);

    DAAL_FORCEINLINE static void WSSjLocal(const size_t jStart, const size_t jEnd, const algorithmFPType * KiBlock,
                                           const algorithmFPType * kernelDiag, const algorithmFPType * grad, const char * I,
                                           const algorithmFPType GMin, const algorithmFPType Kii, const algorithmFPType tau, int & Bj,
                                           algorithmFPType & GMax, algorithmFPType & GMax2, algorithmFPType & delta);

private:
    DAAL_FORCEINLINE static void WSSjLocalBaseline(const size_t jStart, const size_t jEnd, const algorithmFPType * KiBlock,
                                                   const algorithmFPType * kernelDiag, const algorithmFPType * grad, const char * I,
                                                   const algorithmFPType GMin, const algorithmFPType Kii, const algorithmFPType tau, int & Bj,
                                                   algorithmFPType & GMax, algorithmFPType & GMax2, algorithmFPType & delta);
};

template <typename algorithmFPType, CpuType cpu>
class SubDataTaskBase
{
public:
    DAAL_NEW_DELETE();
    virtual ~SubDataTaskBase() {}

    virtual services::Status copyDataByIndices(const uint32_t * wsIndices, const NumericTablePtr & xTable) = 0;

    NumericTablePtr getTableData() const { return _dataTable; }

protected:
    SubDataTaskBase(const size_t nSubsetVectors, const size_t dataSize) : _nSubsetVectors(nSubsetVectors), _data(dataSize) {}
    SubDataTaskBase(const size_t nSubsetVectors) : _nSubsetVectors(nSubsetVectors) {}

    bool isValid() const { return _data.get(); }

protected:
    size_t _nSubsetVectors;
    TArray<algorithmFPType, cpu> _data;
    NumericTablePtr _dataTable;
};

template <typename algorithmFPType, CpuType cpu>
class SubDataTaskCSR : public SubDataTaskBase<algorithmFPType, cpu>
{
public:
    using super = SubDataTaskBase<algorithmFPType, cpu>;
    static SubDataTaskCSR * create(const NumericTablePtr & xTable, const size_t nSubsetVectors)
    {
        auto val = new SubDataTaskCSR(xTable, nSubsetVectors);
        if (val && val->isValid()) return val;
        delete val;
        val = nullptr;
        return nullptr;
    }

private:
    bool isValid() const { return super::isValid() && _colIndices.get() && this->_dataTable.get(); }

    SubDataTaskCSR(const NumericTablePtr & xTable, const size_t nSubsetVectors) : super(nSubsetVectors)
    {
<<<<<<< HEAD
        const size_t p                  = xTable->getNumberOfColumns();
        const size_t nRows              = xTable->getNumberOfRows();
        CSRNumericTableIface * csrIface = dynamic_cast<CSRNumericTableIface *>(const_cast<NumericTable *>(xTable.get()));
        ReadRowsCSR<algorithmFPType, cpu> mtX(csrIface, 0, nRows);
        const size_t * rowOffsets = mtX.rows();
        const size_t maxDataSize  = rowOffsets[nRows] - rowOffsets[0];
=======
        const size_t p                        = xTable->getNumberOfColumns();
        const size_t nRows                    = xTable->getNumberOfRows();
        CSRNumericTableIface * const csrIface = dynamic_cast<CSRNumericTableIface * const>(const_cast<NumericTable *>(xTable.get()));
        if (!csrIface) return;
        ReadRowsCSR<algorithmFPType, cpu> mtX(csrIface, 0, nRows);
        const size_t * const rowOffsets = mtX.rows();
        const size_t maxDataSize        = rowOffsets[nRows] - rowOffsets[0];
>>>>>>> 7e7ef3bd
        this->_data.reset(maxDataSize);
        _colIndices.reset(maxDataSize + nSubsetVectors + 1);
        _rowOffsets = _colIndices.get() + maxDataSize;
        if (this->_data.get())
            this->_dataTable = CSRNumericTable::create(this->_data.get(), _colIndices.get(), _rowOffsets, p, nSubsetVectors,
                                                       CSRNumericTableIface::CSRIndexing::oneBased);
    }

    virtual services::Status copyDataByIndices(const uint32_t * wsIndices, const NumericTablePtr & xTable);

private:
    TArray<size_t, cpu> _colIndices;
    size_t * _rowOffsets;
};

template <typename algorithmFPType, CpuType cpu>
class SubDataTaskDense : public SubDataTaskBase<algorithmFPType, cpu>
{
public:
    using super = SubDataTaskBase<algorithmFPType, cpu>;
    static SubDataTaskDense * create(const size_t nFeatures, const size_t nSubsetVectors)
    {
        auto val = new SubDataTaskDense(nFeatures, nSubsetVectors);
        if (val && val->isValid()) return val;
        delete val;
        val = nullptr;
        return nullptr;
    }

    virtual services::Status copyDataByIndices(const uint32_t * wsIndices, const NumericTablePtr & xTable);

private:
    bool isValid() const { return super::isValid() && this->_dataTable.get(); }

    SubDataTaskDense(const size_t nFeatures, const size_t nSubsetVectors) : super(nSubsetVectors, nFeatures * nSubsetVectors)
    {
        services::Status status;
        if (this->_data.get())
            this->_dataTable = HomogenNumericTableCPU<algorithmFPType, cpu>::create(this->_data.get(), nFeatures, nSubsetVectors, &status);
    }
};

template <typename algorithmFPType, CpuType cpu>
using SubDataTaskBasePtr = services::SharedPtr<SubDataTaskBase<algorithmFPType, cpu> >;

} // namespace internal
} // namespace training
} // namespace svm
} // namespace algorithms
} // namespace daal

#endif<|MERGE_RESOLUTION|>--- conflicted
+++ resolved
@@ -111,14 +111,6 @@
 
     SubDataTaskCSR(const NumericTablePtr & xTable, const size_t nSubsetVectors) : super(nSubsetVectors)
     {
-<<<<<<< HEAD
-        const size_t p                  = xTable->getNumberOfColumns();
-        const size_t nRows              = xTable->getNumberOfRows();
-        CSRNumericTableIface * csrIface = dynamic_cast<CSRNumericTableIface *>(const_cast<NumericTable *>(xTable.get()));
-        ReadRowsCSR<algorithmFPType, cpu> mtX(csrIface, 0, nRows);
-        const size_t * rowOffsets = mtX.rows();
-        const size_t maxDataSize  = rowOffsets[nRows] - rowOffsets[0];
-=======
         const size_t p                        = xTable->getNumberOfColumns();
         const size_t nRows                    = xTable->getNumberOfRows();
         CSRNumericTableIface * const csrIface = dynamic_cast<CSRNumericTableIface * const>(const_cast<NumericTable *>(xTable.get()));
@@ -126,7 +118,6 @@
         ReadRowsCSR<algorithmFPType, cpu> mtX(csrIface, 0, nRows);
         const size_t * const rowOffsets = mtX.rows();
         const size_t maxDataSize        = rowOffsets[nRows] - rowOffsets[0];
->>>>>>> 7e7ef3bd
         this->_data.reset(maxDataSize);
         _colIndices.reset(maxDataSize + nSubsetVectors + 1);
         _rowOffsets = _colIndices.get() + maxDataSize;
