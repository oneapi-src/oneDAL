--- conflicted
+++ resolved
@@ -104,10 +104,6 @@
             if (!findMaximumViolatingPair(nActiveVectors, tau, Bi, Bj, delta, ma, Ma, curEps, s)) break;
             s = update(nActiveVectors, C, Bi, Bj, delta);
         }
-<<<<<<< HEAD
-        printf(">> n_iter[not Shrinking] %d\n", (int)iter);
-=======
->>>>>>> 7e7ef3bd
         return s;
     }
 
