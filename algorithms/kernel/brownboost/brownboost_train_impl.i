--- conflicted
+++ resolved
@@ -58,14 +58,13 @@
 using namespace daal::data_management;
 
 template <Method method, typename algorithmFPType, CpuType cpu>
-<<<<<<< HEAD
-=======
-services::Status I1BrownBoostTrainKernel<method, algorithmFPType, cpu>::compute(size_t na, NumericTablePtr *a,
-                                                                              brownboost::interface1::Model *r, const brownboost::interface1::Parameter *par)
+
+services::Status BrownBoostTrainKernel<method, algorithmFPType, cpu>::compute(size_t na, NumericTablePtr *a,
+                                                                              Model *r, const Parameter *par)
 {
     NumericTablePtr xTable = a[0];
     NumericTablePtr yTable = a[1];
-    brownboost::interface1::Parameter *parameter = const_cast<brownboost::interface1::Parameter *>(par);
+    Parameter *parameter = const_cast<Parameter *>(par);
     r->setNFeatures(xTable->getNumberOfColumns());
 
     const size_t nVectors  = xTable->getNumberOfRows();
@@ -133,241 +132,6 @@
  *
   */
 template <Method method, typename algorithmFPType, CpuType cpu>
-services::Status I1BrownBoostTrainKernel<method, algorithmFPType, cpu>::brownBoostFreundKernel(
-    size_t nVectors, NumericTablePtr weakLearnerInputTables[],
-    const HomogenNTPtr& hTable, const algorithmFPType *y,
-    brownboost::interface1::Model *boostModel, brownboost::interface1::Parameter *parameter, size_t& nWeakLearners,
-    algorithmFPType* &alpha)
-{
-    alpha = nullptr;          /* BrownBoost coefficients */
-    algorithmFPType *w = static_cast<HomogenNT*>(weakLearnerInputTables[2].get())->getArray();
-    algorithmFPType *h = hTable->getArray();
-
-    /* Floating point constants */
-    const algorithmFPType zero = (algorithmFPType)0.0;
-    const algorithmFPType one  = (algorithmFPType)1.0;
-
-    NewtonRaphsonKernel<method, algorithmFPType, cpu> nr(nVectors, parameter);
-    DAAL_CHECK(nr.isValid(), services::ErrorMemoryAllocationFailed);
-
-    DAAL_OVERFLOW_CHECK_BY_MULTIPLICATION(size_t, nVectors, sizeof(algorithmFPType));
-
-    /* Allocate memory for storing intermediate results */
-    daal::internal::TArray<algorithmFPType, cpu> r(nVectors);/* Weak classifier's classification margin */
-    DAAL_CHECK(r.get(), services::ErrorMemoryAllocationFailed);
-    for(auto i = 0; i < nVectors; r[i++] = 0.);
-
-    services::SharedPtr<weak_learner::training::Batch> learnerTrain = parameter->weakLearnerTraining->clone();
-    classifier::training::interface1::Input *trainInput = learnerTrain->getInput();
-    DAAL_CHECK(trainInput, services::ErrorNullInput);
-    trainInput->set(classifier::training::data,    weakLearnerInputTables[0]);
-    trainInput->set(classifier::training::labels,  weakLearnerInputTables[1]);
-    trainInput->set(classifier::training::weights, weakLearnerInputTables[2]);
-
-    services::SharedPtr<weak_learner::prediction::Batch> learnerPredict = parameter->weakLearnerPrediction->clone();
-    classifier::prediction::interface1::Input *predictInput = learnerPredict->getInput();
-    DAAL_CHECK(predictInput, services::ErrorNullInput);
-    predictInput->set(classifier::prediction::data, weakLearnerInputTables[0]);
-
-    classifier::prediction::interface1::ResultPtr predictionRes(new classifier::prediction::interface1::Result());
-    DAAL_CHECK_MALLOC(predictionRes.get())
-    predictionRes->set(classifier::prediction::prediction, hTable);
-    learnerPredict->setResult(predictionRes);
-
-    /* Clear the collection of weak learners models in the boosting model */
-    boostModel->clearWeakLearnerModels();
-
-    algorithmFPType s = nr.c;      /* Remaining time */
-    nWeakLearners = 0;
-    services::Status status;
-    for (size_t iteration = 0; iteration < parameter->maxIterations && s > zero; iteration++)
-    {
-        nWeakLearners++;
-
-        /* Update weights */
-        updateWeights(nVectors, s, nr.c, nr.invSqrtC, r.get(), nr.aNra.get(), nr.aNre2.get(), w);
-
-        /* Re-allocate array of weak learners' models and boosting coefficients */
-        alpha = reallocateAlpha(nWeakLearners-1, nWeakLearners, alpha, status);
-        if (!alpha)
-            return services::Status(services::ErrorMemoryAllocationFailed);
-
-        /* Make weak learner to allocate new memory for storing training result */
-        if (iteration > 0) { learnerTrain->resetResult(); }
-
-        /* Train weak learner's model */
-        DAAL_CHECK_STATUS(status, learnerTrain->computeNoThrow());
-
-        classifier::training::interface1::ResultPtr trainingRes = learnerTrain->getResult();
-        weak_learner::ModelPtr learnerModel =
-            services::staticPointerCast<weak_learner::Model, classifier::Model>(trainingRes->get(classifier::training::model));
-        boostModel->addWeakLearnerModel(learnerModel);
-
-        /* Get weak learner's classification results */
-        predictInput->set(classifier::prediction::model, learnerModel);
-        DAAL_CHECK_STATUS(status, learnerPredict->computeNoThrow());
-
-        algorithmFPType gamma = zero;
-
-        size_t nCorrect = 0;
-        for (size_t j = 0; j < nVectors; j++)
-        {
-            h[j] = ((h[j] > zero) ? one : -one);
-            algorithmFPType hy = h[j] * y[j];
-            gamma += w[j] * hy;
-            nCorrect += (hy > zero) ? 1 : 0;
-        }
-
-        if (nCorrect == nVectors)
-        {
-            /* Here if and only if the first weak learner recognizes all objects correctly */
-            /* Choose alpha[0] to make the predictions of BrownBoost classifier equal to +/-erf(4)
-               which is close to +/-1 */
-            alpha[nWeakLearners - 1] = 4.0 * nr.sqrtC;
-            break;
-        }
-
-        /* Find alpha coefficient with Newton-Raphson method */
-        nr.compute(gamma, s, h, y);
-        s -= nr.nrT;
-        alpha[nWeakLearners - 1] = nr.nrAlpha;
-
-        /* Update margin */
-        const algorithmFPType* nrb = nr.aNrb.get();
-        algorithmFPType* rr = r.get();
-        for (size_t j = 0; j < nVectors; j++)
-        {
-            rr[j] += nr.nrAlpha * nrb[j];
-        }
-    }
-
-    return status;
-}
-
-template <Method method, typename algorithmFPType, CpuType cpu>
-void I1BrownBoostTrainKernel<method, algorithmFPType, cpu>::updateWeights(
-            size_t nVectors, algorithmFPType s, algorithmFPType c, algorithmFPType invSqrtC,
-            const algorithmFPType *r, algorithmFPType *nra, algorithmFPType *nre2, algorithmFPType *w)
-{
-    for (size_t j = 0; j < nVectors; j++)
-    {
-        nra[j] = r[j] + s;
-        nre2[j] = nra[j] * invSqrtC;
-        w[j] = -nra[j] * nra[j] / c;
-    }
-    daal::internal::Math<algorithmFPType,cpu>::vExp(nVectors, w, w);
-    daal::internal::Math<algorithmFPType,cpu>::vErf(nVectors, nre2, nre2);
-    algorithmFPType wSum = (algorithmFPType)0.0;
-    for (size_t j = 0; j < nVectors; j++)
-    {
-        wSum += w[j];
-    }
-    algorithmFPType invWSum = 1.0 / wSum;
-    for (size_t j = 0; j < nVectors; j++)
-    {
-        w[j] *= invWSum;
-    }
-}
-
-template <Method method, typename algorithmFPType, CpuType cpu>
-algorithmFPType* I1BrownBoostTrainKernel<method, algorithmFPType, cpu>::reallocateAlpha(
-            size_t oldAlphaSize, size_t alphaSize, algorithmFPType *oldAlpha, services::Status& s)
-{
-    algorithmFPType *alpha = (algorithmFPType *)daal::services::daal_malloc(alphaSize * sizeof(algorithmFPType));
-    if (alpha && oldAlpha)
-    {
-        int result = 0;
-        result = daal::services::internal::daal_memcpy_s(alpha, alphaSize * sizeof(algorithmFPType),
-                                                         oldAlpha, oldAlphaSize * sizeof(algorithmFPType));
-        if (result)
-        {
-            s |= services::Status(services::ErrorMemoryCopyFailedInternal);
-        }
-    }
-    if (oldAlpha)
-    {
-        daal::services::daal_free(oldAlpha);
-        oldAlpha = nullptr;
-    }
-    return alpha;
-}
-
-
-template <Method method, typename algorithmFPType, CpuType cpu>
->>>>>>> d326bdc5
-services::Status BrownBoostTrainKernel<method, algorithmFPType, cpu>::compute(size_t na, NumericTablePtr *a,
-                                                                              Model *r, const Parameter *par)
-{
-    NumericTablePtr xTable = a[0];
-    NumericTablePtr yTable = a[1];
-    Parameter *parameter = const_cast<Parameter *>(par);
-    r->setNFeatures(xTable->getNumberOfColumns());
-
-    const size_t nVectors  = xTable->getNumberOfRows();
-
-    size_t nWeakLearners = 0;               /* Number of weak learners */
-    algorithmFPType *alpha = nullptr;          /* BrownBoost coefficients */
-
-    services::Status s;
-    HomogenNTPtr hTable = HomogenNT::create(1, nVectors, &s);
-    DAAL_CHECK_STATUS_VAR(s);
-    HomogenNTPtr wTable = HomogenNT::create(1, nVectors, &s);
-    DAAL_CHECK_STATUS_VAR(s);
-
-    NumericTablePtr weakLearnerInputTables[] = {xTable, yTable, wTable};
-
-    /* Run BrownBoost training */
-    {
-        /* Get classification labels */
-        ReadColumns<algorithmFPType, cpu> mtY(*yTable, 0, 0, nVectors);
-        DAAL_CHECK_BLOCK_STATUS(mtY);
-        DAAL_ASSERT(mtY.get());
-        DAAL_CHECK_STATUS(s, brownBoostFreundKernel(nVectors, weakLearnerInputTables, hTable, mtY.get(), r, parameter, nWeakLearners, alpha));
-    }
-
-    /* Update Brown Boost model with calculated results */
-    NumericTablePtr alphaTable = r->getAlpha();
-    s = alphaTable->resize(nWeakLearners);
-    if(s)
-    {
-        WriteOnlyColumns<algorithmFPType, cpu> mtAlpha(*alphaTable, 0, 0, nWeakLearners);
-        s = mtAlpha.status();
-        if(s)
-        {
-            algorithmFPType *resAlpha = mtAlpha.get();
-            DAAL_ASSERT(resAlpha);
-            for(size_t i = 0; i < nWeakLearners; i++)
-        resAlpha[i]  = alpha[i];
-    }
-    }
-
-    if (alpha)
-    {
-        daal::services::daal_free(alpha);
-        alpha = nullptr;
-    }
-    return s;
-}
-
-/**
- *  \brief BrownBoost algorithm kernel
- *
- *  \param nVectors[in]               Number of observations
- *  \param weakLearnerInputTables[in] Array of 3 numeric tables [xTable, yTable, wTable] needed to train weak learner.
- *                                    xTable - holds matrix of observations
- *                                    yTable - holds array of class labels, y[i] is from {-1, 1}
- *                                    wTable - holds array of obserwations' weights
- *  \param hTable[in,out]             Table to store weak learner's classificatiion results
- *  \param y[in]                      Array of classification labels
- *  \param h[in,out]                  Array of weak learner's classificatiion results
- *  \param w[in,out]                  Array of observations' weights
- *  \param boostModel[in]             Brown Boost model
- *  \param parameter[in]              Brown Boost parameters
- *  \param nWeakLearners[out]         Number of weak learners
- *  \param alpha[out]                 Resulting array of boosting coefficients
- *
-  */
-template <Method method, typename algorithmFPType, CpuType cpu>
 services::Status BrownBoostTrainKernel<method, algorithmFPType, cpu>::brownBoostFreundKernel(
     size_t nVectors, NumericTablePtr weakLearnerInputTables[],
     const HomogenNTPtr& hTable, const algorithmFPType *y,
