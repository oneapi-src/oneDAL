/* file: kdtree_knn_classification_predict_dense_default_batch_impl.i */
/*******************************************************************************
* Copyright 2014-2020 Intel Corporation
*
* Licensed under the Apache License, Version 2.0 (the "License");
* you may not use this file except in compliance with the License.
* You may obtain a copy of the License at
*
*     http://www.apache.org/licenses/LICENSE-2.0
*
* Unless required by applicable law or agreed to in writing, software
* distributed under the License is distributed on an "AS IS" BASIS,
* WITHOUT WARRANTIES OR CONDITIONS OF ANY KIND, either express or implied.
* See the License for the specific language governing permissions and
* limitations under the License.
*******************************************************************************/

/*
//++
//  Common functions for K-Nearest Neighbors predictions calculation
//--
*/

#ifndef __KDTREE_KNN_CLASSIFICATION_PREDICT_DENSE_DEFAULT_BATCH_IMPL_I__
#define __KDTREE_KNN_CLASSIFICATION_PREDICT_DENSE_DEFAULT_BATCH_IMPL_I__

#include "algorithms/threading/threading.h"
#include "services/daal_defines.h"
#include "service/kernel/service_utils.h"
#include "algorithms/algorithm.h"
#include "services/daal_atomic_int.h"
#include "externals/service_memory.h"
#include "service/kernel/service_data_utils.h"
#include "externals/service_math.h"
#include "externals/service_rng.h"
#include "algorithms/kernel/service_sort.h"
#include "data_management/data/numeric_table.h"
#include "algorithms/kernel/k_nearest_neighbors/kdtree_knn_classification_predict_dense_default_batch.h"
#include "algorithms/kernel/k_nearest_neighbors/kdtree_knn_classification_model_impl.h"
#include "algorithms/kernel/k_nearest_neighbors/kdtree_knn_impl.i"
#include "service/kernel/service_utils.h"

namespace daal
{
namespace algorithms
{
namespace kdtree_knn_classification
{
namespace prediction
{
namespace internal
{
using namespace daal::services::internal;
using namespace daal::services;
using namespace daal::internal;
using namespace kdtree_knn_classification::internal;
using namespace daal::algorithms::internal;

template <typename algorithmFpType, CpuType cpu>
struct GlobalNeighbors
{
    algorithmFpType distance;
    size_t index;

    DAAL_FORCEINLINE bool operator<(const GlobalNeighbors & rhs) const { return (distance < rhs.distance); }
};

template <typename algorithmFpType>
struct SearchNode
{
    size_t nodeIndex;
    algorithmFpType minDistance;
};

template <CpuType cpu, typename T>
DAAL_FORCEINLINE T heapLeftChildIndex(T index)
{
    return 2 * index + 1;
}
template <CpuType cpu, typename T>
DAAL_FORCEINLINE T heapRightChildIndex(T index)
{
    return 2 * index + 2;
}
template <CpuType cpu, typename T>
DAAL_FORCEINLINE T heapParentIndex(T index)
{
    return (index - 1) / 2;
}

template <CpuType cpu, typename RandomAccessIterator>
void pushMaxHeap(RandomAccessIterator first, RandomAccessIterator last)
{
    if (first != last)
    {
        --last;
        auto i = last - first;
        if (i > 0)
        {
            const auto newItem = *last; // It can be moved instead.
            auto prev          = i;
            for (i = heapParentIndex<cpu>(i); i && (*(first + i) < newItem); i = heapParentIndex<cpu>(i))
            {
                *(first + prev) = *(first + i); // It can be moved instead.
                prev            = i;
            }
            *(first + i) = newItem; // It can be moved instead.
        }
    }
}

template <CpuType cpu, typename RandomAccessIterator, typename Diff>
DAAL_FORCEINLINE void internalAdjustMaxHeap(RandomAccessIterator first, RandomAccessIterator /*last*/, Diff count, Diff i)
{
    for (auto largest = i;; i = largest)
    {
        const auto l = heapLeftChildIndex<cpu>(i);
        if ((l < count) && (*(first + largest) < *(first + l)))
        {
            largest = l;
        }
        const auto r = heapRightChildIndex<cpu>(i);
        if ((r < count) && (*(first + largest) < *(first + r)))
        {
            largest = r;
        }

        if (largest == i)
        {
            break;
        }

        iterSwap<cpu>(first + i, first + largest);
    }
}

template <CpuType cpu, typename RandomAccessIterator>
void popMaxHeap(RandomAccessIterator first, RandomAccessIterator last)
{
    if (1 < last - first)
    {
        --last;
        iterSwap<cpu>(first, last);
        internalAdjustMaxHeap<cpu>(first, last, last - first, first - first);
    }
}

template <CpuType cpu, typename RandomAccessIterator>
void makeMaxHeap(RandomAccessIterator first, RandomAccessIterator last)
{
    const auto count = last - first;
    auto i           = count / 2;
    while (0 < i)
    {
        internalAdjustMaxHeap<cpu>(first, last, count, --i);
    }
}

template <typename T, CpuType cpu>
class Heap
{
public:
    Heap() : _elements(nullptr), _count(0) {}

    ~Heap()
    {
        services::daal_free(_elements);
        _elements = nullptr;
    }

    bool init(size_t size)
    {
        _count    = 0;
        _elements = static_cast<T *>(daal::services::internal::service_malloc<T, cpu>(size * sizeof(T)));
        return _elements;
    }

    void clear()
    {
        if (_elements)
        {
            services::daal_free(_elements);
            _elements = nullptr;
        }
    }

    void reset() { _count = 0; }

    void push(const T & e, size_t k)
    {
        _elements[_count++] = e;
        if (_count == k)
        {
            makeMaxHeap<cpu>(_elements, _elements + _count);
        }
    }

    void replaceMax(const T & e)
    {
        popMaxHeap<cpu>(_elements, _elements + _count);
        _elements[_count - 1] = e;
        pushMaxHeap<cpu>(_elements, _elements + _count);
    }

    size_t size() const { return _count; }

    T * getMax() { return _elements; }

    const T & operator[](size_t index) const { return _elements[index]; }

private:
    T * _elements;
    size_t _count;
};

template <typename algorithmFpType, CpuType cpu>
<<<<<<< HEAD
=======
struct GlobalNeighbors
{
    algorithmFpType distance;
    size_t index;

    inline bool operator<(const GlobalNeighbors & rhs) const { return (distance < rhs.distance); }
};

template <typename algorithmFpType>
struct SearchNode
{
    size_t nodeIndex;
    algorithmFpType minDistance;
};

template <typename algorithmFpType, CpuType cpu>
DAAL_FORCEINLINE bool checkHomogenSOA(const NumericTable & data, services::internal::TArrayScalable<algorithmFpType *, cpu> & soa_arrays)
{
    if (data.getDataLayout() & NumericTableIface::soa)
    {
        if (static_cast<const SOANumericTable &>(data).isHomogeneousFloatOrDouble())
        {
            auto f = (*const_cast<NumericTable &>(data).getDictionary())[0];
            if (daal::data_management::features::getIndexNumType<algorithmFpType>() == f.indexType)
            {
                const size_t xColumnCount = data.getNumberOfColumns();
                soa_arrays.reset(xColumnCount);

                for (size_t i = 0; i < xColumnCount; ++i)
                {
                    soa_arrays[i] = static_cast<algorithmFpType *>(static_cast<SOANumericTable &>(const_cast<NumericTable &>(data)).getArray(i));
                    if (!soa_arrays[i])
                    {
                        return false;
                    }
                }

                return true;
            }
        }
    }
    return false;
}

template <typename algorithmFpType, CpuType cpu>
DAAL_FORCEINLINE const algorithmFpType * getNtData(const bool isHomogenSOA, size_t feat_idx, size_t irow, size_t nrows, const NumericTable & data,
                                                   data_management::BlockDescriptor<algorithmFpType> & xBD,
                                                   services::internal::TArrayScalable<algorithmFpType *, cpu> & soa_arrays)
{
    if (isHomogenSOA)
    {
        return soa_arrays[feat_idx] + irow;
    }
    else
    {
        const_cast<NumericTable &>(data).getBlockOfColumnValues(feat_idx, irow, nrows, readOnly, xBD);
        return xBD.getBlockPtr();
    }
}

template <typename algorithmFpType, CpuType cpu>
DAAL_FORCEINLINE void releaseNtData(const bool isHomogenSOA, const NumericTable & data, data_management::BlockDescriptor<algorithmFpType> & xBD)
{
    if (!isHomogenSOA)
    {
        const_cast<NumericTable &>(data).releaseBlockOfColumnValues(xBD);
    }
}

template <typename algorithmFpType, CpuType cpu>
>>>>>>> d7e5efd9
Status KNNClassificationPredictKernel<algorithmFpType, defaultDense, cpu>::compute(const NumericTable * x, const classifier::Model * m,
                                                                                   NumericTable * y, const daal::algorithms::Parameter * par)
{
    Status status;

    typedef GlobalNeighbors<algorithmFpType, cpu> Neighbors;
    typedef Heap<Neighbors, cpu> MaxHeap;
    typedef kdtree_knn_classification::internal::Stack<SearchNode<algorithmFpType>, cpu> SearchStack;
    typedef daal::services::internal::MaxVal<algorithmFpType> MaxVal;
    typedef daal::internal::Math<algorithmFpType, cpu> Math;

    size_t k;
    {
        auto par1 = dynamic_cast<const kdtree_knn_classification::interface1::Parameter *>(par);
        if (par1) k = par1->k;

        auto par2 = dynamic_cast<const kdtree_knn_classification::interface2::Parameter *>(par);
        if (par2) k = par2->k;

        if (par1 == NULL && par2 == NULL) return Status(ErrorNullParameterNotSupported);
    }

    const Model * const model    = static_cast<const Model *>(m);
    const auto & kdTreeTable     = *(model->impl()->getKDTreeTable());
    const auto rootTreeNodeIndex = model->impl()->getRootNodeIndex();
    const NumericTable & data    = *(model->impl()->getData());
    const NumericTable & labels  = *(model->impl()->getLabels());

    size_t iSize = 1;
    while (iSize < k)
    {
        iSize *= 2;
    }
    const size_t heapSize = (iSize / 16 + 1) * 16;

    const size_t xRowCount        = x->getNumberOfRows();
    const algorithmFpType base    = 2.0;
    const size_t expectedMaxDepth = (Math::sLog(xRowCount) / Math::sLog(base) + 1) * __KDTREE_DEPTH_MULTIPLICATION_FACTOR;
    const size_t stackSize        = Math::sPowx(base, Math::sCeil(Math::sLog(expectedMaxDepth) / Math::sLog(base)));
    struct Local
    {
        MaxHeap heap;
        SearchStack stack;
    };
    daal::tls<Local *> localTLS([&]() -> Local * {
        Local * const ptr = service_scalable_calloc<Local, cpu>(1);
        if (ptr)
        {
            if (!ptr->heap.init(heapSize))
            {
                status.add(services::ErrorMemoryAllocationFailed);
                service_scalable_free<Local, cpu>(ptr);
                return nullptr;
            }
            if (!ptr->stack.init(stackSize))
            {
                status.add(services::ErrorMemoryAllocationFailed);
                ptr->heap.clear();
                service_scalable_free<Local, cpu>(ptr);
                return nullptr;
            }
        }
        else
        {
            status.add(services::ErrorMemoryAllocationFailed);
        }
        return ptr;
    });

    DAAL_CHECK_STATUS_OK((status.ok()), status);

    const auto maxThreads     = threader_get_threads_number();
    const size_t xColumnCount = x->getNumberOfColumns();
    const size_t yColumnCount = y->getNumberOfColumns();
    const auto rowsPerBlock   = (xRowCount + maxThreads - 1) / maxThreads;
    const auto blockCount     = (xRowCount + rowsPerBlock - 1) / rowsPerBlock;
    SafeStatus safeStat;

    services::internal::TArrayScalable<algorithmFpType *, cpu> soa_arrays;
    bool isHomogenSOA = checkHomogenSOA<algorithmFpType, cpu>(data, soa_arrays);

    daal::threader_for(blockCount, blockCount, [&](int iBlock) {
        Local * const local = localTLS.local();
        if (local)
        {
            const size_t first  = iBlock * rowsPerBlock;
            const size_t last   = min<cpu>(static_cast<decltype(xRowCount)>(first + rowsPerBlock), xRowCount);
            const size_t length = last - first;

            const algorithmFpType radius = MaxVal::get();
            data_management::BlockDescriptor<algorithmFpType> xBD;
            const_cast<NumericTable &>(*x).getBlockOfRows(first, length, readOnly, xBD);
            const algorithmFpType * const dx = xBD.getBlockPtr();
            data_management::BlockDescriptor<algorithmFpType> yBD;
            y->getBlockOfRows(first, length, writeOnly, yBD);
            auto * const dy = yBD.getBlockPtr();
<<<<<<< HEAD
            for (size_t i = 0; i < length; ++i)
=======

            for (size_t i = 0; i < last - first; ++i)
>>>>>>> d7e5efd9
            {
                findNearestNeighbors(&dx[i * xColumnCount], local->heap, local->stack, k, radius, kdTreeTable, rootTreeNodeIndex, data, isHomogenSOA,
                                     soa_arrays);
                auto s = predict(dy[i * yColumnCount], local->heap, labels, k);
                DAAL_CHECK_STATUS_THR(s)
            }
            y->releaseBlockOfRows(yBD);
            const_cast<NumericTable &>(*x).releaseBlockOfRows(xBD);
        }
    });

    DAAL_CHECK_SAFE_STATUS()

    localTLS.reduce([&](Local * ptr) -> void {
        if (ptr)
        {
            ptr->stack.clear();
            ptr->heap.clear();
            service_scalable_free<Local, cpu>(ptr);
        }
    });
    return status;
}

template <typename algorithmFpType, CpuType cpu>
DAAL_FORCEINLINE void computeDistance(size_t start, size_t end, algorithmFpType * distance, const algorithmFpType * query, const bool isHomogenSOA,
                                      const NumericTable & data, data_management::BlockDescriptor<algorithmFpType> xBD[2],
                                      services::internal::TArrayScalable<algorithmFpType *, cpu> & soa_arrays)
{
    for (size_t i = start; i < end; ++i)
    {
        distance[i - start] = 0;
    }

    size_t curBDIdx  = 0;
    size_t nextBDIdx = 1;

    const size_t xColumnCount = data.getNumberOfColumns();

    const algorithmFpType * nx = nullptr;
    const algorithmFpType * dx = getNtData(isHomogenSOA, 0, start, end - start, data, xBD[curBDIdx], soa_arrays);

    size_t j;
    for (j = 1; j < xColumnCount; ++j)
    {
        nx = getNtData(isHomogenSOA, j, start, end - start, data, xBD[nextBDIdx], soa_arrays);

        DAAL_PREFETCH_READ_T0(nx);
        DAAL_PREFETCH_READ_T0(nx + 16);

        for (size_t i = 0; i < end - start; ++i)
        {
            distance[i] += (query[j - 1] - dx[i]) * (query[j - 1] - dx[i]);
        }

        releaseNtData<algorithmFpType, cpu>(isHomogenSOA, data, xBD[curBDIdx]);

        services::internal::swap<cpu, size_t>(curBDIdx, nextBDIdx);
        services::internal::swap<cpu, const algorithmFpType *>(dx, nx);
    }
    {
        for (size_t i = 0; i < end - start; ++i)
        {
            distance[i] += (query[j - 1] - dx[i]) * (query[j - 1] - dx[i]);
        }

        releaseNtData<algorithmFpType, cpu>(isHomogenSOA, data, xBD[curBDIdx]);
    }
}

template <typename algorithmFpType, CpuType cpu>
void KNNClassificationPredictKernel<algorithmFpType, defaultDense, cpu>::findNearestNeighbors(
    const algorithmFpType * query, Heap<GlobalNeighbors<algorithmFpType, cpu>, cpu> & heap,
    kdtree_knn_classification::internal::Stack<SearchNode<algorithmFpType>, cpu> & stack, size_t k, algorithmFpType radius,
    const KDTreeTable & kdTreeTable, size_t rootTreeNodeIndex, const NumericTable & data, const bool isHomogenSOA,
    services::internal::TArrayScalable<algorithmFpType *, cpu> & soa_arrays)
{
    heap.reset();
    stack.reset();
    GlobalNeighbors<algorithmFpType, cpu> curNeighbor;
    size_t i, j;
    SearchNode<algorithmFpType> cur, toPush;
    const KDTreeNode * node;
    cur.nodeIndex   = rootTreeNodeIndex;
    cur.minDistance = 0;

    const size_t xColumnCount = data.getNumberOfColumns();

    DAAL_ALIGNAS(256) algorithmFpType distance[__KDTREE_LEAF_BUCKET_SIZE + 1];
    size_t start, end, length;

    data_management::BlockDescriptor<algorithmFpType> xBD[2];
    size_t curBDIdx, nextBDIdx;
    for (;;)
    {
        node = static_cast<const KDTreeNode *>(kdTreeTable.getArray()) + cur.nodeIndex;
        if (node->dimension == __KDTREE_NULLDIMENSION)
        {
            start  = node->leftIndex;
            end    = node->rightIndex;
            length = end - start;

<<<<<<< HEAD
            for (i = start; i < end; ++i)
            {
                distance[i - start] = 0;
            }

            curBDIdx  = 0;
            nextBDIdx = 1;
            const_cast<NumericTable &>(data).getBlockOfColumnValues(0, start, end - start, readOnly, xBD[curBDIdx]);
            for (j = 1; j < xColumnCount; ++j)
            {
                const algorithmFpType * const dx = xBD[curBDIdx].getBlockPtr();

                const_cast<NumericTable &>(data).getBlockOfColumnValues(j, start, end - start, readOnly, xBD[nextBDIdx]);
                const algorithmFpType * const nx = xBD[nextBDIdx].getBlockPtr();
                DAAL_PREFETCH_READ_T0(nx);
                DAAL_PREFETCH_READ_T0(nx + 16);

                for (i = 0; i < length; ++i)
                {
                    distance[i] += (query[j - 1] - dx[i]) * (query[j - 1] - dx[i]);
                }

                const_cast<NumericTable &>(data).releaseBlockOfColumnValues(xBD[curBDIdx]);

                daal::services::internal::swap<cpu>(curBDIdx, nextBDIdx);
            }
            {
                const algorithmFpType * const dx = xBD[curBDIdx].getBlockPtr();

                for (i = 0; i < length; ++i)
                {
                    distance[i] += (query[j - 1] - dx[i]) * (query[j - 1] - dx[i]);
                }

                const_cast<NumericTable &>(data).releaseBlockOfColumnValues(xBD[curBDIdx]);
            }
=======
            computeDistance<algorithmFpType, cpu>(start, end, distance, query, isHomogenSOA, data, xBD, soa_arrays);
>>>>>>> d7e5efd9

            for (i = start; i < end; ++i)
            {
                if (distance[i - start] <= radius)
                {
                    curNeighbor.distance = distance[i - start];
                    curNeighbor.index    = i;
                    if (heap.size() < k)
                    {
                        heap.push(curNeighbor, k);
                        if (heap.size() == k)
                        {
                            radius = heap.getMax()->distance;
                        }
                    }
                    else
                    {
                        if (heap.getMax()->distance > curNeighbor.distance)
                        {
                            heap.replaceMax(curNeighbor);

                            radius = heap.getMax()->distance;
                        }
                    }
                }
            }

            if (!stack.empty())
            {
                cur = stack.pop();
                DAAL_PREFETCH_READ_T0(static_cast<const KDTreeNode *>(kdTreeTable.getArray()) + cur.nodeIndex);
            }
            else
            {
                break;
            }
        }
        else
        {
            algorithmFpType val        = query[node->dimension];
            const algorithmFpType diff = val - node->cutPoint;

            if (cur.minDistance <= radius)
            {
                cur.nodeIndex    = (diff < 0) ? node->leftIndex : node->rightIndex;
                toPush.nodeIndex = (diff < 0) ? node->rightIndex : node->leftIndex;
                val -= node->cutPoint;
                toPush.minDistance = cur.minDistance + val * val;
                stack.push(toPush);
            }
            else if (!stack.empty())
            {
                cur = stack.pop();
                DAAL_PREFETCH_READ_T0(static_cast<const KDTreeNode *>(kdTreeTable.getArray()) + cur.nodeIndex);
            }
            else
            {
                break;
            }
        }
    }
}

template <typename algorithmFpType, CpuType cpu>
services::Status KNNClassificationPredictKernel<algorithmFpType, defaultDense, cpu>::predict(
    algorithmFpType & predictedClass, const Heap<GlobalNeighbors<algorithmFpType, cpu>, cpu> & heap, const NumericTable & labels, size_t k)
{
    const size_t heapSize = heap.size();
    if (heapSize < 1) return services::Status();

    struct Voting
    {
        algorithmFpType predictedClass;
        size_t weight;
    };

    data_management::BlockDescriptor<algorithmFpType> labelBD;
    algorithmFpType * classes =
        static_cast<algorithmFpType *>(daal::services::internal::service_malloc<algorithmFpType, cpu>(heapSize * sizeof(*classes)));
    DAAL_CHECK_MALLOC(classes)
    for (size_t i = 0; i < heapSize; ++i)
    {
        const_cast<NumericTable &>(labels).getBlockOfColumnValues(0, heap[i].index, 1, readOnly, labelBD);
        classes[i] = *(labelBD.getBlockPtr());
        const_cast<NumericTable &>(labels).releaseBlockOfColumnValues(labelBD);
    }
    daal::algorithms::internal::qSort<algorithmFpType, cpu>(heapSize, classes);
    algorithmFpType currentClass = classes[0];
    algorithmFpType winnerClass  = currentClass;
    size_t currentWeight         = 1;
    size_t winnerWeight          = currentWeight;
    for (size_t i = 1; i < heapSize; ++i)
    {
        if (classes[i] == currentClass)
        {
            if ((++currentWeight) > winnerWeight)
            {
                winnerWeight = currentWeight;
                winnerClass  = currentClass;
            }
        }
        else
        {
            currentWeight = 1;
            currentClass  = classes[i];
        }
    }
    predictedClass = winnerClass;
    daal_free(classes);
    classes = nullptr;
    return services::Status();
}

} // namespace internal
} // namespace prediction
} // namespace kdtree_knn_classification
} // namespace algorithms
} // namespace daal
#endif<|MERGE_RESOLUTION|>--- conflicted
+++ resolved
@@ -214,24 +214,6 @@
 };
 
 template <typename algorithmFpType, CpuType cpu>
-<<<<<<< HEAD
-=======
-struct GlobalNeighbors
-{
-    algorithmFpType distance;
-    size_t index;
-
-    inline bool operator<(const GlobalNeighbors & rhs) const { return (distance < rhs.distance); }
-};
-
-template <typename algorithmFpType>
-struct SearchNode
-{
-    size_t nodeIndex;
-    algorithmFpType minDistance;
-};
-
-template <typename algorithmFpType, CpuType cpu>
 DAAL_FORCEINLINE bool checkHomogenSOA(const NumericTable & data, services::internal::TArrayScalable<algorithmFpType *, cpu> & soa_arrays)
 {
     if (data.getDataLayout() & NumericTableIface::soa)
@@ -286,7 +268,6 @@
 }
 
 template <typename algorithmFpType, CpuType cpu>
->>>>>>> d7e5efd9
 Status KNNClassificationPredictKernel<algorithmFpType, defaultDense, cpu>::compute(const NumericTable * x, const classifier::Model * m,
                                                                                    NumericTable * y, const daal::algorithms::Parameter * par)
 {
@@ -383,12 +364,7 @@
             data_management::BlockDescriptor<algorithmFpType> yBD;
             y->getBlockOfRows(first, length, writeOnly, yBD);
             auto * const dy = yBD.getBlockPtr();
-<<<<<<< HEAD
             for (size_t i = 0; i < length; ++i)
-=======
-
-            for (size_t i = 0; i < last - first; ++i)
->>>>>>> d7e5efd9
             {
                 findNearestNeighbors(&dx[i * xColumnCount], local->heap, local->stack, k, radius, kdTreeTable, rootTreeNodeIndex, data, isHomogenSOA,
                                      soa_arrays);
@@ -491,46 +467,7 @@
             end    = node->rightIndex;
             length = end - start;
 
-<<<<<<< HEAD
-            for (i = start; i < end; ++i)
-            {
-                distance[i - start] = 0;
-            }
-
-            curBDIdx  = 0;
-            nextBDIdx = 1;
-            const_cast<NumericTable &>(data).getBlockOfColumnValues(0, start, end - start, readOnly, xBD[curBDIdx]);
-            for (j = 1; j < xColumnCount; ++j)
-            {
-                const algorithmFpType * const dx = xBD[curBDIdx].getBlockPtr();
-
-                const_cast<NumericTable &>(data).getBlockOfColumnValues(j, start, end - start, readOnly, xBD[nextBDIdx]);
-                const algorithmFpType * const nx = xBD[nextBDIdx].getBlockPtr();
-                DAAL_PREFETCH_READ_T0(nx);
-                DAAL_PREFETCH_READ_T0(nx + 16);
-
-                for (i = 0; i < length; ++i)
-                {
-                    distance[i] += (query[j - 1] - dx[i]) * (query[j - 1] - dx[i]);
-                }
-
-                const_cast<NumericTable &>(data).releaseBlockOfColumnValues(xBD[curBDIdx]);
-
-                daal::services::internal::swap<cpu>(curBDIdx, nextBDIdx);
-            }
-            {
-                const algorithmFpType * const dx = xBD[curBDIdx].getBlockPtr();
-
-                for (i = 0; i < length; ++i)
-                {
-                    distance[i] += (query[j - 1] - dx[i]) * (query[j - 1] - dx[i]);
-                }
-
-                const_cast<NumericTable &>(data).releaseBlockOfColumnValues(xBD[curBDIdx]);
-            }
-=======
             computeDistance<algorithmFpType, cpu>(start, end, distance, query, isHomogenSOA, data, xBD, soa_arrays);
->>>>>>> d7e5efd9
 
             for (i = start; i < end; ++i)
             {
