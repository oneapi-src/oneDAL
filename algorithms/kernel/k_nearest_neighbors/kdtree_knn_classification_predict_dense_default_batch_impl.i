--- conflicted
+++ resolved
@@ -439,10 +439,7 @@
 
     data_management::BlockDescriptor<algorithmFpType> labelBD;
     algorithmFpType * classes = static_cast<algorithmFpType *>(daal_malloc(heapSize * sizeof(*classes)));
-<<<<<<< HEAD
-=======
     DAAL_CHECK_MALLOC(classes)
->>>>>>> 31f6c5ac
     for (size_t i = 0; i < heapSize; ++i)
     {
         const_cast<NumericTable &>(labels).getBlockOfColumnValues(0, heap[i].index, 1, readOnly, labelBD);
@@ -473,10 +470,7 @@
     predictedClass = winnerClass;
     daal_free(classes);
     classes = nullptr;
-<<<<<<< HEAD
-=======
     return services::Status();
->>>>>>> 31f6c5ac
 }
 
 } // namespace internal
